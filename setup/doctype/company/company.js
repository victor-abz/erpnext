// ERPNext - web based ERP (http://erpnext.com)
// Copyright (C) 2012 Web Notes Technologies Pvt Ltd
// 
// This program is free software: you can redistribute it and/or modify
// it under the terms of the GNU General Public License as published by
// the Free Software Foundation, either version 3 of the License, or
// (at your option) any later version.
// 
// This program is distributed in the hope that it will be useful,
// but WITHOUT ANY WARRANTY; without even the implied warranty of
// MERCHANTABILITY or FITNESS FOR A PARTICULAR PURPOSE.  See the
// GNU General Public License for more details.
// 
// You should have received a copy of the GNU General Public License
// along with this program.  If not, see <http://www.gnu.org/licenses/>.

cur_frm.cscript.refresh = function(doc, cdt, cdn) {
	if(doc.abbr && !doc.__islocal)
		cur_frm.set_df_property("abbr", "read_only", 1)
}

cur_frm.cscript.has_special_chars = function(t) {
  var iChars = "!@#$%^*+=-[]\\\';,/{}|\":<>?";
  for (var i = 0; i < t.length; i++) {
    if (iChars.indexOf(t.charAt(i)) != -1) {
      return true;
    }
  }
  return false;
}

cur_frm.cscript.company_name = function(doc){
  if(doc.company_name && cur_frm.cscript.has_special_chars(doc.company_name)){   
    msgprint("<font color=red>Special Characters <b>! @ # $ % ^ * + = - [ ] ' ; , / { } | : < > ?</b> are not allowed for</font>\nCompany Name <b>" + doc.company_name +"</b>")        
    doc.company_name = '';
    refresh_field('company_name');
  }
}

cur_frm.cscript.abbr = function(doc){
  if(doc.abbr && cur_frm.cscript.has_special_chars(doc.abbr)){   
    msgprint("<font color=red>Special Characters <b>! @ # $ % ^ * + = - [ ] ' ; , / { } | : < > ?</b> are not allowed for</font>\nAbbr <b>" + doc.abbr +"</b>")        
    doc.abbr = '';
    refresh_field('abbr');
  }
}

cur_frm.fields_dict.default_bank_account.get_query = function(doc) {    
  return 'SELECT `tabAccount`.name, `tabAccount`.debit_or_credit, `tabAccount`.group_or_ledger FROM `tabAccount` WHERE `tabAccount`.company = "'+doc.name+'" AND `tabAccount`.group_or_ledger = "Ledger" AND `tabAccount`.docstatus != 2 AND `tabAccount`.account_type = "Bank or Cash" AND `tabAccount`.%(key)s LIKE "%s" ORDER BY `tabAccount`.name LIMIT 50';   
}

cur_frm.fields_dict.default_cash_account.get_query = function(doc) {    
  return 'SELECT `tabAccount`.name, `tabAccount`.debit_or_credit, `tabAccount`.group_or_ledger FROM `tabAccount` WHERE `tabAccount`.company = "'+doc.name+'" AND `tabAccount`.group_or_ledger = "Ledger" AND `tabAccount`.docstatus != 2 AND `tabAccount`.account_type = "Bank or Cash" AND `tabAccount`.%(key)s LIKE "%s" ORDER BY `tabAccount`.name LIMIT 50';   
}


cur_frm.fields_dict.receivables_group.get_query = function(doc) {  
  return 'SELECT `tabAccount`.name FROM `tabAccount` WHERE `tabAccount`.company = "'+doc.name+'" AND `tabAccount`.group_or_ledger = "Group" AND `tabAccount`.docstatus != 2 AND `tabAccount`.%(key)s LIKE "%s" ORDER BY `tabAccount`.name LIMIT 50';
}


cur_frm.fields_dict.payables_group.get_query = function(doc) {  
  return 'SELECT `tabAccount`.name FROM `tabAccount` WHERE `tabAccount`.company = "'+doc.name+'" AND `tabAccount`.group_or_ledger = "Group" AND `tabAccount`.docstatus != 2 AND `tabAccount`.%(key)s LIKE "%s" ORDER BY `tabAccount`.name LIMIT 50';
}

if (sys_defaults.auto_inventory_accounting) {
	cur_frm.fields_dict["stock_in_hand_account"].get_query = function(doc) {
		return {
			"query": "accounts.utils.get_account_list", 
			"filters": {
				"is_pl_account": "No",
				"debit_or_credit": "Debit",
				"company": doc.name
			}
		}
	}

	cur_frm.fields_dict["stock_adjustment_account"].get_query = function(doc) {
		return {
			"query": "accounts.utils.get_account_list", 
			"filters": {
				"is_pl_account": "Yes",
				"debit_or_credit": "Debit",
				"company": doc.name
			}
		}
	}

	cur_frm.fields_dict["expenses_included_in_valuation"].get_query = 
		cur_frm.fields_dict["stock_adjustment_account"].get_query;
	
<<<<<<< HEAD
cur_frm.fields_dict["stock_received_but_not_billed"].get_query = function(doc) {
	return {
		"query": "accounts.utils.get_account_list", 
		"filters": {
			"is_pl_account": "No",
			"debit_or_credit": "Credit",
			"company": doc.name
=======
	cur_frm.fields_dict["stock_delivered_but_not_billed"].get_query = 
		cur_frm.fields_dict["stock_in_hand_account"].get_query;

	cur_frm.fields_dict["stock_received_but_not_billed"].get_query = function(doc) {
		return {
			"query": "accounts.utils.get_account_list", 
			"filters": {
				"is_pl_account": "No",
				"debit_or_credit": "Credit",
				"company": doc.name
			}
>>>>>>> a477d418
		}
	}

<<<<<<< HEAD
cur_frm.fields_dict["stock_adjustment_cost_center"].get_query = function(doc) {
	return {
		"query": "accounts.utils.get_cost_center_list", 
		"filters": {"company_name": doc.name}
=======
	cur_frm.fields_dict["stock_adjustment_cost_center"].get_query = function(doc) {
		return {
			"query": "accounts.utils.get_cost_center_list", 
			"filters": {"company": doc.name}
		}
>>>>>>> a477d418
	}
}<|MERGE_RESOLUTION|>--- conflicted
+++ resolved
@@ -88,18 +88,6 @@
 
 	cur_frm.fields_dict["expenses_included_in_valuation"].get_query = 
 		cur_frm.fields_dict["stock_adjustment_account"].get_query;
-	
-<<<<<<< HEAD
-cur_frm.fields_dict["stock_received_but_not_billed"].get_query = function(doc) {
-	return {
-		"query": "accounts.utils.get_account_list", 
-		"filters": {
-			"is_pl_account": "No",
-			"debit_or_credit": "Credit",
-			"company": doc.name
-=======
-	cur_frm.fields_dict["stock_delivered_but_not_billed"].get_query = 
-		cur_frm.fields_dict["stock_in_hand_account"].get_query;
 
 	cur_frm.fields_dict["stock_received_but_not_billed"].get_query = function(doc) {
 		return {
@@ -109,21 +97,13 @@
 				"debit_or_credit": "Credit",
 				"company": doc.name
 			}
->>>>>>> a477d418
 		}
 	}
 
-<<<<<<< HEAD
-cur_frm.fields_dict["stock_adjustment_cost_center"].get_query = function(doc) {
-	return {
-		"query": "accounts.utils.get_cost_center_list", 
-		"filters": {"company_name": doc.name}
-=======
 	cur_frm.fields_dict["stock_adjustment_cost_center"].get_query = function(doc) {
 		return {
 			"query": "accounts.utils.get_cost_center_list", 
 			"filters": {"company": doc.name}
 		}
->>>>>>> a477d418
 	}
 }