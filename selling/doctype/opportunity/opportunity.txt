--- conflicted
+++ resolved
@@ -2,11 +2,7 @@
  {
   "creation": "2013-03-07 18:50:30", 
   "docstatus": 0, 
-<<<<<<< HEAD
-  "modified": "2013-10-02 14:24:35", 
-=======
-  "modified": "2013-09-25 19:32:29", 
->>>>>>> efa94ce1
+  "modified": "2013-10-02 14:24:30", 
   "modified_by": "Administrator", 
   "owner": "Administrator"
  }, 
