--- conflicted
+++ resolved
@@ -1,14 +1,8 @@
 [
  {
-<<<<<<< HEAD
-  "creation": "2013-04-19 13:30:50", 
-  "docstatus": 0, 
-  "modified": "2013-05-21 16:45:44", 
-=======
   "creation": "2013-03-07 11:42:57", 
   "docstatus": 0, 
-  "modified": "2013-05-22 12:08:32", 
->>>>>>> ded5da5b
+  "modified": "2013-05-22 12:10:32", 
   "modified_by": "Administrator", 
   "owner": "Administrator"
  }, 
@@ -125,11 +119,7 @@
   "options": "currency", 
   "print_hide": 1, 
   "print_width": "100px", 
-<<<<<<< HEAD
-  "read_only": 1, 
-=======
-  "read_only": 0, 
->>>>>>> ded5da5b
+  "read_only": 1, 
   "reqd": 0, 
   "width": "100px"
  }, 
@@ -205,11 +195,7 @@
   "options": "Company:company:default_currency", 
   "print_hide": 1, 
   "print_width": "100px", 
-<<<<<<< HEAD
-  "read_only": 1, 
-=======
-  "read_only": 0, 
->>>>>>> ded5da5b
+  "read_only": 1, 
   "reqd": 0, 
   "search_index": 0, 
   "width": "100px"
