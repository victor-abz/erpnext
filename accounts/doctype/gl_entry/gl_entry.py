--- conflicted
+++ resolved
@@ -7,10 +7,6 @@
 from webnotes.utils import flt, fmt_money, getdate
 from webnotes.model.code import get_obj
 from webnotes import msgprint, _
-<<<<<<< HEAD
-
-=======
->>>>>>> 7496b528
 	
 class DocType:
 	def __init__(self,d,dl):
@@ -67,11 +63,7 @@
 		if (self.doc.voucher_type=='Journal Voucher' or self.doc.voucher_type=='Sales Invoice') \
 				and (master_type =='Customer' and master_name):
 			dbcr = webnotes.conn.sql("""select sum(debit), sum(credit) from `tabGL Entry` 
-<<<<<<< HEAD
-				where account = '%s' and is_cancelled='No'""" % self.doc.account)
-=======
 				where account = %s""", self.doc.account)
->>>>>>> 7496b528
 			if dbcr:
 				tot_outstanding = flt(dbcr[0][0]) - flt(dbcr[0][1]) + \
 					flt(self.doc.debit) - flt(self.doc.credit)
@@ -86,13 +78,8 @@
 	def validate_account_details(self, adv_adj):
 		"""Account must be ledger, active and not freezed"""
 		
-<<<<<<< HEAD
-		ret = webnotes.conn.sql("""select group_or_ledger, docstatus, freeze_account, company 
-			from tabAccount where name=%s""", self.doc.account, as_dict=1)
-=======
 		ret = webnotes.conn.sql("""select group_or_ledger, docstatus, company 
 			from tabAccount where name=%s""", self.doc.account, as_dict=1)[0]
->>>>>>> 7496b528
 		
 		if ret.group_or_ledger=='Group':
 			webnotes.throw(_("Account") + ": " + self.doc.account + _(" is not a ledger"))
@@ -130,16 +117,8 @@
 				flt(balance[0][0]) or -1*flt(balance[0][0])
 		
 			if flt(balance) < 0:
-				webnotes.throw(_("Negative balance is not allowed for account ") + self.doc.account)
+				webnotes.throw(_("Negative balance is not allowed for account ") + account)
 
-<<<<<<< HEAD
-	def update_outstanding_amt(self):
-		# get final outstanding amt
-		bal = flt(webnotes.conn.sql("""select sum(debit) - sum(credit) from `tabGL Entry` 
-			where against_voucher=%s and against_voucher_type=%s and account = %s
-			and ifnull(is_cancelled,'No') = 'No'""", (self.doc.against_voucher, 
-			self.doc.against_voucher_type, self.doc.account))[0][0] or 0.0)
-=======
 def check_freezing_date(posting_date, adv_adj=False):
 	"""
 		Nobody can do GL Entries where posting date is before freezing date 
@@ -153,7 +132,6 @@
 					and not bde_auth_role in webnotes.user.get_roles():
 				webnotes.throw(_("You are not authorized to do/modify back dated entries before ")
 					+ getdate(acc_frozen_upto).strftime('%d-%m-%Y'))
->>>>>>> 7496b528
 
 def update_outstanding_amt(account, against_voucher_type, against_voucher, on_cancel=False):
 	# get final outstanding amt
@@ -183,22 +161,6 @@
 		webnotes.conn.sql("update `tab%s` set outstanding_amount=%s where name='%s'" %
 		 	(against_voucher_type, bal, against_voucher))
 			
-<<<<<<< HEAD
-		# Update outstanding amt on against voucher
-		if self.doc.against_voucher_type in ["Sales Invoice", "Purchase Invoice"]:
-			webnotes.conn.sql("update `tab%s` set outstanding_amount=%s where name='%s'"%
-			 	(self.doc.against_voucher_type, bal, self.doc.against_voucher))
-=======
-def validate_freezed_account(account, adv_adj=False):
-	"""Account has been freezed for other users except account manager"""
-	
-	freezed_account = webnotes.conn.get_value("Account", account, "freeze_account")
-	
-	if freezed_account == 'Yes' and not adv_adj \
-		and 'Accounts Manager' not in webnotes.user.get_roles():
-			webnotes.throw(_("Account") + ": " + account + _(" has been freezed. \
-			Only Accounts Manager can do transaction against this account"))
-
 def validate_frozen_account(account, adv_adj):
 	frozen_account = webnotes.conn.get_value("Account", account, "freeze_account")
 	if frozen_account == 'Yes' and not adv_adj:
@@ -211,5 +173,4 @@
 		elif frozen_accounts_modifier not in webnotes.user.get_roles():
 			webnotes.throw(account + _(" is a frozen account. ") + 
 				_("To create / edit transactions against this account, you need role") + ": " +  
-				frozen_accounts_modifier)
->>>>>>> 7496b528
+				frozen_accounts_modifier)