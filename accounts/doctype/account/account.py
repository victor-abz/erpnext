# Copyright (c) 2013, Web Notes Technologies Pvt. Ltd. and Contributors
# License: GNU General Public License v3. See license.txt

from __future__ import unicode_literals
import webnotes

from webnotes.utils import flt, fmt_money, cstr, cint
from webnotes import msgprint, _

get_value = webnotes.conn.get_value

class DocType:
	def __init__(self,d,dl):
		self.doc, self.doclist = d,dl
		self.nsm_parent_field = 'parent_account'

	def autoname(self):
		self.doc.name = self.doc.account_name.strip() + ' - ' + \
			webnotes.conn.get_value("Company", self.doc.company, "abbr")

	def get_address(self):
		return {
			'address': webnotes.conn.get_value(self.doc.master_type, 
				self.doc.master_name, "address")
		}
		
	def validate(self): 
		self.validate_master_name()
		self.validate_parent()
		self.validate_duplicate_account()
		self.validate_root_details()
		self.validate_mandatory()
		self.validate_warehouse_account()
		self.validate_frozen_accounts_modifier()
	
		if not self.doc.parent_account:
			self.doc.parent_account = ''
		
	def validate_master_name(self):
		"""Remind to add master name"""
		if (self.doc.master_type == 'Customer' or self.doc.master_type == 'Supplier') \
				and not self.doc.master_name:
			msgprint("Message: Please enter Master Name once the account is created.")
			
	def validate_parent(self):
		"""Fetch Parent Details and validation for account not to be created under ledger"""
		if self.doc.parent_account:
			par = webnotes.conn.sql("""select name, group_or_ledger, is_pl_account, debit_or_credit 
				from tabAccount where name =%s""", self.doc.parent_account)
			if not par:
				msgprint("Parent account does not exists", raise_exception=1)
			elif par[0][0] == self.doc.name:
				msgprint("You can not assign itself as parent account", raise_exception=1)
			elif par[0][1] != 'Group':
				msgprint("Parent account can not be a ledger", raise_exception=1)
			elif self.doc.debit_or_credit and par[0][3] != self.doc.debit_or_credit:
				msgprint("You can not move a %s account under %s account" % 
					(self.doc.debit_or_credit, par[0][3]), raise_exception=1)
			
			if not self.doc.is_pl_account:
				self.doc.is_pl_account = par[0][2]
			if not self.doc.debit_or_credit:
				self.doc.debit_or_credit = par[0][3]

	def validate_max_root_accounts(self):
		"""Raise exception if there are more than 4 root accounts"""
		if webnotes.conn.sql("""select count(*) from tabAccount where
			company=%s and ifnull(parent_account,'')='' and docstatus != 2""",
			self.doc.company)[0][0] > 4:
			webnotes.msgprint("One company cannot have more than 4 root Accounts",
				raise_exception=1)
	
	def validate_duplicate_account(self):
		if self.doc.fields.get('__islocal') or not self.doc.name:
			company_abbr = webnotes.conn.get_value("Company", self.doc.company, "abbr")
			if webnotes.conn.sql("""select name from tabAccount where name=%s""", 
				(self.doc.account_name + " - " + company_abbr)):
					msgprint("Account Name: %s already exists, please rename" 
						% self.doc.account_name, raise_exception=1)
				
	def validate_root_details(self):
		#does not exists parent
		if webnotes.conn.exists("Account", self.doc.name):
			if not webnotes.conn.get_value("Account", self.doc.name, "parent_account"):
				webnotes.msgprint("Root cannot be edited.", raise_exception=1)
				
	def validate_frozen_accounts_modifier(self):
		old_value = webnotes.conn.get_value("Account", self.doc.name, "freeze_account")
		if old_value and old_value != self.doc.freeze_account:
			frozen_accounts_modifier = webnotes.conn.get_value( 'Accounts Settings', None, 
				'frozen_accounts_modifier')
			if not frozen_accounts_modifier or \
				frozen_accounts_modifier not in webnotes.user.get_roles():
					webnotes.throw(_("You are not authorized to set Frozen value"))
			
	def convert_group_to_ledger(self):
		if self.check_if_child_exists():
			msgprint("Account: %s has existing child. You can not convert this account to ledger" % 
				(self.doc.name), raise_exception=1)
		elif self.check_gle_exists():
			msgprint("Account with existing transaction can not be converted to ledger.", 
				raise_exception=1)
		else:
			self.doc.group_or_ledger = 'Ledger'
			self.doc.save()
			return 1

	def convert_ledger_to_group(self):
		if self.check_gle_exists():
			msgprint("Account with existing transaction can not be converted to group.", 
				raise_exception=1)
		elif self.doc.master_type or self.doc.account_type:
			msgprint("Cannot covert to Group because Master Type or Account Type is selected.", 
				raise_exception=1)
		else:
			self.doc.group_or_ledger = 'Group'
			self.doc.save()
			return 1

	# Check if any previous balance exists
	def check_gle_exists(self):
		return webnotes.conn.get_value("GL Entry", {"account": self.doc.name})

	def check_if_child_exists(self):
		return webnotes.conn.sql("""select name from `tabAccount` where parent_account = %s 
			and docstatus != 2""", self.doc.name)
	
	def validate_mandatory(self):
		if not self.doc.debit_or_credit:
			msgprint("Debit or Credit field is mandatory", raise_exception=1)
		if not self.doc.is_pl_account:
			msgprint("Is PL Account field is mandatory", raise_exception=1)
			
	def validate_warehouse_account(self):
		if not cint(webnotes.defaults.get_global_default("auto_accounting_for_stock")):
			return
			
		if self.doc.account_type == "Warehouse":
			old_warehouse = cstr(webnotes.conn.get_value("Account", self.doc.name, "master_name"))
			if old_warehouse != cstr(self.doc.master_name):
				if old_warehouse:
					self.validate_warehouse(old_warehouse)
				if self.doc.master_name:
					self.validate_warehouse(self.doc.master_name)
				else:
					webnotes.throw(_("Master Name is mandatory if account type is Warehouse"))
		
	def validate_warehouse(self, warehouse):
		if webnotes.conn.get_value("Stock Ledger Entry", {"warehouse": warehouse}):
			webnotes.throw(_("Stock transactions exist against warehouse ") + warehouse + 
				_(" .You can not assign / modify / remove Master Name"))

	def update_nsm_model(self):
		"""update lft, rgt indices for nested set model"""
		import webnotes
		import webnotes.utils.nestedset
		webnotes.utils.nestedset.update_nsm(self)
			
	def on_update(self):
		self.validate_max_root_accounts()
		self.update_nsm_model()		

	def get_authorized_user(self):
		# Check logged-in user is authorized
		if webnotes.conn.get_value('Accounts Settings', None, 'credit_controller') \
				in webnotes.user.get_roles():
			return 1
			
	def check_credit_limit(self, total_outstanding):
		# Get credit limit
		credit_limit_from = 'Customer'

		cr_limit = webnotes.conn.sql("""select t1.credit_limit from tabCustomer t1, `tabAccount` t2 
			where t2.name=%s and t1.name = t2.master_name""", self.doc.name)
		credit_limit = cr_limit and flt(cr_limit[0][0]) or 0
		if not credit_limit:
			credit_limit = webnotes.conn.get_value('Company', self.doc.company, 'credit_limit')
			credit_limit_from = 'Company'
		
		# If outstanding greater than credit limit and not authorized person raise exception
		if credit_limit > 0 and flt(total_outstanding) > credit_limit \
				and not self.get_authorized_user():
			msgprint("""Total Outstanding amount (%s) for <b>%s</b> can not be \
				greater than credit limit (%s). To change your credit limit settings, \
				please update in the <b>%s</b> master""" % (fmt_money(total_outstanding), 
				self.doc.name, fmt_money(credit_limit), credit_limit_from), raise_exception=1)
			
	def validate_trash(self):
		"""checks gl entries and if child exists"""
		if not self.doc.parent_account:
			msgprint("Root account can not be deleted", raise_exception=1)
			
		if self.check_gle_exists():
			msgprint("""Account with existing transaction (Sales Invoice / Purchase Invoice / \
				Journal Voucher) can not be deleted""", raise_exception=1)
		if self.check_if_child_exists():
			msgprint("Child account exists for this account. You can not delete this account.",
			 	raise_exception=1)

	def on_trash(self): 
		self.validate_trash()
		self.update_nsm_model()
		
<<<<<<< HEAD
		# rename account name
		new_account_name = " - ".join(parts[:-1])
		webnotes.conn.sql("update `tabAccount` set account_name = %s where name = %s", (new_account_name, old))
=======
	def before_rename(self, old, new, merge=False):
		# Add company abbr if not provided
		from setup.doctype.company.company import get_name_with_abbr
		new_account = get_name_with_abbr(new, self.doc.company)
>>>>>>> e5a1a84d
		
		# Validate properties before merging
		if merge:
			val = list(webnotes.conn.get_value("Account", new_account, 
				["group_or_ledger", "debit_or_credit", "is_pl_account"]))
			
			if val != [self.doc.group_or_ledger, self.doc.debit_or_credit, self.doc.is_pl_account]:
				webnotes.throw(_("""Merging is only possible if following \
					properties are same in both records.
					Group or Ledger, Debit or Credit, Is PL Account"""))
					
		return new_account

	def after_rename(self, old, new, merge=False):
		if not merge:
			webnotes.conn.set_value("Account", new, "account_name", 
				" - ".join(new.split(" - ")[:-1]))
		else:
			from webnotes.utils.nestedset import rebuild_tree
			rebuild_tree("Account", "parent_account")

def get_master_name(doctype, txt, searchfield, start, page_len, filters):
	conditions = (" and company='%s'"% filters["company"]) if doctype == "Warehouse" else ""
		
	return webnotes.conn.sql("""select name from `tab%s` where %s like %s %s
		order by name limit %s, %s""" %
		(filters["master_type"], searchfield, "%s", conditions, "%s", "%s"), 
		("%%%s%%" % txt, start, page_len), as_list=1)
		
def get_parent_account(doctype, txt, searchfield, start, page_len, filters):
	return webnotes.conn.sql("""select name from tabAccount 
		where group_or_ledger = 'Group' and docstatus != 2 and company = %s
		and %s like %s order by name limit %s, %s""" % 
		("%s", searchfield, "%s", "%s", "%s"), 
		(filters["company"], "%%%s%%" % txt, start, page_len), as_list=1)<|MERGE_RESOLUTION|>--- conflicted
+++ resolved
@@ -201,16 +201,10 @@
 		self.validate_trash()
 		self.update_nsm_model()
 		
-<<<<<<< HEAD
-		# rename account name
-		new_account_name = " - ".join(parts[:-1])
-		webnotes.conn.sql("update `tabAccount` set account_name = %s where name = %s", (new_account_name, old))
-=======
 	def before_rename(self, old, new, merge=False):
 		# Add company abbr if not provided
 		from setup.doctype.company.company import get_name_with_abbr
 		new_account = get_name_with_abbr(new, self.doc.company)
->>>>>>> e5a1a84d
 		
 		# Validate properties before merging
 		if merge:
