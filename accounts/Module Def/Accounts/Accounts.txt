--- conflicted
+++ resolved
@@ -5,11 +5,7 @@
 	{
 		'creation': '2010-09-25 10:50:34',
 		'docstatus': 0,
-<<<<<<< HEAD
-		'modified': '2011-07-27 11:43:40',
-=======
 		'modified': '2011-07-28 12:01:10',
->>>>>>> 809530c4
 		'modified_by': 'Administrator',
 		'owner': 'Administrator'
 	},
@@ -362,11 +358,7 @@
 	# Module Def Item
 	{
 		'display_name': 'Lease Agreement List',
-<<<<<<< HEAD
-		'doc_name': 'Lease Agreement List',
-=======
-		'doc_name': 'GL Entry',
->>>>>>> 809530c4
+		'doc_name': 'GL Entry',
 		'doc_type': 'Reports',
 		'doctype': 'Module Def Item',
 		'idx': 33
@@ -375,11 +367,7 @@
 	# Module Def Item
 	{
 		'display_name': 'Lease Monthly Future Installment Inflows',
-<<<<<<< HEAD
-		'doc_name': 'Lease Monthly Future Installment Inflows',
-=======
-		'doc_name': 'GL Entry',
->>>>>>> 809530c4
+		'doc_name': 'GL Entry',
 		'doc_type': 'Reports',
 		'doctype': 'Module Def Item',
 		'idx': 34
@@ -388,11 +376,7 @@
 	# Module Def Item
 	{
 		'display_name': 'Lease Overdue Age Wise',
-<<<<<<< HEAD
-		'doc_name': 'Lease Overdue Age Wise',
-=======
-		'doc_name': 'GL Entry',
->>>>>>> 809530c4
+		'doc_name': 'GL Entry',
 		'doc_type': 'Reports',
 		'doctype': 'Module Def Item',
 		'idx': 35
@@ -401,11 +385,7 @@
 	# Module Def Item
 	{
 		'display_name': 'Lease Overdue List',
-<<<<<<< HEAD
-		'doc_name': 'Lease Overdue List',
-=======
-		'doc_name': 'GL Entry',
->>>>>>> 809530c4
+		'doc_name': 'GL Entry',
 		'doc_type': 'Reports',
 		'doctype': 'Module Def Item',
 		'idx': 36
@@ -414,11 +394,7 @@
 	# Module Def Item
 	{
 		'display_name': 'Lease Receipts Client Wise',
-<<<<<<< HEAD
-		'doc_name': 'Lease Receipts Client Wise',
-=======
-		'doc_name': 'GL Entry',
->>>>>>> 809530c4
+		'doc_name': 'GL Entry',
 		'doc_type': 'Reports',
 		'doctype': 'Module Def Item',
 		'idx': 37
@@ -426,13 +402,8 @@
 
 	# Module Def Item
 	{
-<<<<<<< HEAD
-		'display_name': 'Lease Receipt Summary Year to Date',
-		'doc_name': 'Lease Receipt Summary Year to Date',
-=======
 		'display_name': 'Lease Receipt Summary Month Wise',
 		'doc_name': 'GL Entry',
->>>>>>> 809530c4
 		'doc_type': 'Reports',
 		'doctype': 'Module Def Item',
 		'idx': 38
@@ -441,11 +412,7 @@
 	# Module Def Item
 	{
 		'display_name': 'Lease Yearly Future Installment Inflows',
-<<<<<<< HEAD
-		'doc_name': 'Lease Yearly Future Installment Inflows',
-=======
-		'doc_name': 'GL Entry',
->>>>>>> 809530c4
+		'doc_name': 'GL Entry',
 		'doc_type': 'Reports',
 		'doctype': 'Module Def Item',
 		'idx': 39
