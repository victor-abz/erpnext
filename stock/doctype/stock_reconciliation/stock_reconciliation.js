// ERPNext - web based ERP (http://erpnext.com)
// Copyright (C) 2012 Web Notes Technologies Pvt Ltd
// 
// This program is free software: you can redistribute it and/or modify
// it under the terms of the GNU General Public License as published by
// the Free Software Foundation, either version 3 of the License, or
// (at your option) any later version.
// 
// This program is distributed in the hope that it will be useful,
// but WITHOUT ANY WARRANTY; without even the implied warranty of
// MERCHANTABILITY or FITNESS FOR A PARTICULAR PURPOSE.  See the
// GNU General Public License for more details.
// 
// You should have received a copy of the GNU General Public License
// along with this program.  If not, see <http://www.gnu.org/licenses/>.

wn.require("public/app/js/controllers/stock_controller.js");
wn.provide("erpnext.stock");

erpnext.stock.StockReconciliation = erpnext.stock.StockController.extend({
	onload: function() {
		this.set_default_expense_account();
	}, 
	
	set_default_expense_account: function() {
		var me = this;
		
		if (sys_defaults.auto_inventory_accounting && !this.frm.doc.expense_account) {
			this.frm.call({
				method: "accounts.utils.get_company_default",
				args: {
					"fieldname": "stock_adjustment_account", 
					"company": this.frm.doc.company
				},
				callback: function(r) {
					if (!r.exc) me.frm.set_value("expense_account", r.message);
				}
			});
		}
	},
	
	setup: function() {
		var me = this;
		if (sys_defaults.auto_inventory_accounting) {
			this.frm.add_fetch("company", "stock_adjustment_account", "expense_account");
		
<<<<<<< HEAD
		this.frm.add_fetch("company", "stock_adjustment_account", "expense_account");
		
		this.frm.fields_dict["expense_account"].get_query = function() {
			return {
				"query": "accounts.utils.get_account_list", 
				"filters": {
					"is_pl_account": "Yes",
					"debit_or_credit": "Debit",
					"company": me.frm.doc.company
=======
			this.frm.fields_dict["expense_account"].get_query = function() {
				return {
					"query": "accounts.utils.get_account_list", 
					"filters": {
						"is_pl_account": "Yes",
						"debit_or_credit": "Debit",
						"company": me.frm.doc.company
					}
>>>>>>> a477d418
				}
			}
		}
	},
	
	refresh: function() {
		if(this.frm.doc.docstatus===0) {
			this.show_download_template();
			this.show_upload();
			if(this.frm.doc.reconciliation_json) {
				this.frm.set_intro("You can submit this Stock Reconciliation.");
			} else {
				this.frm.set_intro("Download the Template, fill appropriate data and \
					attach the modified file.");
			}
		} else if(this.frm.doc.docstatus == 1) {
			this.frm.set_intro("Cancelling this Stock Reconciliation will nullify its effect.");
			this.show_stock_ledger();
		} else {
			this.frm.set_intro("");
		}
		this.show_reconciliation_data();
		this.show_download_reconciliation_data();
	},
	
	show_download_template: function() {
		var me = this;
		this.frm.add_custom_button("Download Template", function() {
			this.title = "Stock Reconcilation Template";
			wn.tools.downloadify([["Stock Reconciliation"],
				["----"],
				["Stock Reconciliation can be used to update the stock on a particular date,"
					+ " usually as per physical inventory."],
				["When submitted, the system creates difference entries"
					+ " to set the given stock and valuation on this date."],
				["It can also be used to create opening stock entries and to fix stock value."],
				["----"],
				["Notes:"],
				["Item Code and Warehouse should already exist."],
				["You can update either Quantity or Valuation Rate or both."],
				["If no change in either Quantity or Valuation Rate, leave the cell blank."],
				["----"],
				["Item Code", "Warehouse", "Quantity", "Valuation Rate"]], null, this);
			return false;
		}, "icon-download");
	},
	
	show_upload: function() {
		var me = this;
		var $wrapper = $(cur_frm.fields_dict.upload_html.wrapper).empty();
		
		// upload
		wn.upload.make({
			parent: $wrapper,
			args: {
				method: 'stock.doctype.stock_reconciliation.stock_reconciliation.upload'
			},
			sample_url: "e.g. http://example.com/somefile.csv",
			callback: function(r) {
				me.frm.set_value("reconciliation_json", JSON.stringify(r));
				me.show_reconciliation_data();
				me.frm.save();
			}
		});

		// rename button
		$wrapper.find('form input[type="submit"]')
			.attr('value', 'Upload')

	},
	
	show_download_reconciliation_data: function() {
		var me = this;
		if(this.frm.doc.reconciliation_json) {
			this.frm.add_custom_button("Download Reconcilation Data", function() {
				this.title = "Stock Reconcilation Data";
				wn.tools.downloadify(JSON.parse(me.frm.doc.reconciliation_json), null, this);
				return false;
			}, "icon-download");
		}
	},
	
	show_reconciliation_data: function() {
		var $wrapper = $(cur_frm.fields_dict.reconciliation_html.wrapper).empty();
		if(this.frm.doc.reconciliation_json) {
			var reconciliation_data = JSON.parse(this.frm.doc.reconciliation_json);

			var _make = function(data, header) {
				var result = "";
				
				var _render = header
					? function(col) { return "<th>" + col + "</th>"; }
					: function(col) { return "<td>" + col + "</td>"; };
				
				$.each(data, function(i, row) {
					result += "<tr>"
						+ $.map(row, _render).join("")
						+ "</tr>";
				});
				return result;
			};
			
			var $reconciliation_table = $("<div style='overflow-x: auto;'>\
					<table class='table table-striped table-bordered'>\
					<thead>" + _make([reconciliation_data[0]], true) + "</thead>\
					<tbody>" + _make(reconciliation_data.splice(1)) + "</tbody>\
					</table>\
				</div>").appendTo($wrapper);
		}
	},
});

cur_frm.cscript = new erpnext.stock.StockReconciliation({frm: cur_frm});<|MERGE_RESOLUTION|>--- conflicted
+++ resolved
@@ -44,17 +44,6 @@
 		if (sys_defaults.auto_inventory_accounting) {
 			this.frm.add_fetch("company", "stock_adjustment_account", "expense_account");
 		
-<<<<<<< HEAD
-		this.frm.add_fetch("company", "stock_adjustment_account", "expense_account");
-		
-		this.frm.fields_dict["expense_account"].get_query = function() {
-			return {
-				"query": "accounts.utils.get_account_list", 
-				"filters": {
-					"is_pl_account": "Yes",
-					"debit_or_credit": "Debit",
-					"company": me.frm.doc.company
-=======
 			this.frm.fields_dict["expense_account"].get_query = function() {
 				return {
 					"query": "accounts.utils.get_account_list", 
@@ -63,7 +52,6 @@
 						"debit_or_credit": "Debit",
 						"company": me.frm.doc.company
 					}
->>>>>>> a477d418
 				}
 			}
 		}
