--- conflicted
+++ resolved
@@ -36,10 +36,6 @@
 		self.validate_amc_status()
 		self.validate_warehouse()
 		self.validate_item()
-<<<<<<< HEAD
-=======
-		
->>>>>>> 3ceba112
 		self.on_stock_ledger_entry()
 
 	def validate_amc_status(self):
@@ -250,15 +246,8 @@
 		serial_nos = []
 		for i in xrange(cint(sle.actual_qty)):
 			serial_nos.append(make_autoname(item_det.serial_no_series))
-<<<<<<< HEAD
-		
 		webnotes.conn.set(sle, "serial_no", "\n".join(serial_nos))
-	
-=======
-
-		webnotes.conn.set(sle, "serial_no", "\n".join(serial_nos))
-		
->>>>>>> 3ceba112
+		
 	if sle.serial_no:
 		serial_nos = get_serial_nos(sle.serial_no)
 		for serial_no in serial_nos:
@@ -296,11 +285,7 @@
 		(controller.doc.doctype, controller.doc.name), as_dict=True)
 		
 	if not stock_ledger_entries: return
-<<<<<<< HEAD
-	
-=======
-
->>>>>>> 3ceba112
+
 	for d in controller.doclist.get({"parentfield": parentfield}):
 		serial_no = None
 		for sle in stock_ledger_entries:
