--- conflicted
+++ resolved
@@ -89,19 +89,6 @@
 				webnotes.msgprint("Another Purchase Receipt using the same Challan No. already exists.\
 			Please enter a valid Challan No.", raise_exception=1)
 
-<<<<<<< HEAD
-	#check in manage account if purchase order required or not.
-	# ====================================================================================
-=======
-	def update_valuation_rate(self):
-		for d in self.doclist.get({"parentfield": "purchase_receipt_details"}):
-			if d.qty:
-				d.valuation_rate = (flt(d.purchase_rate) + flt(d.item_tax_amount)/flt(d.qty)
-					+ flt(d.rm_supp_cost) / flt(d.qty)) / flt(d.conversion_factor)
-			else:
-				d.valuation_rate = 0.0
-
->>>>>>> e5daef72
 	def po_required(self):
 		res = sql("select value from `tabSingles` where doctype = 'Global Defaults' and field = 'po_required'")
 		if res and res[0][0]== 'Yes':
@@ -133,15 +120,11 @@
 		pc_obj.validate_reference_value(self)
 		self.check_for_stopped_status(pc_obj)
 
-<<<<<<< HEAD
-		self.update_valuation_rate("purchase_receipt_details")
-=======
-		# update valuation rate
-		self.update_valuation_rate()
 		# sub-contracting
 		self.validate_for_subcontracting()
 		self.update_raw_materials_supplied()
->>>>>>> e5daef72
+		
+		self.update_valuation_rate("purchase_receipt_details")
 
 	def on_update(self):
 		if self.doc.rejected_warehouse:
