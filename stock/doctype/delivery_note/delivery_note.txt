[
 {
  "creation": "2013-05-24 19:29:09", 
  "docstatus": 0, 
<<<<<<< HEAD
  "modified": "2013-12-06 15:15:49", 
=======
  "modified": "2013-12-09 16:24:08", 
>>>>>>> 4e677a3f
  "modified_by": "Administrator", 
  "owner": "Administrator"
 }, 
 {
  "allow_attach": 1, 
  "autoname": "naming_series:", 
  "doctype": "DocType", 
  "document_type": "Transaction", 
  "hide_toolbar": 0, 
  "icon": "icon-truck", 
  "in_create": 0, 
  "is_submittable": 1, 
  "module": "Stock", 
  "name": "__common__", 
  "read_only_onload": 1, 
  "search_fields": "status,customer,customer_name, territory,grand_total"
 }, 
 {
  "doctype": "DocField", 
  "name": "__common__", 
  "parent": "Delivery Note", 
  "parentfield": "fields", 
  "parenttype": "DocType", 
  "permlevel": 0
 }, 
 {
  "doctype": "DocPerm", 
  "name": "__common__", 
  "parent": "Delivery Note", 
  "parentfield": "permissions", 
  "parenttype": "DocType", 
  "permlevel": 0, 
  "read": 1, 
  "report": 1
 }, 
 {
  "doctype": "DocType", 
  "name": "Delivery Note"
 }, 
 {
  "doctype": "DocField", 
  "fieldname": "delivery_to_section", 
  "fieldtype": "Section Break", 
  "label": "Delivery To", 
  "options": "icon-user"
 }, 
 {
  "doctype": "DocField", 
  "fieldname": "column_break0", 
  "fieldtype": "Column Break", 
  "oldfieldtype": "Column Break", 
  "print_width": "50%", 
  "read_only": 0, 
  "width": "50%"
 }, 
 {
  "doctype": "DocField", 
  "fieldname": "naming_series", 
  "fieldtype": "Select", 
  "label": "Series", 
  "no_copy": 1, 
  "oldfieldname": "naming_series", 
  "oldfieldtype": "Select", 
  "options": "DN", 
  "print_hide": 1, 
  "read_only": 0, 
  "reqd": 1
 }, 
 {
  "doctype": "DocField", 
  "fieldname": "customer", 
  "fieldtype": "Link", 
  "in_filter": 1, 
  "label": "Customer", 
  "oldfieldname": "customer", 
  "oldfieldtype": "Link", 
  "options": "Customer", 
  "print_hide": 1, 
  "read_only": 0, 
  "reqd": 1, 
  "search_index": 1
 }, 
 {
  "depends_on": "customer", 
  "doctype": "DocField", 
  "fieldname": "customer_name", 
  "fieldtype": "Data", 
  "hidden": 0, 
  "in_list_view": 1, 
  "label": "Customer Name", 
  "read_only": 1
 }, 
 {
  "depends_on": "customer", 
  "doctype": "DocField", 
  "fieldname": "customer_address", 
  "fieldtype": "Link", 
  "in_filter": 1, 
  "label": "Billing Address Name", 
  "options": "Address", 
  "print_hide": 1, 
  "read_only": 1
 }, 
 {
  "doctype": "DocField", 
  "fieldname": "address_display", 
  "fieldtype": "Small Text", 
  "hidden": 1, 
  "label": "Billing Address", 
  "read_only": 1
 }, 
 {
  "doctype": "DocField", 
  "fieldname": "shipping_address_name", 
  "fieldtype": "Link", 
  "label": "Shipping Address", 
  "options": "Address", 
  "print_hide": 1
 }, 
 {
  "doctype": "DocField", 
  "fieldname": "shipping_address", 
  "fieldtype": "Small Text", 
  "hidden": 1, 
  "label": "Shipping Address", 
  "read_only": 1
 }, 
 {
  "doctype": "DocField", 
  "fieldname": "contact_display", 
  "fieldtype": "Small Text", 
  "hidden": 1, 
  "label": "Contact", 
  "read_only": 1
 }, 
 {
  "doctype": "DocField", 
  "fieldname": "contact_mobile", 
  "fieldtype": "Text", 
  "hidden": 1, 
  "label": "Mobile No", 
  "read_only": 1
 }, 
 {
  "doctype": "DocField", 
  "fieldname": "contact_email", 
  "fieldtype": "Text", 
  "hidden": 1, 
  "label": "Contact Email", 
  "print_hide": 1, 
  "read_only": 1
 }, 
 {
  "doctype": "DocField", 
  "fieldname": "column_break1", 
  "fieldtype": "Column Break", 
  "oldfieldtype": "Column Break", 
  "read_only": 0
 }, 
 {
  "allow_on_submit": 0, 
  "doctype": "DocField", 
  "fieldname": "amended_from", 
  "fieldtype": "Data", 
  "label": "Amended From", 
  "no_copy": 1, 
  "oldfieldname": "amended_from", 
  "oldfieldtype": "Data", 
  "print_hide": 1, 
  "print_width": "150px", 
  "read_only": 1, 
  "width": "150px"
 }, 
 {
  "description": "Select the relevant company name if you have multiple companies", 
  "doctype": "DocField", 
  "fieldname": "company", 
  "fieldtype": "Link", 
  "in_filter": 1, 
  "label": "Company", 
  "oldfieldname": "company", 
  "oldfieldtype": "Link", 
  "options": "Company", 
  "print_hide": 1, 
  "print_width": "150px", 
  "read_only": 0, 
  "reqd": 1, 
  "search_index": 1, 
  "width": "150px"
 }, 
 {
  "default": "Today", 
  "doctype": "DocField", 
  "fieldname": "posting_date", 
  "fieldtype": "Date", 
  "in_filter": 1, 
  "label": "Posting Date", 
  "no_copy": 1, 
  "oldfieldname": "posting_date", 
  "oldfieldtype": "Date", 
  "print_hide": 0, 
  "print_width": "100px", 
  "read_only": 0, 
  "reqd": 1, 
  "search_index": 1, 
  "width": "100px"
 }, 
 {
  "doctype": "DocField", 
  "fieldname": "po_no", 
  "fieldtype": "Data", 
  "hidden": 1, 
  "label": "Customer's Purchase Order No", 
  "no_copy": 0, 
  "oldfieldname": "po_no", 
  "oldfieldtype": "Data", 
  "print_hide": 1, 
  "print_width": "100px", 
  "read_only": 1, 
  "width": "100px"
 }, 
 {
  "depends_on": "eval:doc.po_no", 
  "doctype": "DocField", 
  "fieldname": "po_date", 
  "fieldtype": "Date", 
  "hidden": 0, 
  "label": "Customer's Purchase Order Date", 
  "no_copy": 0, 
  "oldfieldname": "po_date", 
  "oldfieldtype": "Data", 
  "print_hide": 1, 
  "print_width": "100px", 
  "read_only": 1, 
  "width": "100px"
 }, 
 {
  "doctype": "DocField", 
  "fieldname": "sec_break25", 
  "fieldtype": "Section Break", 
  "label": "Currency and Price List", 
  "options": "icon-tag", 
  "read_only": 0
 }, 
 {
  "doctype": "DocField", 
  "fieldname": "currency", 
  "fieldtype": "Link", 
  "label": "Currency", 
  "oldfieldname": "currency", 
  "oldfieldtype": "Select", 
  "options": "Currency", 
  "print_hide": 1, 
  "read_only": 0, 
  "reqd": 1
 }, 
 {
  "description": "Rate at which customer's currency is converted to company's base currency", 
  "doctype": "DocField", 
  "fieldname": "conversion_rate", 
  "fieldtype": "Float", 
  "label": "Exchange Rate", 
  "no_copy": 0, 
  "oldfieldname": "conversion_rate", 
  "oldfieldtype": "Currency", 
  "print_hide": 1, 
  "read_only": 0, 
  "reqd": 1
 }, 
 {
  "doctype": "DocField", 
  "fieldname": "col_break23", 
  "fieldtype": "Column Break", 
  "read_only": 0
 }, 
 {
  "doctype": "DocField", 
  "fieldname": "selling_price_list", 
  "fieldtype": "Link", 
  "label": "Price List", 
  "oldfieldname": "price_list_name", 
  "oldfieldtype": "Select", 
  "options": "Price List", 
  "print_hide": 1, 
  "read_only": 0, 
  "reqd": 1
 }, 
 {
  "doctype": "DocField", 
  "fieldname": "price_list_currency", 
  "fieldtype": "Link", 
  "label": "Price List Currency", 
  "options": "Currency", 
  "print_hide": 1, 
  "read_only": 1, 
  "reqd": 1
 }, 
 {
  "description": "Rate at which Price list currency is converted to company's base currency", 
  "doctype": "DocField", 
  "fieldname": "plc_conversion_rate", 
  "fieldtype": "Float", 
  "label": "Price List Exchange Rate", 
  "print_hide": 1, 
  "read_only": 0, 
  "reqd": 1
 }, 
 {
  "doctype": "DocField", 
  "fieldname": "items", 
  "fieldtype": "Section Break", 
  "label": "Items", 
  "oldfieldtype": "Section Break", 
  "options": "icon-shopping-cart", 
  "read_only": 0
 }, 
 {
  "allow_on_submit": 1, 
  "doctype": "DocField", 
  "fieldname": "delivery_note_details", 
  "fieldtype": "Table", 
  "label": "Delivery Note Items", 
  "no_copy": 0, 
  "oldfieldname": "delivery_note_details", 
  "oldfieldtype": "Table", 
  "options": "Delivery Note Item", 
  "print_hide": 0, 
  "read_only": 0, 
  "reqd": 1
 }, 
 {
  "doctype": "DocField", 
  "fieldname": "packing_list", 
  "fieldtype": "Section Break", 
  "label": "Packing List", 
  "oldfieldtype": "Section Break", 
  "options": "icon-suitcase", 
  "print_hide": 1, 
  "read_only": 0
 }, 
 {
  "doctype": "DocField", 
  "fieldname": "packing_details", 
  "fieldtype": "Table", 
  "label": "Packing Details", 
  "oldfieldname": "packing_details", 
  "oldfieldtype": "Table", 
  "options": "Packed Item", 
  "print_hide": 1, 
  "read_only": 1
 }, 
 {
  "doctype": "DocField", 
  "fieldname": "sales_bom_help", 
  "fieldtype": "HTML", 
  "label": "Sales BOM Help", 
  "print_hide": 1, 
  "read_only": 0
 }, 
 {
  "doctype": "DocField", 
  "fieldname": "section_break_31", 
  "fieldtype": "Section Break"
 }, 
 {
  "doctype": "DocField", 
  "fieldname": "net_total_export", 
  "fieldtype": "Currency", 
  "label": "Net Total", 
  "options": "currency", 
  "read_only": 1
 }, 
 {
  "doctype": "DocField", 
  "fieldname": "column_break_33", 
  "fieldtype": "Column Break"
 }, 
 {
  "doctype": "DocField", 
  "fieldname": "net_total", 
  "fieldtype": "Currency", 
  "label": "Net Total (Company Currency)", 
  "no_copy": 0, 
  "oldfieldname": "net_total", 
  "oldfieldtype": "Currency", 
  "options": "Company:company:default_currency", 
  "print_hide": 1, 
  "print_width": "150px", 
  "read_only": 1, 
  "reqd": 0, 
  "width": "150px"
 }, 
 {
  "doctype": "DocField", 
  "fieldname": "taxes", 
  "fieldtype": "Section Break", 
  "label": "Taxes", 
  "oldfieldtype": "Section Break", 
  "options": "icon-money", 
  "read_only": 0
 }, 
 {
  "description": "If you have created a standard template in Sales Taxes and Charges Master, select one and click on the button below.", 
  "doctype": "DocField", 
  "fieldname": "charge", 
  "fieldtype": "Link", 
  "label": "Tax Master", 
  "oldfieldname": "charge", 
  "oldfieldtype": "Link", 
  "options": "Sales Taxes and Charges Master", 
  "print_hide": 1, 
  "read_only": 0
 }, 
 {
  "doctype": "DocField", 
  "fieldname": "column_break_39", 
  "fieldtype": "Column Break"
 }, 
 {
  "doctype": "DocField", 
  "fieldname": "shipping_rule", 
  "fieldtype": "Link", 
  "label": "Shipping Rule", 
  "oldfieldtype": "Button", 
  "options": "Shipping Rule", 
  "print_hide": 1, 
  "read_only": 0
 }, 
 {
  "doctype": "DocField", 
  "fieldname": "section_break_41", 
  "fieldtype": "Section Break"
 }, 
 {
  "doctype": "DocField", 
  "fieldname": "other_charges", 
  "fieldtype": "Table", 
  "label": "Sales Taxes and Charges", 
  "no_copy": 0, 
  "oldfieldname": "other_charges", 
  "oldfieldtype": "Table", 
  "options": "Sales Taxes and Charges", 
  "read_only": 0
 }, 
 {
  "doctype": "DocField", 
  "fieldname": "other_charges_calculation", 
  "fieldtype": "HTML", 
  "label": "Taxes and Charges Calculation", 
  "oldfieldtype": "HTML", 
  "read_only": 0
 }, 
 {
  "doctype": "DocField", 
  "fieldname": "section_break_44", 
  "fieldtype": "Section Break"
 }, 
 {
  "doctype": "DocField", 
  "fieldname": "other_charges_total_export", 
  "fieldtype": "Currency", 
  "label": "Taxes and Charges Total", 
  "options": "company", 
  "print_hide": 1, 
  "read_only": 1
 }, 
 {
  "doctype": "DocField", 
  "fieldname": "column_break_47", 
  "fieldtype": "Column Break"
 }, 
 {
  "doctype": "DocField", 
  "fieldname": "other_charges_total", 
  "fieldtype": "Currency", 
  "label": "Taxes and Charges Total (Company Currency)", 
  "oldfieldname": "other_charges_total", 
  "oldfieldtype": "Currency", 
  "options": "Company:company:default_currency", 
  "print_hide": 1, 
  "print_width": "150px", 
  "read_only": 1, 
  "width": "150px"
 }, 
 {
  "doctype": "DocField", 
  "fieldname": "totals", 
  "fieldtype": "Section Break", 
  "label": "Totals", 
  "oldfieldtype": "Section Break", 
  "options": "icon-money", 
  "print_hide": 0, 
  "read_only": 0
 }, 
 {
  "doctype": "DocField", 
  "fieldname": "grand_total_export", 
  "fieldtype": "Currency", 
  "label": "Grand Total", 
  "no_copy": 0, 
  "oldfieldname": "grand_total_export", 
  "oldfieldtype": "Currency", 
  "options": "currency", 
  "print_hide": 0, 
  "print_width": "150px", 
  "read_only": 1, 
  "reqd": 0, 
  "width": "150px"
 }, 
 {
  "doctype": "DocField", 
  "fieldname": "rounded_total_export", 
  "fieldtype": "Currency", 
  "label": "Rounded Total", 
  "no_copy": 0, 
  "oldfieldname": "rounded_total_export", 
  "oldfieldtype": "Currency", 
  "options": "currency", 
  "print_hide": 0, 
  "print_width": "150px", 
  "read_only": 1, 
  "width": "150px"
 }, 
 {
  "description": "In Words (Export) will be visible once you save the Delivery Note.", 
  "doctype": "DocField", 
  "fieldname": "in_words_export", 
  "fieldtype": "Data", 
  "label": "In Words", 
  "no_copy": 0, 
  "oldfieldname": "in_words_export", 
  "oldfieldtype": "Data", 
  "print_hide": 0, 
  "print_width": "150px", 
  "read_only": 1, 
  "width": "150px"
 }, 
 {
  "doctype": "DocField", 
  "fieldname": "column_break3", 
  "fieldtype": "Column Break", 
  "oldfieldtype": "Column Break", 
  "read_only": 0
 }, 
 {
  "doctype": "DocField", 
  "fieldname": "grand_total", 
  "fieldtype": "Currency", 
  "label": "Grand Total (Company Currency)", 
  "no_copy": 0, 
  "oldfieldname": "grand_total", 
  "oldfieldtype": "Currency", 
  "options": "Company:company:default_currency", 
  "print_hide": 1, 
  "print_width": "150px", 
  "read_only": 1, 
  "reqd": 0, 
  "width": "150px"
 }, 
 {
  "doctype": "DocField", 
  "fieldname": "rounded_total", 
  "fieldtype": "Currency", 
  "label": "Rounded Total (Company Currency)", 
  "no_copy": 0, 
  "oldfieldname": "rounded_total", 
  "oldfieldtype": "Currency", 
  "options": "Company:company:default_currency", 
  "print_hide": 1, 
  "print_width": "150px", 
  "read_only": 1, 
  "width": "150px"
 }, 
 {
  "description": "In Words will be visible once you save the Delivery Note.", 
  "doctype": "DocField", 
  "fieldname": "in_words", 
  "fieldtype": "Data", 
  "label": "In Words (Company Currency)", 
  "no_copy": 0, 
  "oldfieldname": "in_words", 
  "oldfieldtype": "Data", 
  "print_hide": 1, 
  "print_width": "200px", 
  "read_only": 1, 
  "width": "200px"
 }, 
 {
  "doctype": "DocField", 
  "fieldname": "terms_section_break", 
  "fieldtype": "Section Break", 
  "label": "Terms and Conditions", 
  "oldfieldtype": "Section Break", 
  "options": "icon-legal", 
  "read_only": 0
 }, 
 {
  "doctype": "DocField", 
  "fieldname": "tc_name", 
  "fieldtype": "Link", 
  "label": "Terms", 
  "oldfieldname": "tc_name", 
  "oldfieldtype": "Link", 
  "options": "Terms and Conditions", 
  "print_hide": 1, 
  "read_only": 0
 }, 
 {
  "doctype": "DocField", 
  "fieldname": "terms", 
  "fieldtype": "Text Editor", 
  "label": "Terms and Conditions Details", 
  "oldfieldname": "terms", 
  "oldfieldtype": "Text Editor", 
  "read_only": 0
 }, 
 {
  "doctype": "DocField", 
  "fieldname": "transporter_info", 
  "fieldtype": "Section Break", 
  "label": "Transporter Info", 
  "options": "icon-truck", 
  "print_hide": 1, 
  "read_only": 0
 }, 
 {
  "doctype": "DocField", 
  "fieldname": "transporter_name", 
  "fieldtype": "Data", 
  "label": "Transporter Name", 
  "no_copy": 0, 
  "oldfieldname": "transporter_name", 
  "oldfieldtype": "Data", 
  "print_hide": 1, 
  "print_width": "150px", 
  "read_only": 0, 
  "reqd": 0, 
  "width": "150px"
 }, 
 {
  "doctype": "DocField", 
  "fieldname": "col_break34", 
  "fieldtype": "Column Break", 
  "print_width": "50%", 
  "read_only": 0, 
  "width": "50%"
 }, 
 {
  "description": "Transporter lorry number", 
  "doctype": "DocField", 
  "fieldname": "lr_no", 
  "fieldtype": "Data", 
  "label": "Vehicle No", 
  "no_copy": 0, 
  "oldfieldname": "lr_no", 
  "oldfieldtype": "Data", 
  "print_hide": 1, 
  "print_width": "100px", 
  "read_only": 0, 
  "reqd": 0, 
  "width": "100px"
 }, 
 {
  "default": "Today", 
  "description": "Date on which lorry started from your warehouse", 
  "doctype": "DocField", 
  "fieldname": "lr_date", 
  "fieldtype": "Date", 
  "label": "Vehicle Dispatch Date", 
  "no_copy": 0, 
  "oldfieldname": "lr_date", 
  "oldfieldtype": "Date", 
  "print_hide": 1, 
  "print_width": "100px", 
  "read_only": 0, 
  "width": "100px"
 }, 
 {
  "depends_on": "customer", 
  "doctype": "DocField", 
  "fieldname": "contact_info", 
  "fieldtype": "Section Break", 
  "label": "Contact Info", 
  "options": "icon-bullhorn", 
  "read_only": 0
 }, 
 {
  "description": "<a href=\"#Sales Browser/Territory\">Add / Edit</a>", 
  "doctype": "DocField", 
  "fieldname": "territory", 
  "fieldtype": "Link", 
  "hidden": 0, 
  "in_filter": 1, 
  "label": "Territory", 
  "options": "Territory", 
  "print_hide": 1, 
  "read_only": 0, 
  "reqd": 1, 
  "search_index": 1
 }, 
 {
  "description": "<a href=\"#Sales Browser/Customer Group\">Add / Edit</a>", 
  "doctype": "DocField", 
  "fieldname": "customer_group", 
  "fieldtype": "Link", 
  "in_filter": 1, 
  "label": "Customer Group", 
  "options": "Customer Group", 
  "print_hide": 1, 
  "read_only": 0, 
  "search_index": 1
 }, 
 {
  "doctype": "DocField", 
  "fieldname": "col_break21", 
  "fieldtype": "Column Break", 
  "print_width": "50%", 
  "read_only": 0, 
  "width": "50%"
 }, 
 {
  "doctype": "DocField", 
  "fieldname": "contact_person", 
  "fieldtype": "Link", 
  "in_filter": 1, 
  "label": "Contact Person", 
  "options": "Contact", 
  "print_hide": 1, 
  "read_only": 0
 }, 
 {
  "doctype": "DocField", 
  "fieldname": "more_info", 
  "fieldtype": "Section Break", 
  "label": "More Info", 
  "oldfieldtype": "Section Break", 
  "options": "icon-file-text", 
  "print_hide": 1, 
  "read_only": 0
 }, 
 {
  "description": "Track this Delivery Note against any Project", 
  "doctype": "DocField", 
  "fieldname": "project_name", 
  "fieldtype": "Link", 
  "in_filter": 1, 
  "label": "Project Name", 
  "oldfieldname": "project_name", 
  "oldfieldtype": "Link", 
  "options": "Project", 
  "read_only": 0, 
  "search_index": 1
 }, 
 {
  "depends_on": "eval:doc.source == 'Campaign'", 
  "doctype": "DocField", 
  "fieldname": "campaign", 
  "fieldtype": "Link", 
  "label": "Campaign", 
  "oldfieldname": "campaign", 
  "oldfieldtype": "Link", 
  "options": "Campaign", 
  "print_hide": 1, 
  "read_only": 0
 }, 
 {
  "doctype": "DocField", 
  "fieldname": "source", 
  "fieldtype": "Select", 
  "label": "Source", 
  "oldfieldname": "source", 
  "oldfieldtype": "Select", 
  "options": "\nExisting Customer\nReference\nAdvertisement\nCold Calling\nExhibition\nSupplier Reference\nMass Mailing\nCustomer's Vendor\nCampaign", 
  "print_hide": 1, 
  "read_only": 0
 }, 
 {
  "doctype": "DocField", 
  "fieldname": "column_break5", 
  "fieldtype": "Column Break", 
  "oldfieldtype": "Column Break", 
  "print_hide": 1, 
  "print_width": "50%", 
  "read_only": 0, 
  "width": "50%"
 }, 
 {
  "description": "Time at which items were delivered from warehouse", 
  "doctype": "DocField", 
  "fieldname": "posting_time", 
  "fieldtype": "Time", 
  "in_filter": 0, 
  "label": "Posting Time", 
  "oldfieldname": "posting_time", 
  "oldfieldtype": "Time", 
  "print_hide": 1, 
  "print_width": "100px", 
  "read_only": 0, 
  "reqd": 1, 
  "search_index": 0, 
  "width": "100px"
 }, 
 {
  "doctype": "DocField", 
  "fieldname": "fiscal_year", 
  "fieldtype": "Select", 
  "in_filter": 1, 
  "label": "Fiscal Year", 
  "oldfieldname": "fiscal_year", 
  "oldfieldtype": "Select", 
  "options": "link:Fiscal Year", 
  "print_hide": 1, 
  "print_width": "150px", 
  "read_only": 0, 
  "reqd": 1, 
  "search_index": 1, 
  "width": "150px"
 }, 
 {
  "allow_on_submit": 1, 
  "doctype": "DocField", 
  "fieldname": "letter_head", 
  "fieldtype": "Select", 
  "label": "Letter Head", 
  "oldfieldname": "letter_head", 
  "oldfieldtype": "Link", 
  "options": "link:Letter Head", 
  "print_hide": 1, 
  "read_only": 0
 }, 
 {
  "allow_on_submit": 1, 
  "doctype": "DocField", 
  "fieldname": "select_print_heading", 
  "fieldtype": "Link", 
  "label": "Print Heading", 
  "no_copy": 1, 
  "oldfieldname": "select_print_heading", 
  "oldfieldtype": "Link", 
  "options": "Print Heading", 
  "print_hide": 1, 
  "read_only": 0, 
  "report_hide": 1
 }, 
 {
  "allow_on_submit": 1, 
  "doctype": "DocField", 
  "fieldname": "print_without_amount", 
  "fieldtype": "Check", 
  "label": "Print Without Amount", 
  "oldfieldname": "print_without_amount", 
  "oldfieldtype": "Check", 
  "print_hide": 1, 
  "read_only": 0
 }, 
 {
  "doctype": "DocField", 
  "fieldname": "section_break_83", 
  "fieldtype": "Section Break"
 }, 
 {
  "default": "Draft", 
  "doctype": "DocField", 
  "fieldname": "status", 
  "fieldtype": "Select", 
  "in_filter": 1, 
  "label": "Status", 
  "no_copy": 1, 
  "oldfieldname": "status", 
  "oldfieldtype": "Select", 
  "options": "\nDraft\nSubmitted\nCancelled", 
  "print_hide": 1, 
  "print_width": "150px", 
  "read_only": 1, 
  "reqd": 1, 
  "search_index": 1, 
  "width": "150px"
 }, 
 {
  "depends_on": "eval:!doc.__islocal", 
  "description": "% of materials delivered against this Delivery Note", 
  "doctype": "DocField", 
  "fieldname": "per_installed", 
  "fieldtype": "Percent", 
  "in_filter": 1, 
  "in_list_view": 1, 
  "label": "% Installed", 
  "no_copy": 1, 
  "oldfieldname": "per_installed", 
  "oldfieldtype": "Currency", 
  "print_hide": 1, 
  "read_only": 1, 
  "search_index": 1
 }, 
 {
  "doctype": "DocField", 
  "fieldname": "installation_status", 
  "fieldtype": "Select", 
  "hidden": 1, 
  "label": "Installation Status", 
  "print_hide": 1, 
  "read_only": 0
 }, 
 {
  "doctype": "DocField", 
  "fieldname": "column_break_89", 
  "fieldtype": "Column Break"
 }, 
 {
  "description": "Required only for sample item.", 
  "doctype": "DocField", 
  "fieldname": "to_warehouse", 
  "fieldtype": "Link", 
  "hidden": 0, 
  "label": "To Warehouse", 
  "no_copy": 1, 
  "oldfieldname": "to_warehouse", 
  "oldfieldtype": "Link", 
  "options": "Warehouse", 
  "print_hide": 1, 
  "read_only": 0
 }, 
 {
  "doctype": "DocField", 
  "fieldname": "excise_page", 
  "fieldtype": "Data", 
  "hidden": 1, 
  "label": "Excise Page Number", 
  "oldfieldname": "excise_page", 
  "oldfieldtype": "Data", 
  "print_hide": 1, 
  "read_only": 0
 }, 
 {
  "doctype": "DocField", 
  "fieldname": "instructions", 
  "fieldtype": "Text", 
  "label": "Instructions", 
  "oldfieldname": "instructions", 
  "oldfieldtype": "Text", 
  "read_only": 0
 }, 
 {
  "doctype": "DocField", 
  "fieldname": "sales_team_section_break", 
  "fieldtype": "Section Break", 
  "label": "Sales Team", 
  "oldfieldtype": "Section Break", 
  "options": "icon-group", 
  "print_hide": 1, 
  "read_only": 0
 }, 
 {
  "doctype": "DocField", 
  "fieldname": "sales_partner", 
  "fieldtype": "Link", 
  "label": "Sales Partner", 
  "no_copy": 0, 
  "oldfieldname": "sales_partner", 
  "oldfieldtype": "Link", 
  "options": "Sales Partner", 
  "print_hide": 1, 
  "print_width": "150px", 
  "read_only": 0, 
  "width": "150px"
 }, 
 {
  "doctype": "DocField", 
  "fieldname": "column_break7", 
  "fieldtype": "Column Break", 
  "print_hide": 1, 
  "print_width": "50%", 
  "read_only": 0, 
  "width": "50%"
 }, 
 {
  "doctype": "DocField", 
  "fieldname": "commission_rate", 
  "fieldtype": "Float", 
  "label": "Commission Rate (%)", 
  "no_copy": 0, 
  "oldfieldname": "commission_rate", 
  "oldfieldtype": "Currency", 
  "print_hide": 1, 
  "print_width": "100px", 
  "read_only": 0, 
  "width": "100px"
 }, 
 {
  "doctype": "DocField", 
  "fieldname": "total_commission", 
  "fieldtype": "Currency", 
  "label": "Total Commission", 
  "no_copy": 0, 
  "oldfieldname": "total_commission", 
  "oldfieldtype": "Currency", 
  "options": "Company:company:default_currency", 
  "print_hide": 1, 
  "read_only": 0
 }, 
 {
  "doctype": "DocField", 
  "fieldname": "section_break1", 
  "fieldtype": "Section Break", 
  "print_hide": 1, 
  "read_only": 0
 }, 
 {
  "doctype": "DocField", 
  "fieldname": "sales_team", 
  "fieldtype": "Table", 
  "label": "Sales Team1", 
  "oldfieldname": "sales_team", 
  "oldfieldtype": "Table", 
  "options": "Sales Team", 
  "print_hide": 1, 
  "read_only": 0
 }, 
 {
  "amend": 1, 
  "cancel": 1, 
  "create": 1, 
  "doctype": "DocPerm", 
  "role": "Material User", 
  "submit": 1, 
  "write": 1
 }, 
 {
  "amend": 1, 
  "cancel": 1, 
  "create": 1, 
  "doctype": "DocPerm", 
  "role": "Material Manager", 
  "submit": 1, 
  "write": 1
 }, 
 {
  "amend": 1, 
  "cancel": 1, 
  "create": 1, 
  "doctype": "DocPerm", 
  "role": "Sales User", 
  "submit": 1, 
  "write": 1
 }, 
 {
  "cancel": 0, 
  "create": 0, 
  "doctype": "DocPerm", 
  "role": "Accounts User", 
  "submit": 0, 
  "write": 0
 }, 
 {
  "doctype": "DocPerm", 
  "match": "customer_name", 
  "role": "Customer"
 }
]<|MERGE_RESOLUTION|>--- conflicted
+++ resolved
@@ -2,11 +2,7 @@
  {
   "creation": "2013-05-24 19:29:09", 
   "docstatus": 0, 
-<<<<<<< HEAD
-  "modified": "2013-12-06 15:15:49", 
-=======
   "modified": "2013-12-09 16:24:08", 
->>>>>>> 4e677a3f
   "modified_by": "Administrator", 
   "owner": "Administrator"
  }, 
