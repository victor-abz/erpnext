# -*- coding: utf-8 -*-
from __future__ import unicode_literals

<<<<<<< HEAD
__version__ = '6.27.22'
=======
__version__ = '6.27.23'
>>>>>>> 2eb9b34f
<|MERGE_RESOLUTION|>--- conflicted
+++ resolved
@@ -1,8 +1,4 @@
 # -*- coding: utf-8 -*-
 from __future__ import unicode_literals
 
-<<<<<<< HEAD
-__version__ = '6.27.22'
-=======
-__version__ = '6.27.23'
->>>>>>> 2eb9b34f
+__version__ = '6.27.23'