--- conflicted
+++ resolved
@@ -1121,11 +1121,7 @@
  "idx": 261,
  "is_submittable": 1,
  "links": [],
-<<<<<<< HEAD
- "modified": "2020-09-08 11:21:25.465966",
-=======
- "modified": "2020-10-30 14:00:08.347534",
->>>>>>> dd7a6d94
+ "modified": "2020-11-19 11:21:25.465966",
  "modified_by": "Administrator",
  "module": "Stock",
  "name": "Purchase Receipt",
