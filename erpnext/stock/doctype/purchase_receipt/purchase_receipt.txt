# DocType, Purchase Receipt
[

	# These values are common in all dictionaries
	{
		'creation': '2010-08-08 17:09:15',
		'docstatus': 0,
<<<<<<< HEAD
		'modified': '2012-02-27 17:54:59',
=======
		'modified': '2012-03-02 12:26:39',
>>>>>>> d14bea3d
		'modified_by': u'Administrator',
		'owner': u'Administrator'
	},

	# These values are common for all DocType
	{
<<<<<<< HEAD
		'_last_update': u'1330345245',
=======
		'_last_update': u'1330593645',
>>>>>>> d14bea3d
		'colour': u'White:FFF',
		'default_print_format': u'Standard',
		'doctype': 'DocType',
		'document_type': u'Transaction',
		'is_transaction_doc': 1,
		'module': u'Stock',
		'name': '__common__',
		'read_only_onload': 1,
		'search_fields': u'status, transaction_date, supplier',
		'section_style': u'Tabbed',
		'server_code_error': u' ',
		'show_in_menu': 0,
		'subject': u'From %(supplier_name)s against %(purchase_order)s on %(transaction_date)s',
<<<<<<< HEAD
		'version': 324
=======
		'version': 325
>>>>>>> d14bea3d
	},

	# These values are common for all DocField
	{
		'doctype': u'DocField',
		'name': '__common__',
		'parent': u'Purchase Receipt',
		'parentfield': u'fields',
		'parenttype': u'DocType'
	},

	# These values are common for all DocPerm
	{
		'doctype': u'DocPerm',
		'name': '__common__',
		'parent': u'Purchase Receipt',
		'parentfield': u'permissions',
		'parenttype': u'DocType',
		'read': 1
	},

	# DocType, Purchase Receipt
	{
		'doctype': 'DocType',
		'name': u'Purchase Receipt'
	},

	# DocPerm
	{
		'amend': 0,
		'cancel': 0,
		'create': 0,
		'doctype': u'DocPerm',
		'permlevel': 1,
		'role': u'Material Manager',
		'submit': 0,
		'write': 0
	},

	# DocPerm
	{
		'amend': 1,
		'cancel': 1,
		'create': 1,
		'doctype': u'DocPerm',
		'permlevel': 0,
		'role': u'Material Manager',
		'submit': 1,
		'write': 1
	},

	# DocPerm
	{
		'amend': 0,
		'cancel': 0,
		'create': 0,
		'doctype': u'DocPerm',
		'permlevel': 1,
		'role': u'Material User',
		'submit': 0,
		'write': 0
	},

	# DocPerm
	{
		'amend': 1,
		'cancel': 1,
		'create': 1,
		'doctype': u'DocPerm',
		'permlevel': 0,
		'role': u'Material User',
		'submit': 1,
		'write': 1
	},

	# DocPerm
	{
		'amend': 1,
		'cancel': 1,
		'create': 1,
		'doctype': u'DocPerm',
		'permlevel': 0,
		'role': u'Purchase User',
		'submit': 1,
		'write': 1
	},

	# DocPerm
	{
		'doctype': u'DocPerm',
		'permlevel': 1,
		'role': u'Purchase User'
	},

	# DocPerm
	{
		'doctype': u'DocPerm',
		'match': u'supplier',
		'permlevel': 0,
		'role': u'Supplier'
	},

	# DocPerm
	{
		'doctype': u'DocPerm',
		'permlevel': 2,
		'role': u'All',
		'write': 1
	},

	# DocField
	{
		'colour': u'White:FFF',
		'description': u'Enter Basic Information about the Purchase Receipt',
		'doctype': u'DocField',
		'fieldtype': u'Section Break',
		'label': u'Basic Info',
		'oldfieldtype': u'Section Break',
		'permlevel': 0
	},

	# DocField
	{
		'doctype': u'DocField',
		'fieldtype': u'Column Break',
		'oldfieldtype': u'Column Break',
		'permlevel': 0,
		'width': u'50%'
	},

	# DocField
	{
		'colour': u'White:FFF',
		'description': u'To manage multiple series please go to Setup > Manage Series',
		'doctype': u'DocField',
		'fieldname': u'naming_series',
		'fieldtype': u'Select',
		'label': u'Series',
		'no_copy': 1,
		'oldfieldname': u'naming_series',
		'oldfieldtype': u'Select',
		'options': u'\nGRN',
		'permlevel': 0,
		'print_hide': 1,
		'reqd': 1
	},

	# DocField
	{
		'allow_on_submit': 0,
		'colour': u'White:FFF',
		'doctype': u'DocField',
		'fieldname': u'supplier',
		'fieldtype': u'Link',
		'in_filter': 1,
		'label': u'Supplier',
		'oldfieldname': u'supplier',
		'oldfieldtype': u'Link',
		'options': u'Supplier',
		'permlevel': 0,
		'print_hide': 1,
		'reqd': 1,
		'search_index': 1,
		'trigger': u'Client',
		'width': u'150px'
	},

	# DocField
	{
		'doctype': u'DocField',
		'fieldname': u'supplier_address',
		'fieldtype': u'Link',
		'label': u'Supplier Address',
		'options': u'Address',
		'permlevel': 0,
		'print_hide': 1
	},

	# DocField
	{
		'doctype': u'DocField',
		'fieldname': u'contact_person',
		'fieldtype': u'Link',
		'label': u'Contact Person',
		'options': u'Contact',
		'permlevel': 0,
		'print_hide': 1
	},

	# DocField
	{
		'doctype': u'DocField',
		'fieldname': u'supplier_name',
		'fieldtype': u'Data',
		'label': u'Name',
		'permlevel': 1
	},

	# DocField
	{
		'doctype': u'DocField',
		'fieldname': u'address_display',
		'fieldtype': u'Small Text',
		'label': u'Address',
		'permlevel': 1
	},

	# DocField
	{
		'doctype': u'DocField',
		'fieldname': u'contact_display',
		'fieldtype': u'Small Text',
		'label': u'Contact',
		'permlevel': 1
	},

	# DocField
	{
		'doctype': u'DocField',
		'fieldname': u'contact_mobile',
		'fieldtype': u'Text',
		'label': u'Mobile No',
		'permlevel': 1
	},

	# DocField
	{
		'doctype': u'DocField',
		'fieldname': u'contact_email',
		'fieldtype': u'Text',
		'label': u'Contact Email',
		'permlevel': 1,
		'print_hide': 1
	},

	# DocField
	{
		'doctype': u'DocField',
		'fieldname': u'amended_from',
		'fieldtype': u'Data',
		'hidden': 1,
		'label': u'Amended From',
		'no_copy': 1,
		'oldfieldname': u'amended_from',
		'oldfieldtype': u'Data',
		'permlevel': 1,
		'print_hide': 1,
		'width': u'150px'
	},

	# DocField
	{
		'description': u'The date at which current entry is corrected in the system.',
		'doctype': u'DocField',
		'fieldname': u'amendment_date',
		'fieldtype': u'Date',
		'hidden': 1,
		'label': u'Amendment Date',
		'no_copy': 1,
		'oldfieldname': u'amendment_date',
		'oldfieldtype': u'Date',
		'permlevel': 0,
		'print_hide': 1,
		'width': u'100px'
	},

	# DocField
	{
		'doctype': u'DocField',
		'fieldtype': u'Column Break',
		'oldfieldtype': u'Column Break',
		'permlevel': 0,
		'width': u'50%'
	},

	# DocField
	{
		'colour': u'White:FFF',
<<<<<<< HEAD
		'description': u'The date at which current entry is made in system.',
		'doctype': u'DocField',
		'fieldname': u'transaction_date',
		'fieldtype': u'Date',
		'in_filter': 1,
		'label': u'Transaction Date',
		'no_copy': 1,
		'oldfieldname': u'transaction_date',
=======
		'description': u'The date at which current entry will get or has actually executed.',
		'doctype': u'DocField',
		'fieldname': u'posting_date',
		'fieldtype': u'Date',
		'in_filter': 1,
		'label': u'Posting Date',
		'no_copy': 1,
		'oldfieldname': u'posting_date',
>>>>>>> d14bea3d
		'oldfieldtype': u'Date',
		'permlevel': 0,
		'print_hide': 1,
		'reqd': 1,
		'search_index': 1,
		'width': u'100px'
	},

	# DocField
	{
		'colour': u'White:FFF',
		'description': u'Time at which materials were received',
		'doctype': u'DocField',
		'fieldname': u'posting_time',
		'fieldtype': u'Time',
		'in_filter': 0,
		'label': u'Posting Time',
		'no_copy': 1,
		'oldfieldname': u'posting_time',
		'oldfieldtype': u'Time',
		'permlevel': 0,
		'print_hide': 1,
		'reqd': 1,
		'search_index': 1,
		'trigger': u'Client',
		'width': u'100px'
	},

	# DocField
	{
		'colour': u'White:FFF',
		'description': u'The date at which current entry will get or has actually executed.',
		'doctype': u'DocField',
		'fieldname': u'posting_date',
		'fieldtype': u'Date',
		'in_filter': 1,
		'label': u'Posting Date',
		'no_copy': 1,
		'oldfieldname': u'posting_date',
		'oldfieldtype': u'Date',
		'permlevel': 0,
		'print_hide': 1,
		'reqd': 1,
		'search_index': 1,
		'width': u'100px'
	},

	# DocField
	{
		'colour': u'White:FFF',
		'description': u'Time at which materials were received',
		'doctype': u'DocField',
		'fieldname': u'posting_time',
		'fieldtype': u'Time',
		'in_filter': 0,
		'label': u'Posting Time',
		'no_copy': 1,
		'oldfieldname': u'posting_time',
		'oldfieldtype': u'Time',
		'permlevel': 0,
		'print_hide': 1,
		'reqd': 1,
		'search_index': 0,
		'width': u'100px'
	},

	# DocField
	{
		'colour': u'White:FFF',
		'doctype': u'DocField',
		'fieldname': u'status',
		'fieldtype': u'Select',
		'in_filter': 1,
		'label': u'Status',
		'no_copy': 1,
		'oldfieldname': u'status',
		'oldfieldtype': u'Select',
		'options': u'\nDraft\nSubmitted\nCancelled',
		'permlevel': 1,
		'print_hide': 1,
		'reqd': 1,
		'search_index': 1,
		'width': u'150px'
	},

	# DocField
	{
		'colour': u'White:FFF',
		'depends_on': u'eval:!doc.__islocal',
		'description': u'% of materials billed against this Purchase Receipt',
		'doctype': u'DocField',
		'fieldname': u'per_billed',
		'fieldtype': u'Currency',
		'label': u'% Billed',
		'no_copy': 1,
		'oldfieldname': u'per_billed',
		'oldfieldtype': u'Currency',
		'permlevel': 1,
		'print_hide': 1
	},

	# DocField
	{
		'doctype': u'DocField',
		'fieldname': u'bill_no',
		'fieldtype': u'Data',
		'hidden': 1,
		'label': u'Bill No',
		'oldfieldname': u'bill_no',
		'oldfieldtype': u'Data',
		'permlevel': 0,
		'print_hide': 1
	},

	# DocField
	{
		'doctype': u'DocField',
		'fieldname': u'bill_date',
		'fieldtype': u'Date',
		'hidden': 1,
		'label': u'Bill Date',
		'oldfieldname': u'bill_date',
		'oldfieldtype': u'Date',
		'permlevel': 0,
		'print_hide': 1
	},

	# DocField
	{
		'colour': u'White:FFF',
		'doctype': u'DocField',
		'fieldname': u'range',
		'fieldtype': u'Data',
		'hidden': 1,
		'label': u'Range',
		'oldfieldname': u'range',
		'oldfieldtype': u'Data',
		'permlevel': 0,
		'print_hide': 1
	},

	# DocField
	{
		'colour': u'White:FFF',
		'default': u'No',
		'description': u'Select "Yes" for sub - contracting items',
		'doctype': u'DocField',
		'fieldname': u'is_subcontracted',
		'fieldtype': u'Select',
		'label': u'Is Subcontracted',
		'oldfieldname': u'is_subcontracted',
		'oldfieldtype': u'Select',
		'options': u'\nYes\nNo',
		'permlevel': 0,
		'print_hide': 1
	},

	# DocField
	{
		'colour': u'White:FFF',
		'doctype': u'DocField',
		'fieldtype': u'Section Break',
		'label': u'Items',
		'oldfieldtype': u'Section Break',
		'permlevel': 0
	},

	# DocField
	{
		'colour': u'White:FFF',
		'description': u"Supplier's currency",
		'doctype': u'DocField',
		'fieldname': u'currency',
		'fieldtype': u'Select',
		'label': u'Currency',
		'oldfieldname': u'currency',
		'oldfieldtype': u'Select',
		'options': u'link:Currency',
		'permlevel': 0,
		'print_hide': 1,
		'reqd': 1
	},

	# DocField
	{
		'colour': u'White:FFF',
		'default': u'1.00',
		'description': u"Rate at which supplier's currency is converted to company's base currency",
		'doctype': u'DocField',
		'fieldname': u'conversion_rate',
		'fieldtype': u'Currency',
		'label': u'Conversion Rate',
		'oldfieldname': u'conversion_rate',
		'oldfieldtype': u'Currency',
		'permlevel': 0,
		'print_hide': 1,
		'reqd': 1,
		'trigger': u'Client'
	},

	# DocField
	{
		'colour': u'White:FFF',
		'description': u'Warehouse where you are maintaining stock of rejected items',
		'doctype': u'DocField',
		'fieldname': u'rejected_warehouse',
		'fieldtype': u'Link',
		'label': u'Rejected Warehouse',
		'no_copy': 1,
		'oldfieldname': u'rejected_warehouse',
		'oldfieldtype': u'Link',
		'options': u'Warehouse',
		'permlevel': 0,
		'print_hide': 1,
		'reqd': 0
	},

	# DocField
	{
		'colour': u'White:FFF',
		'description': u'Supplier warehouse where you have issued raw materials for sub - contracting',
		'doctype': u'DocField',
		'fieldname': u'supplier_warehouse',
		'fieldtype': u'Link',
		'label': u'Supplier Warehouse',
		'no_copy': 1,
		'oldfieldname': u'supplier_warehouse',
		'oldfieldtype': u'Link',
		'options': u'Warehouse',
		'permlevel': 0,
		'print_hide': 1,
		'width': u'50px'
	},

	# DocField
	{
		'doctype': u'DocField',
		'fieldtype': u'Column Break',
		'oldfieldtype': u'Column Break',
		'permlevel': 0
	},

	# DocField
	{
		'colour': u'White:FFF',
		'description': u'You can make a purchase receipt from multiple purchase orders. Select purchase orders one by one and click on the button below.',
		'doctype': u'DocField',
		'fieldname': u'purchase_order_no',
		'fieldtype': u'Link',
		'label': u'Purchase Order',
		'no_copy': 1,
		'oldfieldname': u'purchase_order_no',
		'oldfieldtype': u'Link',
		'options': u'Purchase Order',
		'permlevel': 0,
		'print_hide': 0
	},

	# DocField
	{
		'colour': u'White:FFF',
		'doctype': u'DocField',
		'fieldtype': u'Button',
		'label': u'Pull Purchase Order Details',
		'oldfieldtype': u'Button',
		'options': u'get_po_details',
		'permlevel': 0,
		'print_hide': 1
	},

	# DocField
	{
		'colour': u'White:FFF',
		'doctype': u'DocField',
		'fieldtype': u'Section Break',
		'oldfieldtype': u'Section Break',
		'options': u'Simple',
		'permlevel': 0
	},

	# DocField
	{
		'allow_on_submit': 1,
		'doctype': u'DocField',
		'fieldname': u'purchase_receipt_details',
		'fieldtype': u'Table',
		'label': u'Purchase Receipt Details',
		'oldfieldname': u'purchase_receipt_details',
		'oldfieldtype': u'Table',
		'options': u'Purchase Receipt Detail',
		'permlevel': 0,
		'print_hide': 0,
		'reqd': 0
	},

	# DocField
	{
		'doctype': u'DocField',
		'fieldname': u'net_total',
		'fieldtype': u'Currency',
		'label': u'Net Total',
		'oldfieldname': u'net_total',
		'oldfieldtype': u'Currency',
		'permlevel': 1,
		'print_hide': 1,
		'reqd': 1,
		'width': u'150px'
	},

	# DocField
	{
		'doctype': u'DocField',
		'fieldtype': u'Button',
		'label': u'Re-Calculate Values',
		'oldfieldtype': u'Button',
		'permlevel': 0,
		'trigger': u'Client'
	},

	# DocField
	{
		'colour': u'White:FFF',
		'description': u'Add / Edit taxes and other charges',
		'doctype': u'DocField',
		'fieldtype': u'Section Break',
		'label': u'Taxes',
		'oldfieldtype': u'Section Break',
		'permlevel': 0
	},

	# DocField
	{
		'colour': u'White:FFF',
		'description': u'If you have created a standard template in Other Charges master, select one and click on the button below.',
		'doctype': u'DocField',
		'fieldname': u'purchase_other_charges',
		'fieldtype': u'Link',
		'label': u'Purchase Other Charges',
		'oldfieldname': u'purchase_other_charges',
		'oldfieldtype': u'Link',
		'options': u'Purchase Other Charges',
		'permlevel': 0,
		'print_hide': 1
	},

	# DocField
	{
		'doctype': u'DocField',
		'fieldtype': u'Button',
		'label': u'Get Tax Detail',
		'oldfieldtype': u'Button',
		'options': u'get_purchase_tax_details',
		'permlevel': 0,
		'print_hide': 1
	},

	# DocField
	{
		'doctype': u'DocField',
		'fieldname': u'purchase_tax_details',
		'fieldtype': u'Table',
		'label': u'Purchase Tax Details',
		'oldfieldname': u'purchase_tax_details',
		'oldfieldtype': u'Table',
		'options': u'Purchase Tax Detail',
		'permlevel': 0
	},

	# DocField
	{
		'doctype': u'DocField',
		'fieldtype': u'Button',
		'label': u'Calculate Tax',
		'oldfieldtype': u'Button',
		'permlevel': 0,
		'print_hide': 1,
		'trigger': u'Client'
	},

	# DocField
	{
		'doctype': u'DocField',
		'fieldname': u'total_tax',
		'fieldtype': u'Currency',
		'label': u'Total Tax',
		'oldfieldname': u'total_tax',
		'oldfieldtype': u'Currency',
		'permlevel': 1,
		'print_hide': 1
	},

	# DocField
	{
		'doctype': u'DocField',
		'fieldtype': u'HTML',
		'label': u'Tax Calculation',
		'oldfieldtype': u'HTML',
		'permlevel': 0,
		'print_hide': 1
	},

	# DocField
	{
		'colour': u'White:FFF',
		'description': u'Detailed Breakup of the totals',
		'doctype': u'DocField',
		'fieldtype': u'Section Break',
		'label': u'Totals',
		'oldfieldtype': u'Section Break',
		'permlevel': 0
	},

	# DocField
	{
		'doctype': u'DocField',
		'fieldname': u'grand_total',
		'fieldtype': u'Currency',
		'label': u'Grand Total',
		'oldfieldname': u'grand_total',
		'oldfieldtype': u'Currency',
		'permlevel': 1,
		'print_hide': 1
	},

	# DocField
	{
		'colour': u'White:FFF',
		'doctype': u'DocField',
		'fieldname': u'rounded_total',
		'fieldtype': u'Currency',
		'label': u'Rounded Total',
		'oldfieldname': u'rounded_total',
		'oldfieldtype': u'Currency',
		'permlevel': 1,
		'print_hide': 1
	},

	# DocField
	{
		'colour': u'White:FFF',
		'description': u'In Words will be visible once you save the Purchase Receipt.',
		'doctype': u'DocField',
		'fieldname': u'in_words',
		'fieldtype': u'Data',
		'label': u'In Words',
		'oldfieldname': u'in_words',
		'oldfieldtype': u'Data',
		'permlevel': 1,
		'print_hide': 1
	},

	# DocField
	{
		'doctype': u'DocField',
		'fieldname': u'other_charges_added',
		'fieldtype': u'Currency',
		'label': u'Other Charges Added',
		'oldfieldname': u'other_charges_added',
		'oldfieldtype': u'Currency',
		'permlevel': 1,
		'print_hide': 1
	},

	# DocField
	{
		'doctype': u'DocField',
		'fieldname': u'other_charges_deducted',
		'fieldtype': u'Currency',
		'label': u'Other Charges Deducted',
		'oldfieldname': u'other_charges_deducted',
		'oldfieldtype': u'Currency',
		'permlevel': 1,
		'print_hide': 1
	},

	# DocField
	{
		'doctype': u'DocField',
		'fieldtype': u'Column Break',
		'permlevel': 0,
		'width': u'50%'
	},

	# DocField
	{
		'doctype': u'DocField',
		'fieldname': u'net_total_import',
		'fieldtype': u'Currency',
		'label': u'Net Total (Import)',
		'oldfieldname': u'net_total_import',
		'oldfieldtype': u'Currency',
		'permlevel': 1,
		'print_hide': 1
	},

	# DocField
	{
		'doctype': u'DocField',
		'fieldname': u'grand_total_import',
		'fieldtype': u'Currency',
		'label': u'Grand Total (Import)',
		'oldfieldname': u'grand_total_import',
		'oldfieldtype': u'Currency',
		'permlevel': 1,
		'print_hide': 1
	},

	# DocField
	{
		'colour': u'White:FFF',
		'doctype': u'DocField',
		'fieldname': u'in_words_import',
		'fieldtype': u'Data',
		'label': u'In Words (Import)',
		'oldfieldname': u'in_words_import',
		'oldfieldtype': u'Data',
		'permlevel': 1,
		'print_hide': 1
	},

	# DocField
	{
		'doctype': u'DocField',
		'fieldname': u'other_charges_added_import',
		'fieldtype': u'Currency',
		'label': u'Other Charges Added (Import)',
		'oldfieldname': u'other_charges_added_import',
		'oldfieldtype': u'Currency',
		'permlevel': 1,
		'print_hide': 1
	},

	# DocField
	{
		'doctype': u'DocField',
		'fieldname': u'other_charges_deducted_import',
		'fieldtype': u'Currency',
		'label': u'Other Charges Deducted (Import)',
		'oldfieldname': u'other_charges_deducted_import',
		'oldfieldtype': u'Currency',
		'permlevel': 1,
		'print_hide': 1
	},

	# DocField
	{
		'colour': u'White:FFF',
		'description': u'Add Terms and Conditions for the Purchase Receipt. You can also prepare a master Term Sheet and use the Template.',
		'doctype': u'DocField',
		'fieldtype': u'Section Break',
		'label': u'Terms',
		'oldfieldtype': u'Section Break',
		'permlevel': 0
	},

	# DocField
	{
		'doctype': u'DocField',
		'fieldname': u'tc_name',
		'fieldtype': u'Link',
		'label': u'Select Terms',
		'oldfieldname': u'tc_name',
		'oldfieldtype': u'Link',
		'options': u'Term',
		'permlevel': 0,
		'print_hide': 1
	},

	# DocField
	{
		'doctype': u'DocField',
		'fieldtype': u'Button',
		'label': u'Get Terms',
		'oldfieldtype': u'Button',
		'options': u'get_tc_details',
		'permlevel': 0
	},

	# DocField
	{
		'doctype': u'DocField',
		'fieldtype': u'HTML',
		'label': u'Terms HTML',
		'oldfieldtype': u'HTML',
		'options': u'You can add Terms and Notes that will be printed in the Transaction',
		'permlevel': 0,
		'print_hide': 1
	},

	# DocField
	{
		'doctype': u'DocField',
		'fieldname': u'terms',
		'fieldtype': u'Text Editor',
		'label': u'Terms1',
		'oldfieldname': u'terms',
		'oldfieldtype': u'Text Editor',
		'permlevel': 0
	},

	# DocField
	{
		'colour': u'White:FFF',
		'description': u'Filing in Additional Information about the Purchase Receipt will help you analyze your data better.',
		'doctype': u'DocField',
		'fieldtype': u'Section Break',
		'label': u'More Info',
		'oldfieldtype': u'Section Break',
		'permlevel': 0
	},

	# DocField
	{
		'colour': u'White:FFF',
		'description': u'Select the relevant company name if you have multiple companies',
		'doctype': u'DocField',
		'fieldname': u'company',
		'fieldtype': u'Link',
		'hidden': 0,
		'in_filter': 1,
		'label': u'Company',
		'no_copy': 0,
		'oldfieldname': u'company',
		'oldfieldtype': u'Link',
		'options': u'Company',
		'permlevel': 0,
		'print_hide': 1,
		'reqd': 1,
		'search_index': 1,
		'width': u'150px'
	},

	# DocField
	{
		'doctype': u'DocField',
		'fieldname': u'fiscal_year',
		'fieldtype': u'Select',
		'in_filter': 1,
		'label': u'Fiscal Year',
		'oldfieldname': u'fiscal_year',
		'oldfieldtype': u'Select',
		'options': u'link:Fiscal Year',
		'permlevel': 0,
		'print_hide': 1,
		'reqd': 1,
		'search_index': 1,
		'width': u'150px'
	},

	# DocField
	{
		'doctype': u'DocField',
		'fieldtype': u'Column Break',
		'oldfieldtype': u'Column Break',
		'permlevel': 0,
<<<<<<< HEAD
=======
		'print_hide': 1,
>>>>>>> d14bea3d
		'width': u'50%'
	},

	# DocField
	{
		'colour': u'White:FFF',
		'doctype': u'DocField',
		'fieldtype': u'HTML',
		'hidden': 1,
		'label': u'Other Details',
		'oldfieldtype': u'HTML',
		'options': u"<div class='columnHeading'>Other Details</div>",
		'permlevel': 0,
		'print_hide': 1,
		'reqd': 0,
		'width': u'30%'
	},

	# DocField
	{
		'allow_on_submit': 1,
		'colour': u'White:FFF',
		'doctype': u'DocField',
		'fieldname': u'select_print_heading',
		'fieldtype': u'Link',
		'label': u'Select Print Heading',
		'no_copy': 1,
		'oldfieldname': u'select_print_heading',
		'oldfieldtype': u'Link',
		'options': u'Print Heading',
		'permlevel': 0,
		'print_hide': 1,
		'report_hide': 1,
		'trigger': u'Client'
	},

	# DocField
	{
		'doctype': u'DocField',
		'fieldname': u'instructions',
		'fieldtype': u'Small Text',
		'label': u'Instructions',
		'oldfieldname': u'instructions',
		'oldfieldtype': u'Text',
		'permlevel': 0
	},

	# DocField
	{
		'doctype': u'DocField',
		'fieldname': u'remarks',
		'fieldtype': u'Small Text',
		'label': u'Remarks',
		'permlevel': 0,
		'print_hide': 1
	},

	# DocField
	{
		'colour': u'White:FFF',
		'depends_on': u'eval:!doc.__islocal',
		'doctype': u'DocField',
		'fieldname': u'cancel_reason',
		'fieldtype': u'Data',
		'hidden': 0,
		'label': u'Cancel Reason',
		'no_copy': 1,
		'oldfieldname': u'cancel_reason',
		'oldfieldtype': u'Data',
		'permlevel': 1,
		'print_hide': 1
	},

	# DocField
	{
		'doctype': u'DocField',
		'fieldtype': u'Section Break',
		'label': u'Transporter Info',
		'permlevel': 0
	},

	# DocField
	{
		'doctype': u'DocField',
		'fieldname': u'transporter_name',
		'fieldtype': u'Data',
		'label': u'Transporter Name',
		'oldfieldname': u'transporter_name',
		'oldfieldtype': u'Data',
		'permlevel': 0
<<<<<<< HEAD
=======
	},

	# DocField
	{
		'colour': u'White:FFF',
		'description': u'Transporter lorry number',
		'doctype': u'DocField',
		'fieldname': u'lr_no',
		'fieldtype': u'Data',
		'label': u'LR No',
		'no_copy': 1,
		'oldfieldname': u'lr_no',
		'oldfieldtype': u'Data',
		'permlevel': 0,
		'print_hide': 0,
		'width': u'100px'
>>>>>>> d14bea3d
	},

	# DocField
	{
		'colour': u'White:FFF',
<<<<<<< HEAD
		'description': u'Transporter lorry number',
		'doctype': u'DocField',
		'fieldname': u'lr_no',
		'fieldtype': u'Data',
		'label': u'LR No',
		'no_copy': 1,
		'oldfieldname': u'lr_no',
		'oldfieldtype': u'Data',
		'permlevel': 0,
		'print_hide': 0,
		'width': u'100px'
=======
		'description': u'Date on which lorry started from supplier warehouse',
		'doctype': u'DocField',
		'fieldname': u'lr_date',
		'fieldtype': u'Date',
		'label': u'LR Date',
		'no_copy': 1,
		'oldfieldname': u'lr_date',
		'oldfieldtype': u'Date',
		'permlevel': 0,
		'print_hide': 0,
		'width': u'100px'
	},

	# DocField
	{
		'doctype': u'DocField',
		'fieldtype': u'Column Break',
		'permlevel': 0,
		'width': u'50%'
>>>>>>> d14bea3d
	},

	# DocField
	{
		'colour': u'White:FFF',
<<<<<<< HEAD
		'description': u'Date on which lorry started from supplier warehouse',
		'doctype': u'DocField',
		'fieldname': u'lr_date',
		'fieldtype': u'Date',
		'label': u'LR Date',
		'no_copy': 1,
		'oldfieldname': u'lr_date',
		'oldfieldtype': u'Date',
		'permlevel': 0,
		'print_hide': 0,
=======
		'doctype': u'DocField',
		'fieldname': u'challan_no',
		'fieldtype': u'Data',
		'label': u'Challan No',
		'no_copy': 1,
		'oldfieldname': u'challan_no',
		'oldfieldtype': u'Data',
		'permlevel': 0,
		'print_hide': 0,
		'reqd': 0,
>>>>>>> d14bea3d
		'width': u'100px'
	},

	# DocField
	{
<<<<<<< HEAD
		'doctype': u'DocField',
		'fieldtype': u'Column Break',
		'permlevel': 0,
		'width': u'50%'
=======
		'colour': u'White:FFF',
		'doctype': u'DocField',
		'fieldname': u'challan_date',
		'fieldtype': u'Date',
		'label': u'Challan Date',
		'no_copy': 1,
		'oldfieldname': u'challan_date',
		'oldfieldtype': u'Date',
		'permlevel': 0,
		'print_hide': 0,
		'reqd': 0,
		'width': u'100px'
>>>>>>> d14bea3d
	},

	# DocField
	{
		'colour': u'White:FFF',
<<<<<<< HEAD
		'doctype': u'DocField',
		'fieldname': u'challan_no',
		'fieldtype': u'Data',
		'label': u'Challan No',
		'no_copy': 1,
		'oldfieldname': u'challan_no',
		'oldfieldtype': u'Data',
		'permlevel': 0,
		'print_hide': 0,
		'reqd': 0,
		'width': u'100px'
=======
		'description': u'Following table will show values if items are sub - contracted. These values will be fetched from the master of "Bill of Materials" of sub - contracted items.',
		'doctype': u'DocField',
		'fieldtype': u'Section Break',
		'label': u'Raw Material Details',
		'oldfieldtype': u'Section Break',
		'permlevel': 1,
		'print_hide': 1
>>>>>>> d14bea3d
	},

	# DocField
	{
<<<<<<< HEAD
		'colour': u'White:FFF',
		'doctype': u'DocField',
		'fieldname': u'challan_date',
		'fieldtype': u'Date',
		'label': u'Challan Date',
		'no_copy': 1,
		'oldfieldname': u'challan_date',
		'oldfieldtype': u'Date',
		'permlevel': 0,
		'print_hide': 0,
		'reqd': 0,
		'width': u'100px'
=======
		'doctype': u'DocField',
		'fieldtype': u'Button',
		'label': u'Get Current Stock',
		'oldfieldtype': u'Button',
		'options': u'get_current_stock',
		'permlevel': 0,
		'print_hide': 1
>>>>>>> d14bea3d
	},

	# DocField
	{
<<<<<<< HEAD
		'colour': u'White:FFF',
		'description': u'Following table will show values if items are sub - contracted. These values will be fetched from the master of "Bill of Materials" of sub - contracted items.',
		'doctype': u'DocField',
		'fieldtype': u'Section Break',
		'label': u'Raw Material Details',
		'oldfieldtype': u'Section Break',
		'permlevel': 1
	},

	# DocField
	{
		'doctype': u'DocField',
		'fieldtype': u'Button',
		'label': u'Get Current Stock',
		'oldfieldtype': u'Button',
		'options': u'get_current_stock',
		'permlevel': 0
	},

	# DocField
	{
=======
>>>>>>> d14bea3d
		'doctype': u'DocField',
		'fieldname': u'pr_raw_material_details',
		'fieldtype': u'Table',
		'label': u'PR Raw Material Details',
		'no_copy': 1,
		'oldfieldname': u'pr_raw_material_details',
		'oldfieldtype': u'Table',
		'options': u'PR Raw Material Detail',
		'permlevel': 1,
		'print_hide': 1
	},

	# DocField
	{
		'allow_on_submit': 1,
		'colour': u'White:FFF',
		'doctype': u'DocField',
		'fieldtype': u'Button',
		'label': u'Repair Purchase Receipt',
		'oldfieldtype': u'Button',
		'options': u'repair_purchase_receipt',
		'permlevel': 0,
		'print_hide': 1
	}
]<|MERGE_RESOLUTION|>--- conflicted
+++ resolved
@@ -5,22 +5,14 @@
 	{
 		'creation': '2010-08-08 17:09:15',
 		'docstatus': 0,
-<<<<<<< HEAD
-		'modified': '2012-02-27 17:54:59',
-=======
 		'modified': '2012-03-02 12:26:39',
->>>>>>> d14bea3d
 		'modified_by': u'Administrator',
 		'owner': u'Administrator'
 	},
 
 	# These values are common for all DocType
 	{
-<<<<<<< HEAD
-		'_last_update': u'1330345245',
-=======
 		'_last_update': u'1330593645',
->>>>>>> d14bea3d
 		'colour': u'White:FFF',
 		'default_print_format': u'Standard',
 		'doctype': 'DocType',
@@ -34,11 +26,7 @@
 		'server_code_error': u' ',
 		'show_in_menu': 0,
 		'subject': u'From %(supplier_name)s against %(purchase_order)s on %(transaction_date)s',
-<<<<<<< HEAD
-		'version': 324
-=======
 		'version': 325
->>>>>>> d14bea3d
 	},
 
 	# These values are common for all DocField
@@ -312,56 +300,6 @@
 		'oldfieldtype': u'Column Break',
 		'permlevel': 0,
 		'width': u'50%'
-	},
-
-	# DocField
-	{
-		'colour': u'White:FFF',
-<<<<<<< HEAD
-		'description': u'The date at which current entry is made in system.',
-		'doctype': u'DocField',
-		'fieldname': u'transaction_date',
-		'fieldtype': u'Date',
-		'in_filter': 1,
-		'label': u'Transaction Date',
-		'no_copy': 1,
-		'oldfieldname': u'transaction_date',
-=======
-		'description': u'The date at which current entry will get or has actually executed.',
-		'doctype': u'DocField',
-		'fieldname': u'posting_date',
-		'fieldtype': u'Date',
-		'in_filter': 1,
-		'label': u'Posting Date',
-		'no_copy': 1,
-		'oldfieldname': u'posting_date',
->>>>>>> d14bea3d
-		'oldfieldtype': u'Date',
-		'permlevel': 0,
-		'print_hide': 1,
-		'reqd': 1,
-		'search_index': 1,
-		'width': u'100px'
-	},
-
-	# DocField
-	{
-		'colour': u'White:FFF',
-		'description': u'Time at which materials were received',
-		'doctype': u'DocField',
-		'fieldname': u'posting_time',
-		'fieldtype': u'Time',
-		'in_filter': 0,
-		'label': u'Posting Time',
-		'no_copy': 1,
-		'oldfieldname': u'posting_time',
-		'oldfieldtype': u'Time',
-		'permlevel': 0,
-		'print_hide': 1,
-		'reqd': 1,
-		'search_index': 1,
-		'trigger': u'Client',
-		'width': u'100px'
 	},
 
 	# DocField
@@ -991,10 +929,7 @@
 		'fieldtype': u'Column Break',
 		'oldfieldtype': u'Column Break',
 		'permlevel': 0,
-<<<<<<< HEAD
-=======
-		'print_hide': 1,
->>>>>>> d14bea3d
+		'print_hide': 1,
 		'width': u'50%'
 	},
 
@@ -1085,8 +1020,6 @@
 		'oldfieldname': u'transporter_name',
 		'oldfieldtype': u'Data',
 		'permlevel': 0
-<<<<<<< HEAD
-=======
 	},
 
 	# DocField
@@ -1103,25 +1036,11 @@
 		'permlevel': 0,
 		'print_hide': 0,
 		'width': u'100px'
->>>>>>> d14bea3d
-	},
-
-	# DocField
-	{
-		'colour': u'White:FFF',
-<<<<<<< HEAD
-		'description': u'Transporter lorry number',
-		'doctype': u'DocField',
-		'fieldname': u'lr_no',
-		'fieldtype': u'Data',
-		'label': u'LR No',
-		'no_copy': 1,
-		'oldfieldname': u'lr_no',
-		'oldfieldtype': u'Data',
-		'permlevel': 0,
-		'print_hide': 0,
-		'width': u'100px'
-=======
+	},
+
+	# DocField
+	{
+		'colour': u'White:FFF',
 		'description': u'Date on which lorry started from supplier warehouse',
 		'doctype': u'DocField',
 		'fieldname': u'lr_date',
@@ -1141,24 +1060,11 @@
 		'fieldtype': u'Column Break',
 		'permlevel': 0,
 		'width': u'50%'
->>>>>>> d14bea3d
-	},
-
-	# DocField
-	{
-		'colour': u'White:FFF',
-<<<<<<< HEAD
-		'description': u'Date on which lorry started from supplier warehouse',
-		'doctype': u'DocField',
-		'fieldname': u'lr_date',
-		'fieldtype': u'Date',
-		'label': u'LR Date',
-		'no_copy': 1,
-		'oldfieldname': u'lr_date',
-		'oldfieldtype': u'Date',
-		'permlevel': 0,
-		'print_hide': 0,
-=======
+	},
+
+	# DocField
+	{
+		'colour': u'White:FFF',
 		'doctype': u'DocField',
 		'fieldname': u'challan_no',
 		'fieldtype': u'Data',
@@ -1169,18 +1075,11 @@
 		'permlevel': 0,
 		'print_hide': 0,
 		'reqd': 0,
->>>>>>> d14bea3d
 		'width': u'100px'
 	},
 
 	# DocField
 	{
-<<<<<<< HEAD
-		'doctype': u'DocField',
-		'fieldtype': u'Column Break',
-		'permlevel': 0,
-		'width': u'50%'
-=======
 		'colour': u'White:FFF',
 		'doctype': u'DocField',
 		'fieldname': u'challan_date',
@@ -1193,25 +1092,11 @@
 		'print_hide': 0,
 		'reqd': 0,
 		'width': u'100px'
->>>>>>> d14bea3d
-	},
-
-	# DocField
-	{
-		'colour': u'White:FFF',
-<<<<<<< HEAD
-		'doctype': u'DocField',
-		'fieldname': u'challan_no',
-		'fieldtype': u'Data',
-		'label': u'Challan No',
-		'no_copy': 1,
-		'oldfieldname': u'challan_no',
-		'oldfieldtype': u'Data',
-		'permlevel': 0,
-		'print_hide': 0,
-		'reqd': 0,
-		'width': u'100px'
-=======
+	},
+
+	# DocField
+	{
+		'colour': u'White:FFF',
 		'description': u'Following table will show values if items are sub - contracted. These values will be fetched from the master of "Bill of Materials" of sub - contracted items.',
 		'doctype': u'DocField',
 		'fieldtype': u'Section Break',
@@ -1219,25 +1104,10 @@
 		'oldfieldtype': u'Section Break',
 		'permlevel': 1,
 		'print_hide': 1
->>>>>>> d14bea3d
-	},
-
-	# DocField
-	{
-<<<<<<< HEAD
-		'colour': u'White:FFF',
-		'doctype': u'DocField',
-		'fieldname': u'challan_date',
-		'fieldtype': u'Date',
-		'label': u'Challan Date',
-		'no_copy': 1,
-		'oldfieldname': u'challan_date',
-		'oldfieldtype': u'Date',
-		'permlevel': 0,
-		'print_hide': 0,
-		'reqd': 0,
-		'width': u'100px'
-=======
+	},
+
+	# DocField
+	{
 		'doctype': u'DocField',
 		'fieldtype': u'Button',
 		'label': u'Get Current Stock',
@@ -1245,35 +1115,10 @@
 		'options': u'get_current_stock',
 		'permlevel': 0,
 		'print_hide': 1
->>>>>>> d14bea3d
-	},
-
-	# DocField
-	{
-<<<<<<< HEAD
-		'colour': u'White:FFF',
-		'description': u'Following table will show values if items are sub - contracted. These values will be fetched from the master of "Bill of Materials" of sub - contracted items.',
-		'doctype': u'DocField',
-		'fieldtype': u'Section Break',
-		'label': u'Raw Material Details',
-		'oldfieldtype': u'Section Break',
-		'permlevel': 1
-	},
-
-	# DocField
-	{
-		'doctype': u'DocField',
-		'fieldtype': u'Button',
-		'label': u'Get Current Stock',
-		'oldfieldtype': u'Button',
-		'options': u'get_current_stock',
-		'permlevel': 0
-	},
-
-	# DocField
-	{
-=======
->>>>>>> d14bea3d
+	},
+
+	# DocField
+	{
 		'doctype': u'DocField',
 		'fieldname': u'pr_raw_material_details',
 		'fieldtype': u'Table',
