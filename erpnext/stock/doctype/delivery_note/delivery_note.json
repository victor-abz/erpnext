--- conflicted
+++ resolved
@@ -1408,11 +1408,7 @@
  "idx": 146,
  "is_submittable": 1,
  "links": [],
-<<<<<<< HEAD
- "modified": "2024-04-20 01:18:20.679692",
-=======
- "modified": "2024-03-29 19:03:55.374173",
->>>>>>> fffcb5dc
+ "modified": "2024-05-23 14:18:20.679692",
  "modified_by": "Administrator",
  "module": "Stock",
  "name": "Delivery Note",
