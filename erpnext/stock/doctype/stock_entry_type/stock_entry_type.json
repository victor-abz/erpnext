{
 "actions": [],
 "autoname": "Prompt",
 "creation": "2019-03-13 16:23:46.636769",
 "doctype": "DocType",
 "editable_grid": 1,
 "engine": "InnoDB",
 "field_order": [
  "purpose",
  "add_to_transit",
  "is_standard"
 ],
 "fields": [
  {
   "default": "Material Issue",
   "fieldname": "purpose",
   "fieldtype": "Select",
   "in_list_view": 1,
   "label": "Purpose",
   "options": "\nMaterial Issue\nMaterial Receipt\nMaterial Transfer\nMaterial Transfer for Manufacture\nMaterial Consumption for Manufacture\nManufacture\nRepack\nSend to Subcontractor",
   "reqd": 1,
   "set_only_once": 1
  },
  {
   "default": "0",
   "depends_on": "eval: doc.purpose == 'Material Transfer'",
   "fieldname": "add_to_transit",
   "fieldtype": "Check",
   "label": "Add to Transit"
  },
  {
   "default": "0",
   "fieldname": "is_standard",
   "fieldtype": "Check",
   "label": "Is Standard",
   "read_only": 1
  }
 ],
 "links": [],
<<<<<<< HEAD
 "modified": "2024-08-16 19:20:56.741511",
=======
 "modified": "2024-08-20 15:35:45.696958",
>>>>>>> 2ca0f416
 "modified_by": "Administrator",
 "module": "Stock",
 "name": "Stock Entry Type",
 "owner": "Administrator",
 "permissions": [
  {
   "create": 1,
   "delete": 1,
   "email": 1,
   "export": 1,
   "print": 1,
   "read": 1,
   "report": 1,
   "role": "System Manager",
   "share": 1,
   "write": 1
  },
  {
   "create": 1,
   "delete": 1,
   "email": 1,
   "export": 1,
   "print": 1,
   "read": 1,
   "report": 1,
   "role": "Manufacturing Manager",
   "share": 1,
   "write": 1
  },
  {
   "create": 1,
   "delete": 1,
   "email": 1,
   "export": 1,
   "print": 1,
   "read": 1,
   "report": 1,
   "role": "Stock Manager",
   "share": 1,
   "write": 1
  },
  {
   "read": 1,
   "role": "Stock User"
  }
 ],
 "quick_entry": 1,
 "sort_field": "creation",
 "sort_order": "ASC",
 "states": [],
 "track_changes": 1,
 "translated_doctype": 1
}<|MERGE_RESOLUTION|>--- conflicted
+++ resolved
@@ -37,11 +37,7 @@
   }
  ],
  "links": [],
-<<<<<<< HEAD
- "modified": "2024-08-16 19:20:56.741511",
-=======
- "modified": "2024-08-20 15:35:45.696958",
->>>>>>> 2ca0f416
+ "modified": "2024-08-22 16:00:22.696958",
  "modified_by": "Administrator",
  "module": "Stock",
  "name": "Stock Entry Type",
