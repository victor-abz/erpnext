--- conflicted
+++ resolved
@@ -4,12 +4,11 @@
 from __future__ import unicode_literals
 import frappe
 from frappe import _
+from frappe.model.document import Document
 
 
-class ItemPriceDuplicateItem(frappe.ValidationError): pass
-
-
-from frappe.model.document import Document
+class ItemPriceDuplicateItem(frappe.ValidationError):
+	pass
 
 
 class ItemPrice(Document):
@@ -44,11 +43,9 @@
 
 	def update_item_details(self):
 		if self.item_code:
-			self.item_name, self.item_description = frappe.db.get_value("Item",
-				self.item_code,["item_name", "description"])
+			self.item_name, self.item_description = frappe.db.get_value("Item", self.item_code,["item_name", "description"])
 
 	def check_duplicates(self):
-<<<<<<< HEAD
 		conditions = """
 			where
 				item_code = %(item_code)s
@@ -82,24 +79,6 @@
 
 		if price_list_rate:
 			frappe.throw(_("Item Price appears multiple times based on Price List, Supplier/Customer, Currency, Item, UOM, Qty, and Dates."), ItemPriceDuplicateItem,)
-=======
-		conditions = "where item_code=%(item_code)s and price_list=%(price_list)s and name != %(name)s"
-		condition_data_dict = dict(item_code=self.item_code, price_list=self.price_list, name=self.name)
-
-		for field in ['uom', 'valid_from',
-			'valid_upto', 'packing_unit', 'customer', 'supplier']:
-			if self.get(field):
-				conditions += " and {0} = %({1})s".format(field, field)
-				condition_data_dict[field] = self.get(field)
-
-		price_list_rate = frappe.db.sql("""
-			SELECT price_list_rate
-			FROM `tabItem Price`
-			  {conditions} """.format(conditions=conditions), condition_data_dict)
-
-		if price_list_rate :
-			frappe.throw(_("Item Price appears multiple times based on Price List, Supplier/Customer, Currency, Item, UOM, Qty and Dates."), ItemPriceDuplicateItem)
->>>>>>> 992bd69f
 
 	def before_save(self):
 		if self.selling:
