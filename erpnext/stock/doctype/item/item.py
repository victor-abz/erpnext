# Copyright (c) 2021, Frappe Technologies Pvt. Ltd. and Contributors
# License: GNU General Public License v3. See license.txt

import copy
import itertools
import json
from typing import List

import frappe
from frappe import _
from frappe.utils import (
	cint,
	cstr,
	flt,
	formatdate,
	get_link_to_form,
	getdate,
	now_datetime,
	nowtime,
	random_string,
	strip,
)
from frappe.utils.html_utils import clean_html
from frappe.website.utils import clear_cache
from frappe.model.document import Document

import erpnext
from erpnext.controllers.item_variant import (
	ItemVariantExistsError,
	copy_attributes_to_variant,
	get_variant,
	make_variant_item_code,
	validate_item_variant_attributes,
)
from erpnext.setup.doctype.item_group.item_group import (
	get_parent_item_groups,
	invalidate_cache_for,
)
from erpnext.stock.doctype.item_default.item_default import ItemDefault


class DuplicateReorderRows(frappe.ValidationError):
	pass


class StockExistsForTemplate(frappe.ValidationError):
	pass


class InvalidBarcode(frappe.ValidationError):
	pass

class DataValidationError(frappe.ValidationError):
	pass

class Item(Document):
	def onload(self):
		self.set_onload('stock_exists', self.stock_ledger_created())
		self.set_asset_naming_series()

	@frappe.whitelist()
	def set_asset_naming_series(self):
		if not hasattr(self, '_asset_naming_series'):
			from erpnext.assets.doctype.asset.asset import get_asset_naming_series
			self._asset_naming_series = get_asset_naming_series()

		self.set_onload('asset_naming_series', self._asset_naming_series)

	def autoname(self):
		if frappe.db.get_default("item_naming_by") == "Naming Series":
			if self.variant_of:
				if not self.item_code:
					template_item_name = frappe.db.get_value("Item", self.variant_of, "item_name")
					make_variant_item_code(self.variant_of, template_item_name, self)
			else:
				from frappe.model.naming import set_name_by_naming_series
				set_name_by_naming_series(self)
				self.item_code = self.name

		self.item_code = strip(self.item_code)
		self.name = self.item_code

	def before_insert(self):
		if not self.description:
			self.description = self.item_name


	def after_insert(self):
		'''set opening stock and item price'''
		if self.standard_rate:
			for default in self.item_defaults or [frappe._dict()]:
				self.add_price(default.default_price_list)

		if self.opening_stock:
			self.set_opening_stock()

	def validate(self):
		if not self.item_name:
			self.item_name = self.item_code

		if not self.description:
			self.description = self.item_name

		self.validate_uom()
		self.validate_description()
		self.add_default_uom_in_conversion_factor_table()
		self.validate_conversion_factor()
		self.validate_item_type()
		self.validate_naming_series()
		self.check_for_active_boms()
		self.fill_customer_code()
		self.check_item_tax()
		self.validate_barcode()
		self.validate_warehouse_for_reorder()
		self.update_bom_item_desc()

		self.validate_has_variants()
		self.validate_attributes_in_variants()
		self.validate_stock_exists_for_template_item()
		self.validate_attributes()
		self.validate_variant_attributes()
		self.validate_variant_based_on_change()
		self.validate_fixed_asset()
		self.validate_retain_sample()
		self.validate_uom_conversion_factor()
		self.validate_customer_provided_part()
		self.update_defaults_from_item_group()
		self.validate_item_defaults()
		self.validate_auto_reorder_enabled_in_stock_settings()
		self.cant_change()
		self.validate_item_tax_net_rate_range()
		set_item_tax_from_hsn_code(self)

		if not self.is_new():
			self.old_item_group = frappe.db.get_value(self.doctype, self.name, "item_group")

	def on_update(self):
		invalidate_cache_for_item(self)
		self.update_variants()
		self.update_item_price()
		self.update_website_item()

	def validate_description(self):
		'''Clean HTML description if set'''
		if cint(frappe.db.get_single_value('Stock Settings', 'clean_description_html')):
			self.description = clean_html(self.description)

	def validate_customer_provided_part(self):
		if self.is_customer_provided_item:
			if self.is_purchase_item:
				frappe.throw(_('"Customer Provided Item" cannot be Purchase Item also'))
			if self.valuation_rate:
				frappe.throw(_('"Customer Provided Item" cannot have Valuation Rate'))
			self.default_material_request_type = "Customer Provided"

	def add_price(self, price_list=None):
		'''Add a new price'''
		if not price_list:
			price_list = (frappe.db.get_single_value('Selling Settings', 'selling_price_list')
						or frappe.db.get_value('Price List', _('Standard Selling')))
		if price_list:
			item_price = frappe.get_doc({
				"doctype": "Item Price",
				"price_list": price_list,
				"item_code": self.name,
				"uom": self.stock_uom,
				"brand": self.brand,
				"currency": erpnext.get_default_currency(),
				"price_list_rate": self.standard_rate
			})
			item_price.insert()

	def set_opening_stock(self):
		'''set opening stock'''
		if not self.is_stock_item or self.has_serial_no or self.has_batch_no:
			return

		if not self.valuation_rate and self.standard_rate:
			self.valuation_rate = self.standard_rate

		if not self.valuation_rate and not self.is_customer_provided_item:
			frappe.throw(_("Valuation Rate is mandatory if Opening Stock entered"))

		from erpnext.stock.doctype.stock_entry.stock_entry_utils import make_stock_entry

		# default warehouse, or Stores
		for default in self.item_defaults or [frappe._dict({'company': frappe.defaults.get_defaults().company})]:
			default_warehouse = (default.default_warehouse
					or frappe.db.get_single_value('Stock Settings', 'default_warehouse'))
			if default_warehouse:
				warehouse_company = frappe.db.get_value("Warehouse", default_warehouse, "company")

			if not default_warehouse or warehouse_company != default.company:
				default_warehouse = frappe.db.get_value('Warehouse',
					{'warehouse_name': _('Stores'), 'company': default.company})

			if default_warehouse:
				stock_entry = make_stock_entry(item_code=self.name, target=default_warehouse, qty=self.opening_stock,
					rate=self.valuation_rate, company=default.company, posting_date=getdate(), posting_time=nowtime())

				stock_entry.add_comment("Comment", _("Opening Stock"))

<<<<<<< HEAD
=======
	def make_route(self):
		if not self.route:
			return cstr(frappe.db.get_value('Item Group', self.item_group,
					'route')) + '/' + self.scrub((self.item_name or self.item_code) + '-' + random_string(5))

	def validate_website_image(self):
		"""Validate if the website image is a public file"""

		if frappe.flags.in_import:
			return

		auto_set_website_image = False
		if not self.website_image and self.image:
			auto_set_website_image = True
			self.website_image = self.image

		if not self.website_image:
			return

		# find if website image url exists as public
		file_doc = frappe.get_all("File", filters={
			"file_url": self.website_image
		}, fields=["name", "is_private"], order_by="is_private asc", limit_page_length=1)

		if file_doc:
			file_doc = file_doc[0]

		if not file_doc:
			if not auto_set_website_image:
				frappe.msgprint(_("Website Image {0} attached to Item {1} cannot be found").format(self.website_image, self.name))

			self.website_image = None

		elif file_doc.is_private:
			if not auto_set_website_image:
				frappe.msgprint(_("Website Image should be a public file or website URL"))

			self.website_image = None

	def make_thumbnail(self):
		"""Make a thumbnail of `website_image`"""

		if frappe.flags.in_import:
			return

		import requests.exceptions

		if not self.is_new() and self.website_image != frappe.db.get_value(self.doctype, self.name, "website_image"):
			self.thumbnail = None

		if self.website_image and not self.thumbnail:
			file_doc = None

			try:
				file_doc = frappe.get_doc("File", {
					"file_url": self.website_image,
					"attached_to_doctype": "Item",
					"attached_to_name": self.name
				})
			except frappe.DoesNotExistError:
				# cleanup
				frappe.local.message_log.pop()

			except requests.exceptions.HTTPError:
				frappe.msgprint(_("Warning: Invalid attachment {0}").format(self.website_image))
				self.website_image = None

			except requests.exceptions.SSLError:
				frappe.msgprint(
					_("Warning: Invalid SSL certificate on attachment {0}").format(self.website_image))
				self.website_image = None

			# for CSV import
			if self.website_image and not file_doc:
				try:
					file_doc = frappe.get_doc({
						"doctype": "File",
						"file_url": self.website_image,
						"attached_to_doctype": "Item",
						"attached_to_name": self.name
					}).save()

				except IOError:
					self.website_image = None

			if file_doc:
				if not file_doc.thumbnail_url:
					file_doc.make_thumbnail()

				self.thumbnail = file_doc.thumbnail_url

>>>>>>> 8f0d10a1
	def validate_fixed_asset(self):
		if self.is_fixed_asset:
			if self.is_stock_item:
				frappe.throw(_("Fixed Asset Item must be a non-stock item."))

			if not self.asset_category:
				frappe.throw(_("Asset Category is mandatory for Fixed Asset item"))

			if self.stock_ledger_created():
				frappe.throw(_("Cannot be a fixed asset item as Stock Ledger is created."))

		if not self.is_fixed_asset:
			asset = frappe.db.get_all("Asset", filters={"item_code": self.name, "docstatus": 1}, limit=1)
			if asset:
				frappe.throw(_('"Is Fixed Asset" cannot be unchecked, as Asset record exists against the item'))

	def validate_retain_sample(self):
		if self.retain_sample and not frappe.db.get_single_value('Stock Settings', 'sample_retention_warehouse'):
			frappe.throw(_("Please select Sample Retention Warehouse in Stock Settings first"))
		if self.retain_sample and not self.has_batch_no:
			frappe.throw(_("{0} Retain Sample is based on batch, please check Has Batch No to retain sample of item").format(
				self.item_code))

	def add_default_uom_in_conversion_factor_table(self):
		uom_conv_list = [d.uom for d in self.get("uoms")]
		if self.stock_uom not in uom_conv_list:
			ch = self.append('uoms', {})
			ch.uom = self.stock_uom
			ch.conversion_factor = 1

		to_remove = []
		for d in self.get("uoms"):
			if d.conversion_factor == 1 and d.uom != self.stock_uom:
				to_remove.append(d)

		[self.remove(d) for d in to_remove]

	def update_website_item(self):
		"""Update Website Item if change in Item impacts it."""
		web_item = frappe.db.exists("Website Item", {"item_code": self.item_code})

		if web_item:
			changed = {}
			editable_fields = ["item_name", "item_group", "stock_uom", "brand", "description",
				"disabled"]
			doc_before_save = self.get_doc_before_save()

			for field in editable_fields:
				if doc_before_save.get(field) != self.get(field):
					if field == "disabled":
						changed["published"] = not self.get(field)
					else:
						changed[field] = self.get(field)

			if not changed:
				return

			web_item_doc = frappe.get_doc("Website Item", web_item)
			web_item_doc.update(changed)
			web_item_doc.save()

	def validate_item_tax_net_rate_range(self):
		for tax in self.get('taxes'):
			if flt(tax.maximum_net_rate) < flt(tax.minimum_net_rate):
				frappe.throw(_("Row #{0}: Maximum Net Rate cannot be greater than Minimum Net Rate"))

	def update_template_tables(self):
		template = frappe.get_doc("Item", self.variant_of)

		# add item taxes from template
		for d in template.get("taxes"):
			self.append("taxes", {"item_tax_template": d.item_tax_template})

		# copy re-order table if empty
		if not self.get("reorder_levels"):
			for d in template.get("reorder_levels"):
				n = {}
				for k in ("warehouse", "warehouse_reorder_level",
					"warehouse_reorder_qty", "material_request_type"):
					n[k] = d.get(k)
				self.append("reorder_levels", n)

	def validate_conversion_factor(self):
		check_list = []
		for d in self.get('uoms'):
			if cstr(d.uom) in check_list:
				frappe.throw(
					_("Unit of Measure {0} has been entered more than once in Conversion Factor Table").format(d.uom))
			else:
				check_list.append(cstr(d.uom))

			if d.uom and cstr(d.uom) == cstr(self.stock_uom) and flt(d.conversion_factor) != 1:
				frappe.throw(
					_("Conversion factor for default Unit of Measure must be 1 in row {0}").format(d.idx))

	def validate_item_type(self):
		if self.has_serial_no == 1 and self.is_stock_item == 0 and not self.is_fixed_asset:
			frappe.throw(_("'Has Serial No' can not be 'Yes' for non-stock item"))

		if self.has_serial_no == 0 and self.serial_no_series:
			self.serial_no_series = None

	def validate_naming_series(self):
		for field in ["serial_no_series", "batch_number_series"]:
			series = self.get(field)
			if series and "#" in series and "." not in series:
				frappe.throw(_("Invalid naming series (. missing) for {0}")
					.format(frappe.bold(self.meta.get_field(field).label)))

	def check_for_active_boms(self):
		if self.default_bom:
			bom_item = frappe.db.get_value("BOM", self.default_bom, "item")
			if bom_item not in (self.name, self.variant_of):
				frappe.throw(
					_("Default BOM ({0}) must be active for this item or its template").format(bom_item))

	def fill_customer_code(self):
		"""
			Append all the customer codes and insert into "customer_code" field of item table.
			Used to search Item by customer code.
		"""
		customer_codes = set(d.ref_code for d in self.get("customer_items", []))
		self.customer_code = ','.join(customer_codes)

	def check_item_tax(self):
		"""Check whether Tax Rate is not entered twice for same Tax Type"""
		check_list = []
		for d in self.get('taxes'):
			if d.item_tax_template:
				if d.item_tax_template in check_list:
					frappe.throw(_("{0} entered twice in Item Tax").format(d.item_tax_template))
				else:
					check_list.append(d.item_tax_template)

	def validate_barcode(self):
		from stdnum import ean
		if len(self.barcodes) > 0:
			for item_barcode in self.barcodes:
				options = frappe.get_meta("Item Barcode").get_options("barcode_type").split('\n')
				if item_barcode.barcode:
					duplicate = frappe.db.sql(
						"""select parent from `tabItem Barcode` where barcode = %s and parent != %s""", (item_barcode.barcode, self.name))
					if duplicate:
						frappe.throw(_("Barcode {0} already used in Item {1}").format(
							item_barcode.barcode, duplicate[0][0]))

					item_barcode.barcode_type = "" if item_barcode.barcode_type not in options else item_barcode.barcode_type
					if item_barcode.barcode_type and item_barcode.barcode_type.upper() in ('EAN', 'UPC-A', 'EAN-13', 'EAN-8'):
						if not ean.is_valid(item_barcode.barcode):
							frappe.throw(_("Barcode {0} is not a valid {1} code").format(
								item_barcode.barcode, item_barcode.barcode_type), InvalidBarcode)

					if item_barcode.barcode != item_barcode.name:
						# if barcode is getting updated , the row name has to reset.
						# Delete previous old row doc and re-enter row as if new to reset name in db.
						item_barcode.set("__islocal", True)
						item_barcode_entry_name = item_barcode.name
						item_barcode.name = None
						frappe.delete_doc("Item Barcode", item_barcode_entry_name)

	def validate_warehouse_for_reorder(self):
		'''Validate Reorder level table for duplicate and conditional mandatory'''
		warehouse = []
		for d in self.get("reorder_levels"):
			if not d.warehouse_group:
				d.warehouse_group = d.warehouse
			if d.get("warehouse") and d.get("warehouse") not in warehouse:
				warehouse += [d.get("warehouse")]
			else:
				frappe.throw(_("Row {0}: An Reorder entry already exists for this warehouse {1}")
									.format(d.idx, d.warehouse), DuplicateReorderRows)

			if d.warehouse_reorder_level and not d.warehouse_reorder_qty:
				frappe.throw(_("Row #{0}: Please set reorder quantity").format(d.idx))

	def stock_ledger_created(self):
		if not hasattr(self, '_stock_ledger_created'):
			self._stock_ledger_created = len(frappe.db.sql("""select name from `tabStock Ledger Entry`
				where item_code = %s and is_cancelled = 0 limit 1""", self.name))
		return self._stock_ledger_created

	def update_item_price(self):
		frappe.db.sql("""
				UPDATE `tabItem Price`
				SET
					item_name=%(item_name)s,
					item_description=%(item_description)s,
					brand=%(brand)s
				WHERE item_code=%(item_code)s
			""",
			dict(
				item_name=self.item_name,
				item_description=self.description,
				brand=self.brand,
				item_code=self.name
			)
		)

	def on_trash(self):
		frappe.db.sql("""delete from tabBin where item_code=%s""", self.name)
		frappe.db.sql("delete from `tabItem Price` where item_code=%s", self.name)
		for variant_of in frappe.get_all("Item", filters={"variant_of": self.name}):
			frappe.delete_doc("Item", variant_of.name)

	def before_rename(self, old_name, new_name, merge=False):
		if self.item_name == old_name:
			frappe.db.set_value("Item", old_name, "item_name", new_name)

		if merge:
			self.validate_properties_before_merge(new_name)
			self.validate_duplicate_website_item_before_merge(old_name, new_name)

	def after_rename(self, old_name, new_name, merge):
		if merge:
			self.validate_duplicate_item_in_stock_reconciliation(old_name, new_name)
			frappe.msgprint(_("It can take upto few hours for accurate stock values to be visible after merging items."),
					indicator="orange", title="Note")

		if self.published_in_website:
			invalidate_cache_for_item(self)

		frappe.db.set_value("Item", new_name, "item_code", new_name)

		if merge:
			self.set_last_purchase_rate(new_name)
			self.recalculate_bin_qty(new_name)

		for dt in ("Sales Taxes and Charges", "Purchase Taxes and Charges"):
			for d in frappe.db.sql("""select name, item_wise_tax_detail from `tab{0}`
					where ifnull(item_wise_tax_detail, '') != ''""".format(dt), as_dict=1):

				item_wise_tax_detail = json.loads(d.item_wise_tax_detail)
				if isinstance(item_wise_tax_detail, dict) and old_name in item_wise_tax_detail:
					item_wise_tax_detail[new_name] = item_wise_tax_detail[old_name]
					item_wise_tax_detail.pop(old_name)

					frappe.db.set_value(dt, d.name, "item_wise_tax_detail",
											json.dumps(item_wise_tax_detail), update_modified=False)

	def validate_duplicate_item_in_stock_reconciliation(self, old_name, new_name):
		records = frappe.db.sql(""" SELECT parent, COUNT(*) as records
			FROM `tabStock Reconciliation Item`
			WHERE item_code = %s and docstatus = 1
			GROUP By item_code, warehouse, parent
			HAVING records > 1
		""", new_name, as_dict=1)

		if not records: return
		document = _("Stock Reconciliation") if len(records) == 1 else _("Stock Reconciliations")

		msg = _("The items {0} and {1} are present in the following {2} :").format(
			frappe.bold(old_name), frappe.bold(new_name), document)

		msg += ' <br>'
		msg += ', '.join([get_link_to_form("Stock Reconciliation", d.parent) for d in records]) + "<br><br>"

		msg += _("Note: To merge the items, create a separate Stock Reconciliation for the old item {0}").format(
			frappe.bold(old_name))

		frappe.throw(_(msg), title=_("Cannot Merge"), exc=DataValidationError)

	def validate_properties_before_merge(self, new_name):
		# Validate properties before merging
		if not frappe.db.exists("Item", new_name):
			frappe.throw(_("Item {0} does not exist").format(new_name))

		field_list = ["stock_uom", "is_stock_item", "has_serial_no", "has_batch_no"]
		new_properties = [cstr(d) for d in frappe.db.get_value("Item", new_name, field_list)]

		if new_properties != [cstr(self.get(field)) for field in field_list]:
			msg = _("To merge, following properties must be same for both items")
			msg += ": \n" + ", ".join([self.meta.get_label(fld) for fld in field_list])
			frappe.throw(msg, title=_("Cannot Merge"), exc=DataValidationError)

	def validate_duplicate_website_item_before_merge(self, old_name, new_name):
		"""
			Block merge if both old and new items have website items against them.
			This is to avoid duplicate website items after merging.
		"""
		web_items = frappe.get_all(
			"Website Item",
			filters={
				"item_code": ["in", [old_name, new_name]]
			},
			fields=["item_code", "name"])

		if len(web_items) <= 1:
			return

		old_web_item = [d.get("name") for d in web_items if d.get("item_code") == old_name][0]
		web_item_link = get_link_to_form("Website Item", old_web_item)

		msg = f"Please delete linked Website Item {frappe.bold(web_item_link)} before merging {old_name} and {new_name}"
		frappe.throw(_(msg), title=_("Cannot Merge"), exc=DataValidationError)

	def set_last_purchase_rate(self, new_name):
		last_purchase_rate = get_last_purchase_details(new_name).get("base_net_rate", 0)
		frappe.db.set_value("Item", new_name, "last_purchase_rate", last_purchase_rate)

	def recalculate_bin_qty(self, new_name):
		from erpnext.stock.stock_balance import repost_stock
		existing_allow_negative_stock = frappe.db.get_value("Stock Settings", None, "allow_negative_stock")
		frappe.db.set_value("Stock Settings", None, "allow_negative_stock", 1)

		repost_stock_for_warehouses = frappe.db.sql_list("""select distinct warehouse
			from tabBin where item_code=%s""", new_name)

		# Delete all existing bins to avoid duplicate bins for the same item and warehouse
		frappe.db.sql("delete from `tabBin` where item_code=%s", new_name)

		for warehouse in repost_stock_for_warehouses:
			repost_stock(new_name, warehouse)

		frappe.db.set_value("Stock Settings", None, "allow_negative_stock", existing_allow_negative_stock)

	def update_bom_item_desc(self):
		if self.is_new():
			return

		if self.db_get('description') != self.description:
			frappe.db.sql("""
				update `tabBOM`
				set description = %s
				where item = %s and docstatus < 2
			""", (self.description, self.name))

			frappe.db.sql("""
				update `tabBOM Item`
				set description = %s
				where item_code = %s and docstatus < 2
			""", (self.description, self.name))

			frappe.db.sql("""
				update `tabBOM Explosion Item`
				set description = %s
				where item_code = %s and docstatus < 2
			""", (self.description, self.name))

	def validate_item_defaults(self):
		companies = {row.company for row in self.item_defaults}

		if len(companies) != len(self.item_defaults):
			frappe.throw(_("Cannot set multiple Item Defaults for a company."))

		validate_item_default_company_links(self.item_defaults)


	def update_defaults_from_item_group(self):
		"""Get defaults from Item Group"""
		if self.item_defaults or not self.item_group:
			return

		item_defaults = frappe.db.get_values("Item Default", {"parent": self.item_group},
			['company', 'default_warehouse','default_price_list','buying_cost_center','default_supplier',
			'expense_account','selling_cost_center','income_account'], as_dict = 1)
		if item_defaults:
			for item in item_defaults:
				self.append('item_defaults', {
					'company': item.company,
					'default_warehouse': item.default_warehouse,
					'default_price_list': item.default_price_list,
					'buying_cost_center': item.buying_cost_center,
					'default_supplier': item.default_supplier,
					'expense_account': item.expense_account,
					'selling_cost_center': item.selling_cost_center,
					'income_account': item.income_account
				})
		else:
			defaults = frappe.defaults.get_defaults() or {}

			# To check default warehouse is belong to the default company
			if defaults.get("default_warehouse") and defaults.company and frappe.db.exists("Warehouse",
				{'name': defaults.default_warehouse, 'company': defaults.company}):
					self.append("item_defaults", {
						"company": defaults.get("company"),
						"default_warehouse": defaults.default_warehouse
					})

	def update_variants(self):
		if self.flags.dont_update_variants or \
						frappe.db.get_single_value('Item Variant Settings', 'do_not_update_variants'):
			return
		if self.has_variants:
			variants = frappe.db.get_all("Item", fields=["item_code"], filters={"variant_of": self.name})
			if variants:
				if len(variants) <= 30:
					update_variants(variants, self, publish_progress=False)
					frappe.msgprint(_("Item Variants updated"))
				else:
					frappe.enqueue("erpnext.stock.doctype.item.item.update_variants",
						variants=variants, template=self, now=frappe.flags.in_test, timeout=600)

	def validate_has_variants(self):
		if not self.has_variants and frappe.db.get_value("Item", self.name, "has_variants"):
			if frappe.db.exists("Item", {"variant_of": self.name}):
				frappe.throw(_("Item has variants."))

	def validate_attributes_in_variants(self):
		if not self.has_variants or self.is_new():
			return

		old_doc = self.get_doc_before_save()
		old_doc_attributes = set([attr.attribute for attr in old_doc.attributes])
		own_attributes = [attr.attribute for attr in self.attributes]

		# Check if old attributes were removed from the list
		# Is old_attrs is a subset of new ones
		# that means we need not check any changes
		if old_doc_attributes.issubset(set(own_attributes)):
			return

		from collections import defaultdict

		# get all item variants
		items = [item["name"] for item in frappe.get_all("Item", {"variant_of": self.name})]

		# get all deleted attributes
		deleted_attribute = list(old_doc_attributes.difference(set(own_attributes)))

		# fetch all attributes of these items
		item_attributes = frappe.get_all(
			"Item Variant Attribute",
			filters={
				"parent": ["in", items],
				"attribute": ["in", deleted_attribute]
			},
			fields=["attribute", "parent"]
		)
		not_included = defaultdict(list)

		for attr in item_attributes:
			if attr["attribute"] not in own_attributes:
				not_included[attr["parent"]].append(attr["attribute"])

		if not len(not_included):
			return

		def body(docnames):
			docnames.sort()
			return "<br>".join(docnames)

		def table_row(title, body):
			return """<tr>
				<td>{0}</td>
				<td>{1}</td>
			</tr>""".format(title, body)

		rows = ''
		for docname, attr_list in not_included.items():
			link = "<a href='/app/Form/Item/{0}'>{0}</a>".format(frappe.bold(_(docname)))
			rows += table_row(link, body(attr_list))

		error_description = _('The following deleted attributes exist in Variants but not in the Template. You can either delete the Variants or keep the attribute(s) in template.')

		message = """
			<div>{0}</div><br>
			<table class="table">
				<thead>
					<td>{1}</td>
					<td>{2}</td>
				</thead>
				{3}
			</table>
		""".format(error_description, _('Variant Items'), _('Attributes'), rows)

		frappe.throw(message, title=_("Variant Attribute Error"), is_minimizable=True, wide=True)


	def validate_stock_exists_for_template_item(self):
		if self.stock_ledger_created() and self._doc_before_save:
			if (cint(self._doc_before_save.has_variants) != cint(self.has_variants)
				or self._doc_before_save.variant_of != self.variant_of):
				frappe.throw(_("Cannot change Variant properties after stock transaction. You will have to make a new Item to do this.").format(self.name),
					StockExistsForTemplate)

			if self.has_variants or self.variant_of:
				if not self.is_child_table_same('attributes'):
					frappe.throw(
						_('Cannot change Attributes after stock transaction. Make a new Item and transfer stock to the new Item'))

	def validate_variant_based_on_change(self):
		if not self.is_new() and (self.variant_of or (self.has_variants and frappe.get_all("Item", {"variant_of": self.name}))):
			if self.variant_based_on != frappe.db.get_value("Item", self.name, "variant_based_on"):
				frappe.throw(_("Variant Based On cannot be changed"))

	def validate_uom(self):
		if not self.is_new():
			check_stock_uom_with_bin(self.name, self.stock_uom)
		if self.has_variants:
			for d in frappe.db.get_all("Item", filters={"variant_of": self.name}):
				check_stock_uom_with_bin(d.name, self.stock_uom)
		if self.variant_of:
			template_uom = frappe.db.get_value("Item", self.variant_of, "stock_uom")
			if template_uom != self.stock_uom:
				frappe.throw(_("Default Unit of Measure for Variant '{0}' must be same as in Template '{1}'")
									.format(self.stock_uom, template_uom))

	def validate_uom_conversion_factor(self):
		if self.uoms:
			for d in self.uoms:
				value = get_uom_conv_factor(d.uom, self.stock_uom)
				if value:
					d.conversion_factor = value

	def validate_attributes(self):
		if not (self.has_variants or self.variant_of):
			return

		if not self.variant_based_on:
			self.variant_based_on = 'Item Attribute'

		if self.variant_based_on == 'Item Attribute':
			attributes = []
			if not self.attributes:
				frappe.throw(_("Attribute table is mandatory"))
			for d in self.attributes:
				if d.attribute in attributes:
					frappe.throw(
						_("Attribute {0} selected multiple times in Attributes Table").format(d.attribute))
				else:
					attributes.append(d.attribute)

	def validate_variant_attributes(self):
		if self.is_new() and self.variant_of and self.variant_based_on == 'Item Attribute':
			# remove attributes with no attribute_value set
			self.attributes = [d for d in self.attributes if cstr(d.attribute_value).strip()]

			args = {}
			for i, d in enumerate(self.attributes):
				d.idx = i + 1
				args[d.attribute] = d.attribute_value

			variant = get_variant(self.variant_of, args, self.name)
			if variant:
				frappe.throw(_("Item variant {0} exists with same attributes")
					.format(variant), ItemVariantExistsError)

			validate_item_variant_attributes(self, args)

			# copy variant_of value for each attribute row
			for d in self.attributes:
				d.variant_of = self.variant_of

	def cant_change(self):
		if self.is_new():
			return

		fields = ("has_serial_no", "is_stock_item", "valuation_method", "has_batch_no")

		values = frappe.db.get_value("Item", self.name, fields, as_dict=True)
		if not values.get('valuation_method') and self.get('valuation_method'):
			values['valuation_method'] = frappe.db.get_single_value("Stock Settings", "valuation_method") or "FIFO"

		if values:
			for field in fields:
				if cstr(self.get(field)) != cstr(values.get(field)):
					if self.check_if_linked_document_exists(field):
						frappe.throw(_("As there are existing transactions against item {0}, you can not change the value of {1}").format(self.name, frappe.bold(self.meta.get_label(field))))

	def check_if_linked_document_exists(self, field):
		linked_doctypes = ["Delivery Note Item", "Sales Invoice Item", "POS Invoice Item", "Purchase Receipt Item",
			"Purchase Invoice Item", "Stock Entry Detail", "Stock Reconciliation Item"]

		# For "Is Stock Item", following doctypes is important
		# because reserved_qty, ordered_qty and requested_qty updated from these doctypes
		if field == "is_stock_item":
			linked_doctypes += ["Sales Order Item", "Purchase Order Item", "Material Request Item", "Product Bundle"]

		for doctype in linked_doctypes:
			filters={"item_code": self.name, "docstatus": 1}

			if doctype == "Product Bundle":
				filters={"new_item_code": self.name}

			if doctype in ("Purchase Invoice Item", "Sales Invoice Item",):
				# If Invoice has Stock impact, only then consider it.
				if self.stock_ledger_created():
					return True

			elif frappe.db.get_value(doctype, filters):
				return True

	def validate_auto_reorder_enabled_in_stock_settings(self):
		if self.reorder_levels:
			enabled = frappe.db.get_single_value('Stock Settings', 'auto_indent')
			if not enabled:
				frappe.msgprint(msg=_("You have to enable auto re-order in Stock Settings to maintain re-order levels."), title=_("Enable Auto Re-Order"), indicator="orange")


def make_item_price(item, price_list_name, item_price):
	frappe.get_doc({
		'doctype': 'Item Price',
		'price_list': price_list_name,
		'item_code': item,
		'price_list_rate': item_price
	}).insert()

def get_timeline_data(doctype, name):
	"""get timeline data based on Stock Ledger Entry. This is displayed as heatmap on the item page."""

	items = frappe.db.sql("""select unix_timestamp(posting_date), count(*)
							from `tabStock Ledger Entry`
							where item_code=%s and posting_date > date_sub(curdate(), interval 1 year)
							group by posting_date""", name)

	return dict(items)



def validate_end_of_life(item_code, end_of_life=None, disabled=None):
	if (not end_of_life) or (disabled is None):
		end_of_life, disabled = frappe.db.get_value("Item", item_code, ["end_of_life", "disabled"])

	if end_of_life and end_of_life != "0000-00-00" and getdate(end_of_life) <= now_datetime().date():
		frappe.throw(_("Item {0} has reached its end of life on {1}").format(item_code, formatdate(end_of_life)))

	if disabled:
		frappe.throw(_("Item {0} is disabled").format(item_code))


def validate_is_stock_item(item_code, is_stock_item=None):
	if not is_stock_item:
		is_stock_item = frappe.db.get_value("Item", item_code, "is_stock_item")

	if is_stock_item != 1:
		frappe.throw(_("Item {0} is not a stock Item").format(item_code))


def validate_cancelled_item(item_code, docstatus=None):
	if docstatus is None:
		docstatus = frappe.db.get_value("Item", item_code, "docstatus")

	if docstatus == 2:
		frappe.throw(_("Item {0} is cancelled").format(item_code))

def get_last_purchase_details(item_code, doc_name=None, conversion_rate=1.0):
	"""returns last purchase details in stock uom"""
	# get last purchase order item details

	last_purchase_order = frappe.db.sql("""\
		select po.name, po.transaction_date, po.conversion_rate,
			po_item.conversion_factor, po_item.base_price_list_rate,
			po_item.discount_percentage, po_item.base_rate, po_item.base_net_rate
		from `tabPurchase Order` po, `tabPurchase Order Item` po_item
		where po.docstatus = 1 and po_item.item_code = %s and po.name != %s and
			po.name = po_item.parent
		order by po.transaction_date desc, po.name desc
		limit 1""", (item_code, cstr(doc_name)), as_dict=1)


	# get last purchase receipt item details
	last_purchase_receipt = frappe.db.sql("""\
		select pr.name, pr.posting_date, pr.posting_time, pr.conversion_rate,
			pr_item.conversion_factor, pr_item.base_price_list_rate, pr_item.discount_percentage,
			pr_item.base_rate, pr_item.base_net_rate
		from `tabPurchase Receipt` pr, `tabPurchase Receipt Item` pr_item
		where pr.docstatus = 1 and pr_item.item_code = %s and pr.name != %s and
			pr.name = pr_item.parent
		order by pr.posting_date desc, pr.posting_time desc, pr.name desc
		limit 1""", (item_code, cstr(doc_name)), as_dict=1)

	purchase_order_date = getdate(last_purchase_order and last_purchase_order[0].transaction_date
							   or "1900-01-01")
	purchase_receipt_date = getdate(last_purchase_receipt and
								 last_purchase_receipt[0].posting_date or "1900-01-01")

	if last_purchase_order and (purchase_order_date >= purchase_receipt_date or not last_purchase_receipt):
		# use purchase order

		last_purchase = last_purchase_order[0]
		purchase_date = purchase_order_date

	elif last_purchase_receipt and (purchase_receipt_date > purchase_order_date or not last_purchase_order):
		# use purchase receipt
		last_purchase = last_purchase_receipt[0]
		purchase_date = purchase_receipt_date

	else:
		return frappe._dict()

	conversion_factor = flt(last_purchase.conversion_factor)
	out = frappe._dict({
		"base_price_list_rate": flt(last_purchase.base_price_list_rate) / conversion_factor,
		"base_rate": flt(last_purchase.base_rate) / conversion_factor,
		"base_net_rate": flt(last_purchase.base_net_rate) / conversion_factor,
		"discount_percentage": flt(last_purchase.discount_percentage),
		"purchase_date": purchase_date
	})


	conversion_rate = flt(conversion_rate) or 1.0
	out.update({
		"price_list_rate": out.base_price_list_rate / conversion_rate,
		"rate": out.base_rate / conversion_rate,
		"base_rate": out.base_rate,
		"base_net_rate": out.base_net_rate
	})

	return out


def invalidate_cache_for_item(doc):
	"""Invalidate Item Group cache and rebuild ItemVariantsCacheManager."""
	invalidate_cache_for(doc, doc.item_group)

	if doc.get("old_item_group") and doc.get("old_item_group") != doc.item_group:
		invalidate_cache_for(doc, doc.old_item_group)

	invalidate_item_variants_cache_for_website(doc)


def invalidate_item_variants_cache_for_website(doc):
	"""Rebuild ItemVariantsCacheManager via Item or Website Item."""
	from erpnext.e_commerce.variant_selector.item_variants_cache import ItemVariantsCacheManager

	item_code = None
	is_web_item = doc.get("published_in_website") or doc.get("published")
	if doc.has_variants and is_web_item:
		item_code = doc.item_code
	elif doc.variant_of and frappe.db.get_value('Item', doc.variant_of, 'published_in_website'):
		item_code = doc.variant_of

	if item_code:
		item_cache = ItemVariantsCacheManager(item_code)
		item_cache.rebuild_cache()

def check_stock_uom_with_bin(item, stock_uom):
	if stock_uom == frappe.db.get_value("Item", item, "stock_uom"):
		return

	ref_uom = frappe.db.get_value("Stock Ledger Entry",
							   {"item_code": item}, "stock_uom")

	if ref_uom:
		if cstr(ref_uom) != cstr(stock_uom):
			frappe.throw(_("Default Unit of Measure for Item {0} cannot be changed directly because you have already made some transaction(s) with another UOM. You will need to create a new Item to use a different Default UOM.").format(item))

	bin_list = frappe.db.sql("""
			select * from tabBin where item_code = %s
				and (reserved_qty > 0 or ordered_qty > 0 or indented_qty > 0 or planned_qty > 0)
				and stock_uom != %s
			""", (item, stock_uom), as_dict=1)

	if bin_list:
		frappe.throw(_("Default Unit of Measure for Item {0} cannot be changed directly because you have already made some transaction(s) with another UOM. You need to either cancel the linked documents or create a new Item.").format(item))

	# No SLE or documents against item. Bin UOM can be changed safely.
	frappe.db.sql("""update tabBin set stock_uom=%s where item_code=%s""", (stock_uom, item))


def get_item_defaults(item_code, company):
	item = frappe.get_cached_doc('Item', item_code)

	out = item.as_dict()

	for d in item.item_defaults:
		if d.company == company:
			row = copy.deepcopy(d.as_dict())
			row.pop("name")
			out.update(row)
	return out

def set_item_default(item_code, company, fieldname, value):
	item = frappe.get_cached_doc('Item', item_code)

	for d in item.item_defaults:
		if d.company == company:
			if not d.get(fieldname):
				frappe.db.set_value(d.doctype, d.name, fieldname, value)
			return

	# no row found, add a new row for the company
	d = item.append('item_defaults', {fieldname: value, "company": company})
	d.db_insert()
	item.clear_cache()

@frappe.whitelist()
def get_item_details(item_code, company=None):
	out = frappe._dict()
	if company:
		out = get_item_defaults(item_code, company) or frappe._dict()

	doc = frappe.get_cached_doc("Item", item_code)
	out.update(doc.as_dict())

	return out

@frappe.whitelist()
def get_uom_conv_factor(uom, stock_uom):
	""" Get UOM conversion factor from uom to stock_uom
		e.g. uom = "Kg", stock_uom = "Gram" then returns 1000.0
	"""
	if uom == stock_uom:
		return 1.0

	from_uom, to_uom = uom, stock_uom   # renaming for readability

	exact_match = frappe.db.get_value("UOM Conversion Factor", {"to_uom": to_uom, "from_uom": from_uom}, ["value"], as_dict=1)
	if exact_match:
		return exact_match.value

	inverse_match = frappe.db.get_value("UOM Conversion Factor", {"to_uom": from_uom, "from_uom": to_uom}, ["value"], as_dict=1)
	if inverse_match:
		return 1 / inverse_match.value

	# This attempts to try and get conversion from intermediate UOM.
	# case:
	#            g -> mg = 1000
	#            g -> kg = 0.001
	# therefore  kg -> mg = 1000  / 0.001 = 1,000,000
	intermediate_match = frappe.db.sql("""
			select (first.value / second.value) as value
			from `tabUOM Conversion Factor` first
			join `tabUOM Conversion Factor` second
				on first.from_uom = second.from_uom
			where
				first.to_uom = %(to_uom)s
				and second.to_uom = %(from_uom)s
			limit 1
			""", {"to_uom": to_uom, "from_uom": from_uom}, as_dict=1)

	if intermediate_match:
		return intermediate_match[0].value


@frappe.whitelist()
def get_item_attribute(parent, attribute_value=""):
	"""Used for providing auto-completions in child table."""
	if not frappe.has_permission("Item"):
		frappe.throw(_("No Permission"))

	return frappe.get_all("Item Attribute Value", fields = ["attribute_value"],
		filters = {'parent': parent, 'attribute_value': ("like", f"%{attribute_value}%")})

def update_variants(variants, template, publish_progress=True):
	total = len(variants)
	for count, d in enumerate(variants, start=1):
		variant = frappe.get_doc("Item", d)
		copy_attributes_to_variant(template, variant)
		variant.save()
		if publish_progress:
			frappe.publish_progress(count / total * 100, title=_("Updating Variants..."))

@erpnext.allow_regional
def set_item_tax_from_hsn_code(item):
	pass


def validate_item_default_company_links(item_defaults: List[ItemDefault]) -> None:
	for item_default in item_defaults:
		for doctype, field in [
			['Warehouse', 'default_warehouse'],
			['Cost Center', 'buying_cost_center'],
			['Cost Center', 'selling_cost_center'],
			['Account', 'expense_account'],
			['Account', 'income_account']
		]:
			if item_default.get(field):
				company = frappe.db.get_value(doctype, item_default.get(field), 'company', cache=True)
				if company and company != item_default.company:
					frappe.throw(_("Row #{}: {} {} doesn't belong to Company {}. Please select valid {}.")
						.format(
							item_default.idx,
							doctype,
							frappe.bold(item_default.get(field)),
							frappe.bold(item_default.company),
							frappe.bold(frappe.unscrub(field))
						), title=_("Invalid Item Defaults"))<|MERGE_RESOLUTION|>--- conflicted
+++ resolved
@@ -200,100 +200,6 @@
 
 				stock_entry.add_comment("Comment", _("Opening Stock"))
 
-<<<<<<< HEAD
-=======
-	def make_route(self):
-		if not self.route:
-			return cstr(frappe.db.get_value('Item Group', self.item_group,
-					'route')) + '/' + self.scrub((self.item_name or self.item_code) + '-' + random_string(5))
-
-	def validate_website_image(self):
-		"""Validate if the website image is a public file"""
-
-		if frappe.flags.in_import:
-			return
-
-		auto_set_website_image = False
-		if not self.website_image and self.image:
-			auto_set_website_image = True
-			self.website_image = self.image
-
-		if not self.website_image:
-			return
-
-		# find if website image url exists as public
-		file_doc = frappe.get_all("File", filters={
-			"file_url": self.website_image
-		}, fields=["name", "is_private"], order_by="is_private asc", limit_page_length=1)
-
-		if file_doc:
-			file_doc = file_doc[0]
-
-		if not file_doc:
-			if not auto_set_website_image:
-				frappe.msgprint(_("Website Image {0} attached to Item {1} cannot be found").format(self.website_image, self.name))
-
-			self.website_image = None
-
-		elif file_doc.is_private:
-			if not auto_set_website_image:
-				frappe.msgprint(_("Website Image should be a public file or website URL"))
-
-			self.website_image = None
-
-	def make_thumbnail(self):
-		"""Make a thumbnail of `website_image`"""
-
-		if frappe.flags.in_import:
-			return
-
-		import requests.exceptions
-
-		if not self.is_new() and self.website_image != frappe.db.get_value(self.doctype, self.name, "website_image"):
-			self.thumbnail = None
-
-		if self.website_image and not self.thumbnail:
-			file_doc = None
-
-			try:
-				file_doc = frappe.get_doc("File", {
-					"file_url": self.website_image,
-					"attached_to_doctype": "Item",
-					"attached_to_name": self.name
-				})
-			except frappe.DoesNotExistError:
-				# cleanup
-				frappe.local.message_log.pop()
-
-			except requests.exceptions.HTTPError:
-				frappe.msgprint(_("Warning: Invalid attachment {0}").format(self.website_image))
-				self.website_image = None
-
-			except requests.exceptions.SSLError:
-				frappe.msgprint(
-					_("Warning: Invalid SSL certificate on attachment {0}").format(self.website_image))
-				self.website_image = None
-
-			# for CSV import
-			if self.website_image and not file_doc:
-				try:
-					file_doc = frappe.get_doc({
-						"doctype": "File",
-						"file_url": self.website_image,
-						"attached_to_doctype": "Item",
-						"attached_to_name": self.name
-					}).save()
-
-				except IOError:
-					self.website_image = None
-
-			if file_doc:
-				if not file_doc.thumbnail_url:
-					file_doc.make_thumbnail()
-
-				self.thumbnail = file_doc.thumbnail_url
-
->>>>>>> 8f0d10a1
 	def validate_fixed_asset(self):
 		if self.is_fixed_asset:
 			if self.is_stock_item:
