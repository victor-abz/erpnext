--- conflicted
+++ resolved
@@ -1066,11 +1066,7 @@
  "index_web_pages_for_search": 1,
  "links": [],
  "max_attachments": 1,
-<<<<<<< HEAD
- "modified": "2021-02-18 13:41:04.108932",
-=======
- "modified": "2021-02-18 14:00:19.668049",
->>>>>>> 4ceea333
+ "modified": "2021-03-15 13:41:04.108932",
  "modified_by": "Administrator",
  "module": "Stock",
  "name": "Item",
