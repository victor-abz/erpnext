{
 "autoname": "hash",
 "creation": "2013-04-22 13:15:44",
 "doctype": "DocType",
 "document_type": "Document",
 "editable_grid": 1,
 "engine": "InnoDB",
 "field_order": [
  "barcode",
  "item_code",
  "item_name",
  "col_break1",
  "customer_item_code",
  "section_break_6",
  "description",
  "brand",
  "item_group",
  "image_section",
  "image",
  "image_view",
  "quantity_and_rate",
  "qty",
  "stock_uom",
  "col_break2",
  "uom",
  "conversion_factor",
  "stock_qty",
  "section_break_17",
  "price_list_rate",
  "base_price_list_rate",
  "discount_and_margin",
  "margin_type",
  "margin_rate_or_amount",
  "rate_with_margin",
  "column_break_19",
  "discount_percentage",
  "discount_amount",
  "base_rate_with_margin",
  "section_break_1",
  "rate",
  "amount",
  "col_break3",
  "base_rate",
  "base_amount",
  "pricing_rules",
  "is_free_item",
  "section_break_25",
  "net_rate",
  "net_amount",
  "item_tax_template",
  "column_break_28",
  "base_net_rate",
  "base_net_amount",
  "billed_amt",
  "item_weight_details",
  "weight_per_unit",
  "total_weight",
  "column_break_21",
  "weight_uom",
  "warehouse_and_reference",
  "warehouse",
  "target_warehouse",
  "quality_inspection",
  "col_break4",
  "against_sales_order",
  "so_detail",
  "against_sales_invoice",
  "si_detail",
  "dn_detail",
  "section_break_40",
  "batch_no",
  "serial_no",
  "actual_batch_qty",
  "actual_qty",
  "installed_qty",
  "item_tax_rate",
  "accounting_details_section",
  "expense_account",
  "allow_zero_valuation_rate",
  "column_break_71",
  "accounting_dimensions_section",
  "cost_center",
  "dimension_col_break",
  "project",
  "section_break_72",
  "page_break"
 ],
 "fields": [
  {
   "fieldname": "barcode",
   "fieldtype": "Data",
   "label": "Barcode",
   "print_hide": 1
  },
  {
   "fieldname": "item_code",
   "fieldtype": "Link",
   "in_global_search": 1,
   "in_list_view": 1,
   "label": "Item Code",
   "oldfieldname": "item_code",
   "oldfieldtype": "Link",
   "options": "Item",
   "print_width": "150px",
   "reqd": 1,
   "search_index": 1,
   "width": "150px"
  },
  {
   "fieldname": "item_name",
   "fieldtype": "Data",
   "in_global_search": 1,
   "label": "Item Name",
   "oldfieldname": "item_name",
   "oldfieldtype": "Data",
   "print_hide": 1,
   "print_width": "150px",
   "reqd": 1,
   "width": "150px"
  },
  {
   "fieldname": "col_break1",
   "fieldtype": "Column Break"
  },
  {
   "fieldname": "customer_item_code",
   "fieldtype": "Data",
   "hidden": 1,
   "label": "Customer's Item Code",
   "print_hide": 1,
   "read_only": 1
  },
  {
   "collapsible": 1,
   "fieldname": "section_break_6",
   "fieldtype": "Section Break",
   "label": "Description"
  },
  {
   "fieldname": "description",
   "fieldtype": "Text Editor",
   "label": "Description",
   "oldfieldname": "description",
   "oldfieldtype": "Small Text",
   "print_width": "300px",
   "reqd": 1,
   "width": "300px"
  },
  {
   "fieldname": "image",
   "fieldtype": "Attach",
   "hidden": 1,
   "label": "Image"
  },
  {
   "fieldname": "image_view",
   "fieldtype": "Image",
   "label": "Image View",
   "options": "image",
   "print_hide": 1
  },
  {
   "fieldname": "quantity_and_rate",
   "fieldtype": "Section Break",
   "label": "Quantity and Rate"
  },
  {
   "fieldname": "qty",
   "fieldtype": "Float",
   "in_list_view": 1,
   "label": "Quantity",
   "oldfieldname": "qty",
   "oldfieldtype": "Currency",
   "print_width": "100px",
   "reqd": 1,
   "width": "100px"
  },
  {
   "fieldname": "stock_uom",
   "fieldtype": "Link",
   "label": "Stock UOM",
   "oldfieldname": "stock_uom",
   "oldfieldtype": "Data",
   "options": "UOM",
   "print_hide": 1,
   "print_width": "50px",
   "read_only": 1,
   "reqd": 1,
   "width": "50px"
  },
  {
   "fieldname": "col_break2",
   "fieldtype": "Column Break"
  },
  {
   "fieldname": "uom",
   "fieldtype": "Link",
   "in_list_view": 1,
   "label": "UOM",
   "options": "UOM",
   "reqd": 1
  },
  {
   "fieldname": "conversion_factor",
   "fieldtype": "Float",
   "label": "UOM Conversion Factor",
   "print_hide": 1,
   "read_only": 1,
   "reqd": 1
  },
  {
   "fieldname": "stock_qty",
   "fieldtype": "Float",
   "label": "Qty as per Stock UOM",
   "no_copy": 1,
   "print_hide": 1,
   "read_only": 1
  },
  {
   "fieldname": "section_break_17",
   "fieldtype": "Section Break"
  },
  {
   "fieldname": "price_list_rate",
   "fieldtype": "Currency",
   "label": "Price List Rate",
   "oldfieldname": "ref_rate",
   "oldfieldtype": "Currency",
   "options": "currency",
   "print_hide": 1,
   "print_width": "100px",
   "read_only": 1,
   "width": "100px"
  },
  {
   "fieldname": "base_price_list_rate",
   "fieldtype": "Currency",
   "label": "Price List Rate (Company Currency)",
   "oldfieldname": "base_ref_rate",
   "oldfieldtype": "Currency",
   "options": "Company:company:default_currency",
   "print_hide": 1,
   "print_width": "100px",
   "read_only": 1,
   "width": "100px"
  },
  {
   "collapsible": 1,
   "fieldname": "discount_and_margin",
   "fieldtype": "Section Break",
   "label": "Discount and Margin"
  },
  {
   "depends_on": "price_list_rate",
   "fieldname": "margin_type",
   "fieldtype": "Select",
   "label": "Margin Type",
   "options": "\nPercentage\nAmount",
   "print_hide": 1
  },
  {
   "depends_on": "eval:doc.margin_type && doc.price_list_rate",
   "fieldname": "margin_rate_or_amount",
   "fieldtype": "Float",
   "label": "Margin Rate or Amount",
   "print_hide": 1
  },
  {
   "depends_on": "eval:doc.margin_type && doc.price_list_rate && doc.margin_rate_or_amount",
   "fieldname": "rate_with_margin",
   "fieldtype": "Currency",
   "label": "Rate With Margin",
   "options": "currency",
   "print_hide": 1,
   "read_only": 1
  },
  {
   "fieldname": "column_break_19",
   "fieldtype": "Column Break"
  },
  {
   "depends_on": "price_list_rate",
   "fieldname": "discount_percentage",
   "fieldtype": "Float",
   "label": "Discount (%) on Price List Rate with Margin",
   "oldfieldname": "adj_rate",
   "oldfieldtype": "Float",
   "print_hide": 1,
   "print_width": "100px",
   "width": "100px"
  },
  {
   "depends_on": "price_list_rate",
   "fieldname": "discount_amount",
   "fieldtype": "Currency",
   "label": "Discount Amount",
   "options": "currency"
  },
  {
   "depends_on": "eval:doc.margin_type && doc.price_list_rate && doc.margin_rate_or_amount",
   "fieldname": "base_rate_with_margin",
   "fieldtype": "Currency",
   "label": "Rate With Margin (Company Currency)",
   "options": "Company:company:default_currency",
   "print_hide": 1,
   "read_only": 1
  },
  {
   "fieldname": "section_break_1",
   "fieldtype": "Section Break"
  },
  {
   "fieldname": "rate",
   "fieldtype": "Currency",
   "in_list_view": 1,
   "label": "Rate",
   "oldfieldname": "export_rate",
   "oldfieldtype": "Currency",
   "options": "currency",
   "print_width": "150px",
   "width": "150px"
  },
  {
   "fieldname": "amount",
   "fieldtype": "Currency",
   "in_list_view": 1,
   "label": "Amount",
   "oldfieldname": "export_amount",
   "oldfieldtype": "Currency",
   "options": "currency",
   "print_width": "100px",
   "read_only": 1,
   "width": "100px"
  },
  {
   "fieldname": "col_break3",
   "fieldtype": "Column Break"
  },
  {
   "fieldname": "base_rate",
   "fieldtype": "Currency",
   "label": "Rate (Company Currency)",
   "oldfieldname": "basic_rate",
   "oldfieldtype": "Currency",
   "options": "Company:company:default_currency",
   "print_hide": 1,
   "print_width": "150px",
   "read_only": 1,
   "width": "150px"
  },
  {
   "fieldname": "base_amount",
   "fieldtype": "Currency",
   "label": "Amount (Company Currency)",
   "oldfieldname": "amount",
   "oldfieldtype": "Currency",
   "options": "Company:company:default_currency",
   "print_hide": 1,
   "print_width": "100px",
   "read_only": 1,
   "width": "100px"
  },
  {
   "fieldname": "pricing_rules",
   "fieldtype": "Small Text",
   "hidden": 1,
   "label": "Pricing Rules",
   "print_hide": 1,
   "read_only": 1
  },
  {
   "default": "0",
   "fieldname": "is_free_item",
   "fieldtype": "Check",
   "label": "Is Free Item",
   "print_hide": 1,
   "read_only": 1
  },
  {
   "fieldname": "section_break_25",
   "fieldtype": "Section Break"
  },
  {
   "fieldname": "net_rate",
   "fieldtype": "Currency",
   "label": "Net Rate",
   "options": "currency",
   "print_hide": 1,
   "read_only": 1
  },
  {
   "fieldname": "net_amount",
   "fieldtype": "Currency",
   "label": "Net Amount",
   "options": "currency",
   "print_hide": 1,
   "read_only": 1
  },
  {
   "fieldname": "column_break_28",
   "fieldtype": "Column Break"
  },
  {
   "fieldname": "base_net_rate",
   "fieldtype": "Currency",
   "label": "Net Rate (Company Currency)",
   "options": "Company:company:default_currency",
   "print_hide": 1,
   "read_only": 1
  },
  {
   "fieldname": "base_net_amount",
   "fieldtype": "Currency",
   "label": "Net Amount (Company Currency)",
   "options": "Company:company:default_currency",
   "print_hide": 1,
   "read_only": 1
  },
  {
   "collapsible": 1,
   "fieldname": "item_weight_details",
   "fieldtype": "Section Break",
   "label": "Item Weight Details"
  },
  {
   "fieldname": "weight_per_unit",
   "fieldtype": "Float",
   "label": "Weight Per Unit"
  },
  {
   "fieldname": "total_weight",
   "fieldtype": "Float",
   "label": "Total Weight",
   "read_only": 1
  },
  {
   "fieldname": "column_break_21",
   "fieldtype": "Column Break",
   "print_hide": 1
  },
  {
   "fieldname": "weight_uom",
   "fieldtype": "Link",
   "label": "Weight UOM",
   "options": "UOM"
  },
  {
   "fieldname": "warehouse_and_reference",
   "fieldtype": "Section Break",
   "label": "Warehouse and Reference"
  },
  {
   "fieldname": "warehouse",
   "fieldtype": "Link",
   "in_list_view": 1,
   "label": "From Warehouse",
   "oldfieldname": "warehouse",
   "oldfieldtype": "Link",
   "options": "Warehouse",
   "print_hide": 1,
   "print_width": "100px",
   "width": "100px"
  },
  {
   "fieldname": "target_warehouse",
   "fieldtype": "Link",
   "hidden": 1,
   "ignore_user_permissions": 1,
   "label": "Customer Warehouse (Optional)",
   "no_copy": 1,
   "options": "Warehouse",
   "print_hide": 1
  },
  {
   "depends_on": "eval:!doc.__islocal",
   "fieldname": "quality_inspection",
   "fieldtype": "Link",
   "label": "Quality Inspection",
   "no_copy": 1,
   "options": "Quality Inspection",
   "print_hide": 1
  },
  {
   "fieldname": "section_break_40",
   "fieldtype": "Section Break"
  },
  {
   "fieldname": "batch_no",
   "fieldtype": "Link",
   "in_list_view": 1,
   "label": "Batch No",
   "oldfieldname": "batch_no",
   "oldfieldtype": "Link",
   "options": "Batch",
   "print_hide": 1
  },
  {
   "allow_on_submit": 1,
   "fieldname": "actual_qty",
   "fieldtype": "Float",
   "label": "Available Qty at From Warehouse",
   "no_copy": 1,
   "oldfieldname": "actual_qty",
   "oldfieldtype": "Currency",
   "print_hide": 1,
   "print_width": "150px",
   "read_only": 1,
   "width": "150px"
  },
  {
   "allow_on_submit": 1,
   "depends_on": "batch_no",
   "fieldname": "actual_batch_qty",
   "fieldtype": "Float",
   "label": "Available Batch Qty at From Warehouse",
   "no_copy": 1,
   "print_hide": 1,
   "print_width": "150px",
   "read_only": 1,
   "width": "150px"
  },
  {
   "fieldname": "serial_no",
   "fieldtype": "Text",
   "in_list_view": 1,
   "label": "Serial No",
   "no_copy": 1,
   "oldfieldname": "serial_no",
   "oldfieldtype": "Text"
  },
  {
   "fieldname": "item_group",
   "fieldtype": "Link",
   "hidden": 1,
   "label": "Item Group",
   "oldfieldname": "item_group",
   "oldfieldtype": "Link",
   "options": "Item Group",
   "print_hide": 1,
   "read_only": 1
  },
  {
   "fieldname": "brand",
   "fieldtype": "Link",
   "hidden": 1,
   "label": "Brand Name",
   "oldfieldname": "brand",
   "oldfieldtype": "Link",
   "options": "Brand",
   "print_hide": 1,
   "print_width": "150px",
   "read_only": 1,
   "width": "150px"
  },
  {
   "fieldname": "item_tax_rate",
   "fieldtype": "Small Text",
   "hidden": 1,
   "label": "Item Tax Rate",
   "oldfieldname": "item_tax_rate",
   "oldfieldtype": "Small Text",
   "print_hide": 1,
   "read_only": 1
  },
  {
   "fieldname": "col_break4",
   "fieldtype": "Column Break"
  },
  {
   "fieldname": "expense_account",
   "fieldtype": "Link",
   "label": "Expense Account",
   "no_copy": 1,
   "options": "Account",
   "print_hide": 1,
   "width": "120px"
  },
  {
   "fieldname": "item_tax_template",
   "fieldtype": "Link",
   "label": "Item Tax Template",
   "options": "Item Tax Template",
   "print_hide": 1
  },
  {
   "default": ":Company",
   "fieldname": "cost_center",
   "fieldtype": "Link",
   "label": "Cost Center",
   "no_copy": 1,
   "options": "Cost Center",
   "print_hide": 1,
   "width": "120px"
  },
  {
   "default": "0",
   "fieldname": "allow_zero_valuation_rate",
   "fieldtype": "Check",
   "label": "Allow Zero Valuation Rate",
   "no_copy": 1,
   "print_hide": 1
  },
  {
   "fieldname": "against_sales_order",
   "fieldtype": "Link",
   "label": "Against Sales Order",
   "no_copy": 1,
   "options": "Sales Order",
   "print_hide": 1,
   "read_only": 1
  },
  {
   "fieldname": "against_sales_invoice",
   "fieldtype": "Link",
   "label": "Against Sales Invoice",
   "no_copy": 1,
   "options": "Sales Invoice",
   "print_hide": 1,
   "read_only": 1
  },
  {
   "fieldname": "so_detail",
   "fieldtype": "Data",
   "hidden": 1,
   "label": "Against Sales Order Item",
   "no_copy": 1,
   "oldfieldname": "prevdoc_detail_docname",
   "oldfieldtype": "Data",
   "print_hide": 1,
   "print_width": "150px",
   "read_only": 1,
   "search_index": 1,
   "width": "150px"
  },
  {
   "fieldname": "si_detail",
   "fieldtype": "Data",
   "hidden": 1,
   "label": "Against Sales Invoice Item",
   "no_copy": 1,
   "print_hide": 1,
   "read_only": 1
  },
  {
   "fieldname": "installed_qty",
   "fieldtype": "Float",
   "label": "Installed Qty",
   "no_copy": 1,
   "oldfieldname": "installed_qty",
   "oldfieldtype": "Currency",
   "print_hide": 1,
   "print_width": "150px",
   "read_only": 1,
   "width": "150px"
  },
  {
   "fieldname": "billed_amt",
   "fieldtype": "Currency",
   "label": "Billed Amt",
   "no_copy": 1,
   "options": "currency",
   "print_hide": 1,
   "read_only": 1
  },
  {
   "allow_on_submit": 1,
   "default": "0",
   "fieldname": "page_break",
   "fieldtype": "Check",
   "label": "Page Break",
   "oldfieldname": "page_break",
   "oldfieldtype": "Check",
   "print_hide": 1
  },
  {
   "fieldname": "accounting_details_section",
   "fieldtype": "Section Break",
   "label": "Accounting Details"
  },
  {
   "fieldname": "section_break_72",
   "fieldtype": "Section Break"
  },
  {
   "collapsible": 1,
   "fieldname": "image_section",
   "fieldtype": "Section Break",
   "label": "Image"
  },
  {
   "fieldname": "column_break_71",
   "fieldtype": "Column Break"
  },
  {
   "collapsible": 1,
   "fieldname": "accounting_dimensions_section",
   "fieldtype": "Section Break",
   "label": "Accounting Dimensions"
  },
  {
   "fieldname": "dimension_col_break",
   "fieldtype": "Column Break"
  },
  {
<<<<<<< HEAD
   "fieldname": "project",
   "fieldtype": "Link",
   "label": "Project",
   "options": "Project"
=======
   "fieldname": "dn_detail",
   "fieldtype": "Data",
   "hidden": 1,
   "label": "Against Delivery Note Item",
   "no_copy": 1,
   "print_hide": 1,
   "read_only": 1
>>>>>>> cd8b5d1e
  }
 ],
 "idx": 1,
 "istable": 1,
 "links": [],
 "modified": "2020-03-11 12:25:06.177894",
 "modified_by": "Administrator",
 "module": "Stock",
 "name": "Delivery Note Item",
 "owner": "Administrator",
 "permissions": [],
 "sort_field": "modified",
 "sort_order": "DESC"
}<|MERGE_RESOLUTION|>--- conflicted
+++ resolved
@@ -702,12 +702,12 @@
    "fieldtype": "Column Break"
   },
   {
-<<<<<<< HEAD
    "fieldname": "project",
    "fieldtype": "Link",
    "label": "Project",
    "options": "Project"
-=======
+  },
+  {
    "fieldname": "dn_detail",
    "fieldtype": "Data",
    "hidden": 1,
@@ -715,7 +715,6 @@
    "no_copy": 1,
    "print_hide": 1,
    "read_only": 1
->>>>>>> cd8b5d1e
   }
  ],
  "idx": 1,
