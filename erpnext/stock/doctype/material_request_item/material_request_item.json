--- conflicted
+++ resolved
@@ -989,13 +989,8 @@
  "issingle": 0, 
  "istable": 1, 
  "max_attachments": 0, 
-<<<<<<< HEAD
- "modified": "2017-12-20 16:29:18.902085", 
- "modified_by": "nabinhait@gmail.com", 
-=======
  "modified": "2018-02-12 05:51:39.954530", 
  "modified_by": "Administrator", 
->>>>>>> ba6003ec
  "module": "Stock", 
  "name": "Material Request Item", 
  "owner": "Administrator", 
