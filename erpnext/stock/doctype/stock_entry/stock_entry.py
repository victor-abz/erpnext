# Copyright (c) 2015, Frappe Technologies Pvt. Ltd. and Contributors
# License: GNU General Public License v3. See license.txt


import json
from collections import defaultdict

import frappe
from frappe import _
from frappe.model.mapper import get_mapped_doc
from frappe.query_builder.functions import Sum
from frappe.utils import cint, comma_or, cstr, flt, format_time, formatdate, getdate, nowdate

import erpnext
from erpnext.accounts.general_ledger import process_gl_map
from erpnext.controllers.taxes_and_totals import init_landed_taxes_and_totals
from erpnext.manufacturing.doctype.bom.bom import add_additional_cost, validate_bom_no
from erpnext.setup.doctype.brand.brand import get_brand_defaults
from erpnext.setup.doctype.item_group.item_group import get_item_group_defaults
from erpnext.stock.doctype.batch.batch import get_batch_no, get_batch_qty, set_batch_nos
from erpnext.stock.doctype.item.item import get_item_defaults
from erpnext.stock.doctype.serial_no.serial_no import (
	get_serial_nos,
	update_serial_nos_after_submit,
)
from erpnext.stock.doctype.stock_reconciliation.stock_reconciliation import (
	OpeningEntryAccountError,
)
from erpnext.stock.get_item_details import (
	get_bin_details,
	get_conversion_factor,
	get_default_cost_center,
	get_reserved_qty_for_so,
)
from erpnext.stock.stock_ledger import NegativeStockError, get_previous_sle, get_valuation_rate
from erpnext.stock.utils import get_bin, get_incoming_rate


class FinishedGoodError(frappe.ValidationError):
	pass


class IncorrectValuationRateError(frappe.ValidationError):
	pass


class DuplicateEntryForWorkOrderError(frappe.ValidationError):
	pass


class OperationsNotCompleteError(frappe.ValidationError):
	pass


class MaxSampleAlreadyRetainedError(frappe.ValidationError):
	pass


from erpnext.controllers.stock_controller import StockController

form_grid_templates = {"items": "templates/form_grid/stock_entry_grid.html"}


class StockEntry(StockController):
	def get_feed(self):
		return self.stock_entry_type

	def onload(self):
		for item in self.get("items"):
			item.update(get_bin_details(item.item_code, item.s_warehouse))

	def before_validate(self):
		from erpnext.stock.doctype.putaway_rule.putaway_rule import apply_putaway_rule

		apply_rule = self.apply_putaway_rule and (
			self.purpose in ["Material Transfer", "Material Receipt"]
		)

		if self.get("items") and apply_rule:
			apply_putaway_rule(self.doctype, self.get("items"), self.company, purpose=self.purpose)

	def validate(self):
		self.pro_doc = frappe._dict()
		if self.work_order:
			self.pro_doc = frappe.get_doc("Work Order", self.work_order)

		self.validate_posting_time()
		self.validate_purpose()
		self.validate_item()
		self.validate_customer_provided_item()
		self.validate_qty()
		self.set_transfer_qty()
		self.validate_uom_is_integer("uom", "qty")
		self.validate_uom_is_integer("stock_uom", "transfer_qty")
		self.validate_warehouse()
		self.validate_work_order()
		self.validate_bom()

		if self.purpose in ("Manufacture", "Repack"):
			self.mark_finished_and_scrap_items()
			self.validate_finished_goods()

		self.validate_with_material_request()
		self.validate_batch()
		self.validate_inspection()
		# self.validate_fg_completed_qty()
		self.validate_difference_account()
		self.set_job_card_data()
		self.set_purpose_for_stock_entry()
		self.clean_serial_nos()
		self.validate_duplicate_serial_no()

		if not self.from_bom:
			self.fg_completed_qty = 0.0

		if self._action == "submit":
			self.make_batches("t_warehouse")
		else:
			set_batch_nos(self, "s_warehouse")

		self.validate_serialized_batch()
		self.set_actual_qty()
		self.calculate_rate_and_amount()
		self.validate_putaway_capacity()

		if not self.get("purpose") == "Manufacture":
			# ignore scrap item wh difference and empty source/target wh
			# in Manufacture Entry
			self.reset_default_field_value("from_warehouse", "items", "s_warehouse")
			self.reset_default_field_value("to_warehouse", "items", "t_warehouse")

	def on_submit(self):
		self.update_stock_ledger()

		update_serial_nos_after_submit(self, "items")
		self.update_work_order()
		self.validate_purchase_order()
		self.update_purchase_order_supplied_items()

		self.make_gl_entries()

		self.repost_future_sle_and_gle()
		self.update_cost_in_project()
		self.validate_reserved_serial_no_consumption()
		self.update_transferred_qty()
		self.update_quality_inspection()

		if self.work_order and self.purpose == "Manufacture":
			self.update_so_in_serial_number()

		if self.purpose == "Material Transfer" and self.add_to_transit:
			self.set_material_request_transfer_status("In Transit")
		if self.purpose == "Material Transfer" and self.outgoing_stock_entry:
			self.set_material_request_transfer_status("Completed")

	def on_cancel(self):
		self.update_purchase_order_supplied_items()

		if self.work_order and self.purpose == "Material Consumption for Manufacture":
			self.validate_work_order_status()

		self.update_work_order()
		self.update_stock_ledger()

		self.ignore_linked_doctypes = ("GL Entry", "Stock Ledger Entry", "Repost Item Valuation")

		self.make_gl_entries_on_cancel()
		self.repost_future_sle_and_gle()
		self.update_cost_in_project()
		self.update_transferred_qty()
		self.update_quality_inspection()
		self.delete_auto_created_batches()
		self.delete_linked_stock_entry()

		if self.purpose == "Material Transfer" and self.add_to_transit:
			self.set_material_request_transfer_status("Not Started")
		if self.purpose == "Material Transfer" and self.outgoing_stock_entry:
			self.set_material_request_transfer_status("In Transit")

	def set_job_card_data(self):
		if self.job_card and not self.work_order:
			data = frappe.db.get_value(
				"Job Card", self.job_card, ["for_quantity", "work_order", "bom_no"], as_dict=1
			)
			self.fg_completed_qty = data.for_quantity
			self.work_order = data.work_order
			self.from_bom = 1
			self.bom_no = data.bom_no

	def validate_work_order_status(self):
		pro_doc = frappe.get_doc("Work Order", self.work_order)
		if pro_doc.status == "Completed":
			frappe.throw(_("Cannot cancel transaction for Completed Work Order."))

	def validate_purpose(self):
		valid_purposes = [
			"Material Issue",
			"Material Receipt",
			"Material Transfer",
			"Material Transfer for Manufacture",
			"Manufacture",
			"Repack",
			"Send to Subcontractor",
			"Material Consumption for Manufacture",
		]

		if self.purpose not in valid_purposes:
			frappe.throw(_("Purpose must be one of {0}").format(comma_or(valid_purposes)))

		if self.job_card and self.purpose not in ["Material Transfer for Manufacture", "Repack"]:
			frappe.throw(
				_(
					"For job card {0}, you can only make the 'Material Transfer for Manufacture' type stock entry"
				).format(self.job_card)
			)

	def delete_linked_stock_entry(self):
		if self.purpose == "Send to Warehouse":
			for d in frappe.get_all(
				"Stock Entry",
				filters={"docstatus": 0, "outgoing_stock_entry": self.name, "purpose": "Receive at Warehouse"},
			):
				frappe.delete_doc("Stock Entry", d.name)

	def set_transfer_qty(self):
		for item in self.get("items"):
			if not flt(item.qty):
				frappe.throw(_("Row {0}: Qty is mandatory").format(item.idx))
			if not flt(item.conversion_factor):
				frappe.throw(_("Row {0}: UOM Conversion Factor is mandatory").format(item.idx))
			item.transfer_qty = flt(
				flt(item.qty) * flt(item.conversion_factor), self.precision("transfer_qty", item)
			)

	def update_cost_in_project(self):
		if self.work_order and not frappe.db.get_value(
			"Work Order", self.work_order, "update_consumed_material_cost_in_project"
		):
			return

		if self.project:
			amount = frappe.db.sql(
				""" select ifnull(sum(sed.amount), 0)
				from
					`tabStock Entry` se, `tabStock Entry Detail` sed
				where
					se.docstatus = 1 and se.project = %s and sed.parent = se.name
					and (sed.t_warehouse is null or sed.t_warehouse = '')""",
				self.project,
				as_list=1,
			)

			amount = amount[0][0] if amount else 0
			additional_costs = frappe.db.sql(
				""" select ifnull(sum(sed.base_amount), 0)
				from
					`tabStock Entry` se, `tabLanded Cost Taxes and Charges` sed
				where
					se.docstatus = 1 and se.project = %s and sed.parent = se.name
					and se.purpose = 'Manufacture'""",
				self.project,
				as_list=1,
			)

			additional_cost_amt = additional_costs[0][0] if additional_costs else 0

			amount += additional_cost_amt
			frappe.db.set_value("Project", self.project, "total_consumed_material_cost", amount)

	def validate_item(self):
		stock_items = self.get_stock_items()
		serialized_items = self.get_serialized_items()
		for item in self.get("items"):
			if flt(item.qty) and flt(item.qty) < 0:
				frappe.throw(
					_("Row {0}: The item {1}, quantity must be positive number").format(
						item.idx, frappe.bold(item.item_code)
					)
				)

			if item.item_code not in stock_items:
				frappe.throw(_("{0} is not a stock Item").format(item.item_code))

			item_details = self.get_item_details(
				frappe._dict(
					{
						"item_code": item.item_code,
						"company": self.company,
						"project": self.project,
						"uom": item.uom,
						"s_warehouse": item.s_warehouse,
					}
				),
				for_update=True,
			)

			for f in (
				"uom",
				"stock_uom",
				"description",
				"item_name",
				"expense_account",
				"cost_center",
				"conversion_factor",
			):
				if f == "stock_uom" or not item.get(f):
					item.set(f, item_details.get(f))
				if f == "conversion_factor" and item.uom == item_details.get("stock_uom"):
					item.set(f, item_details.get(f))

			if not item.transfer_qty and item.qty:
				item.transfer_qty = flt(
					flt(item.qty) * flt(item.conversion_factor), self.precision("transfer_qty", item)
				)

			if (
				self.purpose in ("Material Transfer", "Material Transfer for Manufacture")
				and not item.serial_no
				and item.item_code in serialized_items
			):
				frappe.throw(
					_("Row #{0}: Please specify Serial No for Item {1}").format(item.idx, item.item_code),
					frappe.MandatoryError,
				)

	def validate_qty(self):
		manufacture_purpose = ["Manufacture", "Material Consumption for Manufacture"]

		if self.purpose in manufacture_purpose and self.work_order:
			if not frappe.get_value("Work Order", self.work_order, "skip_transfer"):
				item_code = []
				for item in self.items:
					if cstr(item.t_warehouse) == "":
						req_items = frappe.get_all(
							"Work Order Item",
							filters={"parent": self.work_order, "item_code": item.item_code},
							fields=["item_code"],
						)

						transferred_materials = frappe.db.sql(
							"""
									select
										sum(qty) as qty
									from `tabStock Entry` se,`tabStock Entry Detail` sed
									where
										se.name = sed.parent and se.docstatus=1 and
										(se.purpose='Material Transfer for Manufacture' or se.purpose='Manufacture')
										and sed.item_code=%s and se.work_order= %s and ifnull(sed.t_warehouse, '') != ''
								""",
							(item.item_code, self.work_order),
							as_dict=1,
						)

						stock_qty = flt(item.qty)
						trans_qty = flt(transferred_materials[0].qty)
						if req_items:
							if stock_qty > trans_qty:
								item_code.append(item.item_code)

	def validate_fg_completed_qty(self):
		item_wise_qty = {}
		if self.purpose == "Manufacture" and self.work_order:
			for d in self.items:
				if d.is_finished_item or d.is_process_loss:
					item_wise_qty.setdefault(d.item_code, []).append(d.qty)

		for item_code, qty_list in item_wise_qty.items():
			total = flt(sum(qty_list), frappe.get_precision("Stock Entry Detail", "qty"))
			if self.fg_completed_qty != total:
				frappe.throw(
					_("The finished product {0} quantity {1} and For Quantity {2} cannot be different").format(
						frappe.bold(item_code), frappe.bold(total), frappe.bold(self.fg_completed_qty)
					)
				)

	def validate_difference_account(self):
		if not cint(erpnext.is_perpetual_inventory_enabled(self.company)):
			return

		for d in self.get("items"):
			if not d.expense_account:
				frappe.throw(
					_(
						"Please enter <b>Difference Account</b> or set default <b>Stock Adjustment Account</b> for company {0}"
					).format(frappe.bold(self.company))
				)

			elif (
				self.is_opening == "Yes"
				and frappe.db.get_value("Account", d.expense_account, "report_type") == "Profit and Loss"
			):
				frappe.throw(
					_(
						"Difference Account must be a Asset/Liability type account, since this Stock Entry is an Opening Entry"
					),
					OpeningEntryAccountError,
				)

	def validate_warehouse(self):
		"""perform various (sometimes conditional) validations on warehouse"""

		source_mandatory = [
			"Material Issue",
			"Material Transfer",
			"Send to Subcontractor",
			"Material Transfer for Manufacture",
			"Material Consumption for Manufacture",
		]

		target_mandatory = [
			"Material Receipt",
			"Material Transfer",
			"Send to Subcontractor",
			"Material Transfer for Manufacture",
		]

		validate_for_manufacture = any([d.bom_no for d in self.get("items")])

		if self.purpose in source_mandatory and self.purpose not in target_mandatory:
			self.to_warehouse = None
			for d in self.get("items"):
				d.t_warehouse = None
		elif self.purpose in target_mandatory and self.purpose not in source_mandatory:
			self.from_warehouse = None
			for d in self.get("items"):
				d.s_warehouse = None

		for d in self.get("items"):
			if not d.s_warehouse and not d.t_warehouse:
				d.s_warehouse = self.from_warehouse
				d.t_warehouse = self.to_warehouse

			if self.purpose in source_mandatory and not d.s_warehouse:
				if self.from_warehouse:
					d.s_warehouse = self.from_warehouse
				else:
					frappe.throw(_("Source warehouse is mandatory for row {0}").format(d.idx))

			if self.purpose in target_mandatory and not d.t_warehouse:
				if self.to_warehouse:
					d.t_warehouse = self.to_warehouse
				else:
					frappe.throw(_("Target warehouse is mandatory for row {0}").format(d.idx))

			if self.purpose == "Manufacture":
				if validate_for_manufacture:
					if d.is_finished_item or d.is_scrap_item or d.is_process_loss:
						d.s_warehouse = None
						if not d.t_warehouse:
							frappe.throw(_("Target warehouse is mandatory for row {0}").format(d.idx))
					else:
						d.t_warehouse = None
						if not d.s_warehouse:
							frappe.throw(_("Source warehouse is mandatory for row {0}").format(d.idx))

			if (
				cstr(d.s_warehouse) == cstr(d.t_warehouse)
				and not self.purpose == "Material Transfer for Manufacture"
			):
				frappe.throw(_("Source and target warehouse cannot be same for row {0}").format(d.idx))

			if not (d.s_warehouse or d.t_warehouse):
				frappe.throw(_("Atleast one warehouse is mandatory"))

	def validate_work_order(self):
		if self.purpose in (
			"Manufacture",
			"Material Transfer for Manufacture",
			"Material Consumption for Manufacture",
		):
			# check if work order is entered

			if (
				self.purpose == "Manufacture" or self.purpose == "Material Consumption for Manufacture"
			) and self.work_order:
				if not self.fg_completed_qty:
					frappe.throw(_("For Quantity (Manufactured Qty) is mandatory"))
				self.check_if_operations_completed()
				self.check_duplicate_entry_for_work_order()
		elif self.purpose != "Material Transfer":
			self.work_order = None

	def check_if_operations_completed(self):
		"""Check if Time Sheets are completed against before manufacturing to capture operating costs."""
		prod_order = frappe.get_doc("Work Order", self.work_order)
		allowance_percentage = flt(
			frappe.db.get_single_value("Manufacturing Settings", "overproduction_percentage_for_work_order")
		)

		for d in prod_order.get("operations"):
			total_completed_qty = flt(self.fg_completed_qty) + flt(prod_order.produced_qty)
			completed_qty = d.completed_qty + (allowance_percentage / 100 * d.completed_qty)
			if total_completed_qty > flt(completed_qty):
				job_card = frappe.db.get_value("Job Card", {"operation_id": d.name}, "name")
				if not job_card:
					frappe.throw(
						_("Work Order {0}: Job Card not found for the operation {1}").format(
							self.work_order, d.operation
						)
					)

				work_order_link = frappe.utils.get_link_to_form("Work Order", self.work_order)
				job_card_link = frappe.utils.get_link_to_form("Job Card", job_card)
				frappe.throw(
					_(
						"Row #{0}: Operation {1} is not completed for {2} qty of finished goods in Work Order {3}. Please update operation status via Job Card {4}."
					).format(
						d.idx,
						frappe.bold(d.operation),
						frappe.bold(total_completed_qty),
						work_order_link,
						job_card_link,
					),
					OperationsNotCompleteError,
				)

	def check_duplicate_entry_for_work_order(self):
		other_ste = [
			t[0]
			for t in frappe.db.get_values(
				"Stock Entry",
				{
					"work_order": self.work_order,
					"purpose": self.purpose,
					"docstatus": ["!=", 2],
					"name": ["!=", self.name],
				},
				"name",
			)
		]

		if other_ste:
			production_item, qty = frappe.db.get_value(
				"Work Order", self.work_order, ["production_item", "qty"]
			)
			args = other_ste + [production_item]
			fg_qty_already_entered = frappe.db.sql(
				"""select sum(transfer_qty)
				from `tabStock Entry Detail`
				where parent in (%s)
					and item_code = %s
					and ifnull(s_warehouse,'')='' """
				% (", ".join(["%s" * len(other_ste)]), "%s"),
				args,
			)[0][0]
			if fg_qty_already_entered and fg_qty_already_entered >= qty:
				frappe.throw(
					_("Stock Entries already created for Work Order {0}: {1}").format(
						self.work_order, ", ".join(other_ste)
					),
					DuplicateEntryForWorkOrderError,
				)

	def set_actual_qty(self):
		from erpnext.stock.stock_ledger import is_negative_stock_allowed

		for d in self.get("items"):
			allow_negative_stock = is_negative_stock_allowed(item_code=d.item_code)
			previous_sle = get_previous_sle(
				{
					"item_code": d.item_code,
					"warehouse": d.s_warehouse or d.t_warehouse,
					"posting_date": self.posting_date,
					"posting_time": self.posting_time,
				}
			)

			# get actual stock at source warehouse
			d.actual_qty = previous_sle.get("qty_after_transaction") or 0

			# validate qty during submit
			if (
				d.docstatus == 1
				and d.s_warehouse
				and not allow_negative_stock
				and flt(d.actual_qty, d.precision("actual_qty"))
				< flt(d.transfer_qty, d.precision("actual_qty"))
			):
				frappe.throw(
					_(
						"Row {0}: Quantity not available for {4} in warehouse {1} at posting time of the entry ({2} {3})"
					).format(
						d.idx,
						frappe.bold(d.s_warehouse),
						formatdate(self.posting_date),
						format_time(self.posting_time),
						frappe.bold(d.item_code),
					)
					+ "<br><br>"
					+ _("Available quantity is {0}, you need {1}").format(
						frappe.bold(d.actual_qty), frappe.bold(d.transfer_qty)
					),
					NegativeStockError,
					title=_("Insufficient Stock"),
				)

	def set_serial_nos(self, work_order):
		previous_se = frappe.db.get_value(
			"Stock Entry",
			{"work_order": work_order, "purpose": "Material Transfer for Manufacture"},
			"name",
		)

		for d in self.get("items"):
			transferred_serial_no = frappe.db.get_value(
				"Stock Entry Detail", {"parent": previous_se, "item_code": d.item_code}, "serial_no"
			)

			if transferred_serial_no:
				d.serial_no = transferred_serial_no

	@frappe.whitelist()
	def get_stock_and_rate(self):
		"""
		Updates rate and availability of all the items.
		Called from Update Rate and Availability button.
		"""
		self.set_work_order_details()
		self.set_transfer_qty()
		self.set_actual_qty()
		self.calculate_rate_and_amount()

	def calculate_rate_and_amount(self, reset_outgoing_rate=True, raise_error_if_no_rate=True):
		self.set_basic_rate(reset_outgoing_rate, raise_error_if_no_rate)
		init_landed_taxes_and_totals(self)
		self.distribute_additional_costs()
		self.update_valuation_rate()
		self.set_total_incoming_outgoing_value()
		self.set_total_amount()

	def set_basic_rate(self, reset_outgoing_rate=True, raise_error_if_no_rate=True):
		"""
		Set rate for outgoing, scrapped and finished items
		"""
		# Set rate for outgoing items
		outgoing_items_cost = self.set_rate_for_outgoing_items(
			reset_outgoing_rate, raise_error_if_no_rate
		)
		finished_item_qty = sum(
			d.transfer_qty for d in self.items if d.is_finished_item or d.is_process_loss
		)

		# Set basic rate for incoming items
		for d in self.get("items"):
			if d.s_warehouse or d.set_basic_rate_manually:
				continue

			if d.allow_zero_valuation_rate:
				d.basic_rate = 0.0
			elif d.is_finished_item:
				if self.purpose == "Manufacture":
					d.basic_rate = self.get_basic_rate_for_manufactured_item(
						finished_item_qty, outgoing_items_cost
					)
				elif self.purpose == "Repack":
					d.basic_rate = self.get_basic_rate_for_repacked_items(d.transfer_qty, outgoing_items_cost)

			if not d.basic_rate and not d.allow_zero_valuation_rate:
				d.basic_rate = get_valuation_rate(
					d.item_code,
					d.t_warehouse,
					self.doctype,
					self.name,
					d.allow_zero_valuation_rate,
					currency=erpnext.get_company_currency(self.company),
					company=self.company,
					raise_error_if_no_rate=raise_error_if_no_rate,
					batch_no=d.batch_no,
				)

			d.basic_rate = flt(d.basic_rate, d.precision("basic_rate"))
			if d.is_process_loss:
				d.basic_rate = flt(0.0)
			d.basic_amount = flt(flt(d.transfer_qty) * flt(d.basic_rate), d.precision("basic_amount"))

	def set_rate_for_outgoing_items(self, reset_outgoing_rate=True, raise_error_if_no_rate=True):
		outgoing_items_cost = 0.0
		for d in self.get("items"):
			if d.s_warehouse:
				if reset_outgoing_rate:
					args = self.get_args_for_incoming_rate(d)
					rate = get_incoming_rate(args, raise_error_if_no_rate)
					if rate > 0:
						d.basic_rate = rate

				d.basic_amount = flt(flt(d.transfer_qty) * flt(d.basic_rate), d.precision("basic_amount"))
				if not d.t_warehouse:
					outgoing_items_cost += flt(d.basic_amount)

		return outgoing_items_cost

	def get_args_for_incoming_rate(self, item):
		return frappe._dict(
			{
				"item_code": item.item_code,
				"warehouse": item.s_warehouse or item.t_warehouse,
				"posting_date": self.posting_date,
				"posting_time": self.posting_time,
				"qty": item.s_warehouse and -1 * flt(item.transfer_qty) or flt(item.transfer_qty),
				"serial_no": item.serial_no,
				"batch_no": item.batch_no,
				"voucher_type": self.doctype,
				"voucher_no": self.name,
				"company": self.company,
				"allow_zero_valuation": item.allow_zero_valuation_rate,
			}
		)

	def get_basic_rate_for_repacked_items(self, finished_item_qty, outgoing_items_cost):
		finished_items = [d.item_code for d in self.get("items") if d.is_finished_item]
		if len(finished_items) == 1:
			return flt(outgoing_items_cost / finished_item_qty)
		else:
			unique_finished_items = set(finished_items)
			if len(unique_finished_items) == 1:
				total_fg_qty = sum([flt(d.transfer_qty) for d in self.items if d.is_finished_item])
				return flt(outgoing_items_cost / total_fg_qty)

	def get_basic_rate_for_manufactured_item(self, finished_item_qty, outgoing_items_cost=0):
		scrap_items_cost = sum([flt(d.basic_amount) for d in self.get("items") if d.is_scrap_item])

		# Get raw materials cost from BOM if multiple material consumption entries
		if not outgoing_items_cost and frappe.db.get_single_value(
			"Manufacturing Settings", "material_consumption", cache=True
		):
			bom_items = self.get_bom_raw_materials(finished_item_qty)
			outgoing_items_cost = sum([flt(row.qty) * flt(row.rate) for row in bom_items.values()])

		return flt((outgoing_items_cost - scrap_items_cost) / finished_item_qty)

	def distribute_additional_costs(self):
		# If no incoming items, set additional costs blank
		if not any(d.item_code for d in self.items if d.t_warehouse):
			self.additional_costs = []

		self.total_additional_costs = sum(flt(t.base_amount) for t in self.get("additional_costs"))

		if self.purpose in ("Repack", "Manufacture"):
			incoming_items_cost = sum(flt(t.basic_amount) for t in self.get("items") if t.is_finished_item)
		else:
			incoming_items_cost = sum(flt(t.basic_amount) for t in self.get("items") if t.t_warehouse)

		if not incoming_items_cost:
			return

		for d in self.get("items"):
			if self.purpose in ("Repack", "Manufacture") and not d.is_finished_item:
				d.additional_cost = 0
				continue
			elif not d.t_warehouse:
				d.additional_cost = 0
				continue
			d.additional_cost = (flt(d.basic_amount) / incoming_items_cost) * self.total_additional_costs

	def update_valuation_rate(self):
		for d in self.get("items"):
			if d.transfer_qty:
				d.amount = flt(flt(d.basic_amount) + flt(d.additional_cost), d.precision("amount"))
				d.valuation_rate = flt(
					flt(d.basic_rate) + (flt(d.additional_cost) / flt(d.transfer_qty)),
					d.precision("valuation_rate"),
				)

	def set_total_incoming_outgoing_value(self):
		self.total_incoming_value = self.total_outgoing_value = 0.0
		for d in self.get("items"):
			if d.t_warehouse:
				self.total_incoming_value += flt(d.amount)
			if d.s_warehouse:
				self.total_outgoing_value += flt(d.amount)

		self.value_difference = self.total_incoming_value - self.total_outgoing_value

	def set_total_amount(self):
		self.total_amount = None
		if self.purpose not in ["Manufacture", "Repack"]:
			self.total_amount = sum([flt(item.amount) for item in self.get("items")])

	def set_stock_entry_type(self):
		if self.purpose:
			self.stock_entry_type = frappe.get_cached_value(
				"Stock Entry Type", {"purpose": self.purpose}, "name"
			)

	def set_purpose_for_stock_entry(self):
		if self.stock_entry_type and not self.purpose:
			self.purpose = frappe.get_cached_value("Stock Entry Type", self.stock_entry_type, "purpose")

	def validate_duplicate_serial_no(self):
		warehouse_wise_serial_nos = {}

		# In case of repack the source and target serial nos could be same
		for warehouse in ["s_warehouse", "t_warehouse"]:
			serial_nos = []
			for row in self.items:
				if not (row.serial_no and row.get(warehouse)):
					continue

				for sn in get_serial_nos(row.serial_no):
					if sn in serial_nos:
						frappe.throw(
							_("The serial no {0} has added multiple times in the stock entry {1}").format(
								frappe.bold(sn), self.name
							)
						)

					serial_nos.append(sn)

	def validate_purchase_order(self):
		"""Throw exception if more raw material is transferred against Purchase Order than in
		the raw materials supplied table"""
		backflush_raw_materials_based_on = frappe.db.get_single_value(
			"Buying Settings", "backflush_raw_materials_of_subcontract_based_on"
		)

		qty_allowance = flt(frappe.db.get_single_value("Buying Settings", "over_transfer_allowance"))

		if not (self.purpose == "Send to Subcontractor" and self.purchase_order):
			return

		if backflush_raw_materials_based_on == "BOM":
			purchase_order = frappe.get_doc("Purchase Order", self.purchase_order)
			for se_item in self.items:
				item_code = se_item.original_item or se_item.item_code
				precision = cint(frappe.db.get_default("float_precision")) or 3
				required_qty = sum(
					[flt(d.required_qty) for d in purchase_order.supplied_items if d.rm_item_code == item_code]
				)

				total_allowed = required_qty + (required_qty * (qty_allowance / 100))

				if not required_qty:
					bom_no = frappe.db.get_value(
						"Purchase Order Item",
						{"parent": self.purchase_order, "item_code": se_item.subcontracted_item},
						"bom",
					)

					if se_item.allow_alternative_item:
						original_item_code = frappe.get_value(
							"Item Alternative", {"alternative_item_code": item_code}, "item_code"
						)

						required_qty = sum(
							[
								flt(d.required_qty)
								for d in purchase_order.supplied_items
								if d.rm_item_code == original_item_code
							]
						)

						total_allowed = required_qty + (required_qty * (qty_allowance / 100))

				if not required_qty:
					frappe.throw(
						_("Item {0} not found in 'Raw Materials Supplied' table in Purchase Order {1}").format(
							se_item.item_code, self.purchase_order
						)
					)
				total_supplied = frappe.db.sql(
					"""select sum(transfer_qty)
					from `tabStock Entry Detail`, `tabStock Entry`
					where `tabStock Entry`.purchase_order = %s
						and `tabStock Entry`.docstatus = 1
						and `tabStock Entry Detail`.item_code = %s
						and `tabStock Entry Detail`.parent = `tabStock Entry`.name""",
					(self.purchase_order, se_item.item_code),
				)[0][0]

				if flt(total_supplied, precision) > flt(total_allowed, precision):
					frappe.throw(
						_("Row {0}# Item {1} cannot be transferred more than {2} against Purchase Order {3}").format(
							se_item.idx, se_item.item_code, total_allowed, self.purchase_order
						)
					)
		elif backflush_raw_materials_based_on == "Material Transferred for Subcontract":
			for row in self.items:
				if not row.subcontracted_item:
					frappe.throw(
						_("Row {0}: Subcontracted Item is mandatory for the raw material {1}").format(
							row.idx, frappe.bold(row.item_code)
						)
					)
				elif not row.po_detail:
					filters = {
						"parent": self.purchase_order,
						"docstatus": 1,
						"rm_item_code": row.item_code,
						"main_item_code": row.subcontracted_item,
					}

					po_detail = frappe.db.get_value("Purchase Order Item Supplied", filters, "name")
					if po_detail:
						row.db_set("po_detail", po_detail)

	def validate_bom(self):
		for d in self.get("items"):
			if d.bom_no and d.is_finished_item:
				item_code = d.original_item or d.item_code
				validate_bom_no(item_code, d.bom_no)

	def mark_finished_and_scrap_items(self):
		if any([d.item_code for d in self.items if (d.is_finished_item and d.t_warehouse)]):
			return

		finished_item = self.get_finished_item()

		if not finished_item and self.purpose == "Manufacture":
			# In case of independent Manufacture entry, don't auto set
			# user must decide and set
			return

		for d in self.items:
			if d.t_warehouse and not d.s_warehouse:
				if self.purpose == "Repack" or d.item_code == finished_item:
					d.is_finished_item = 1
				else:
					d.is_scrap_item = 1
			else:
				d.is_finished_item = 0
				d.is_scrap_item = 0

	def get_finished_item(self):
		finished_item = None
		if self.work_order:
			finished_item = frappe.db.get_value("Work Order", self.work_order, "production_item")
		elif self.bom_no:
			finished_item = frappe.db.get_value("BOM", self.bom_no, "item")

		return finished_item

	def validate_finished_goods(self):
		"""
		1. Check if FG exists (mfg, repack)
		2. Check if Multiple FG Items are present (mfg)
		3. Check FG Item and Qty against WO if present (mfg)
		"""
		production_item, wo_qty, finished_items = None, 0, []

		wo_details = frappe.db.get_value("Work Order", self.work_order, ["production_item", "qty"])
		if wo_details:
			production_item, wo_qty = wo_details

		for d in self.get("items"):
			if d.is_finished_item:
				if not self.work_order:
					# Independent MFG Entry/ Repack Entry, no WO to match against
					finished_items.append(d.item_code)
					continue

				if d.item_code != production_item:
					frappe.throw(
						_("Finished Item {0} does not match with Work Order {1}").format(
							d.item_code, self.work_order
						)
					)
				elif flt(d.transfer_qty) > flt(self.fg_completed_qty):
					frappe.throw(
						_("Quantity in row {0} ({1}) must be same as manufactured quantity {2}").format(
							d.idx, d.transfer_qty, self.fg_completed_qty
						)
					)

				finished_items.append(d.item_code)

		if not finished_items:
			frappe.throw(
				msg=_("There must be atleast 1 Finished Good in this Stock Entry").format(self.name),
				title=_("Missing Finished Good"),
				exc=FinishedGoodError,
			)

		if self.purpose == "Manufacture":
			if len(set(finished_items)) > 1:
				frappe.throw(
					msg=_("Multiple items cannot be marked as finished item"),
					title=_("Note"),
					exc=FinishedGoodError,
				)

			allowance_percentage = flt(
				frappe.db.get_single_value(
					"Manufacturing Settings", "overproduction_percentage_for_work_order"
				)
			)
			allowed_qty = wo_qty + ((allowance_percentage / 100) * wo_qty)

			# No work order could mean independent Manufacture entry, if so skip validation
			if self.work_order and self.fg_completed_qty > allowed_qty:
				frappe.throw(
					_("For quantity {0} should not be greater than work order quantity {1}").format(
						flt(self.fg_completed_qty), wo_qty
					)
				)

	def update_stock_ledger(self):
		sl_entries = []
		finished_item_row = self.get_finished_item_row()

		# make sl entries for source warehouse first
		self.get_sle_for_source_warehouse(sl_entries, finished_item_row)

		# SLE for target warehouse
		self.get_sle_for_target_warehouse(sl_entries, finished_item_row)

		# reverse sl entries if cancel
		if self.docstatus == 2:
			sl_entries.reverse()

		self.make_sl_entries(sl_entries)

	def get_finished_item_row(self):
		finished_item_row = None
		if self.purpose in ("Manufacture", "Repack"):
			for d in self.get("items"):
				if d.is_finished_item:
					finished_item_row = d

		return finished_item_row

	def get_sle_for_source_warehouse(self, sl_entries, finished_item_row):
		for d in self.get("items"):
			if cstr(d.s_warehouse):
				sle = self.get_sl_entries(
					d, {"warehouse": cstr(d.s_warehouse), "actual_qty": -flt(d.transfer_qty), "incoming_rate": 0}
				)
				if cstr(d.t_warehouse):
					sle.dependant_sle_voucher_detail_no = d.name
				elif finished_item_row and (
					finished_item_row.item_code != d.item_code or finished_item_row.t_warehouse != d.s_warehouse
				):
					sle.dependant_sle_voucher_detail_no = finished_item_row.name

				sl_entries.append(sle)

	def get_sle_for_target_warehouse(self, sl_entries, finished_item_row):
		for d in self.get("items"):
			if cstr(d.t_warehouse):
				sle = self.get_sl_entries(
					d,
					{
						"warehouse": cstr(d.t_warehouse),
						"actual_qty": flt(d.transfer_qty),
						"incoming_rate": flt(d.valuation_rate),
					},
				)
				if cstr(d.s_warehouse) or (finished_item_row and d.name == finished_item_row.name):
					sle.recalculate_rate = 1

				sl_entries.append(sle)

	def get_gl_entries(self, warehouse_account):
		gl_entries = super(StockEntry, self).get_gl_entries(warehouse_account)

		if self.purpose in ("Repack", "Manufacture"):
			total_basic_amount = sum(flt(t.basic_amount) for t in self.get("items") if t.is_finished_item)
		else:
			total_basic_amount = sum(flt(t.basic_amount) for t in self.get("items") if t.t_warehouse)

		divide_based_on = total_basic_amount

		if self.get("additional_costs") and not total_basic_amount:
			# if total_basic_amount is 0, distribute additional charges based on qty
			divide_based_on = sum(item.qty for item in list(self.get("items")))

		item_account_wise_additional_cost = {}

		for t in self.get("additional_costs"):
			for d in self.get("items"):
				if self.purpose in ("Repack", "Manufacture") and not d.is_finished_item:
					continue
				elif not d.t_warehouse:
					continue

				item_account_wise_additional_cost.setdefault((d.item_code, d.name), {})
				item_account_wise_additional_cost[(d.item_code, d.name)].setdefault(
					t.expense_account, {"amount": 0.0, "base_amount": 0.0}
				)

				multiply_based_on = d.basic_amount if total_basic_amount else d.qty

				item_account_wise_additional_cost[(d.item_code, d.name)][t.expense_account]["amount"] += (
					flt(t.amount * multiply_based_on) / divide_based_on
				)

				item_account_wise_additional_cost[(d.item_code, d.name)][t.expense_account]["base_amount"] += (
					flt(t.base_amount * multiply_based_on) / divide_based_on
				)

		if item_account_wise_additional_cost:
			for d in self.get("items"):
				for account, amount in item_account_wise_additional_cost.get(
					(d.item_code, d.name), {}
				).items():
					if not amount:
						continue

					gl_entries.append(
						self.get_gl_dict(
							{
								"account": account,
								"against": d.expense_account,
								"cost_center": d.cost_center,
								"remarks": self.get("remarks") or _("Accounting Entry for Stock"),
								"credit_in_account_currency": flt(amount["amount"]),
								"credit": flt(amount["base_amount"]),
							},
							item=d,
						)
					)

					gl_entries.append(
						self.get_gl_dict(
							{
								"account": d.expense_account,
								"against": account,
								"cost_center": d.cost_center,
								"remarks": self.get("remarks") or _("Accounting Entry for Stock"),
								"credit": -1
								* amount["base_amount"],  # put it as negative credit instead of debit purposefully
							},
							item=d,
						)
					)

		return process_gl_map(gl_entries)

	def update_work_order(self):
		def _validate_work_order(pro_doc):
			if flt(pro_doc.docstatus) != 1:
				frappe.throw(_("Work Order {0} must be submitted").format(self.work_order))

			if pro_doc.status == "Stopped":
				frappe.throw(
					_("Transaction not allowed against stopped Work Order {0}").format(self.work_order)
				)

		if self.job_card:
			job_doc = frappe.get_doc("Job Card", self.job_card)
			job_doc.set_transferred_qty(update_status=True)
			job_doc.set_transferred_qty_in_job_card(self)

		if self.work_order:
			pro_doc = frappe.get_doc("Work Order", self.work_order)
			_validate_work_order(pro_doc)
			pro_doc.run_method("update_status")

			if self.fg_completed_qty:
				pro_doc.run_method("update_work_order_qty")
				if self.purpose == "Manufacture":
					pro_doc.run_method("update_planned_qty")
					pro_doc.update_batch_produced_qty(self)

			if not pro_doc.operations:
				pro_doc.set_actual_dates()

	@frappe.whitelist()
	def get_item_details(self, args=None, for_update=False):
		item = frappe.db.sql(
			"""select i.name, i.stock_uom, i.description, i.image, i.item_name, i.item_group,
				i.has_batch_no, i.sample_quantity, i.has_serial_no, i.allow_alternative_item,
				id.expense_account, id.buying_cost_center
			from `tabItem` i LEFT JOIN `tabItem Default` id ON i.name=id.parent and id.company=%s
			where i.name=%s
				and i.disabled=0
				and (i.end_of_life is null or i.end_of_life='0000-00-00' or i.end_of_life > %s)""",
			(self.company, args.get("item_code"), nowdate()),
			as_dict=1,
		)

		if not item:
			frappe.throw(
				_("Item {0} is not active or end of life has been reached").format(args.get("item_code"))
			)

		item = item[0]
		item_group_defaults = get_item_group_defaults(item.name, self.company)
		brand_defaults = get_brand_defaults(item.name, self.company)

		ret = frappe._dict(
			{
				"uom": item.stock_uom,
				"stock_uom": item.stock_uom,
				"description": item.description,
				"image": item.image,
				"item_name": item.item_name,
				"cost_center": get_default_cost_center(
					args, item, item_group_defaults, brand_defaults, self.company
				),
				"qty": args.get("qty"),
				"transfer_qty": args.get("qty"),
				"conversion_factor": 1,
				"batch_no": "",
				"actual_qty": 0,
				"basic_rate": 0,
				"serial_no": "",
				"has_serial_no": item.has_serial_no,
				"has_batch_no": item.has_batch_no,
				"sample_quantity": item.sample_quantity,
				"expense_account": item.expense_account,
			}
		)

		if self.purpose == "Send to Subcontractor":
			ret["allow_alternative_item"] = item.allow_alternative_item

		# update uom
		if args.get("uom") and for_update:
			ret.update(get_uom_details(args.get("item_code"), args.get("uom"), args.get("qty")))

		if self.purpose == "Material Issue":
			ret["expense_account"] = (
				item.get("expense_account")
				or item_group_defaults.get("expense_account")
				or frappe.get_cached_value("Company", self.company, "default_expense_account")
			)

		for company_field, field in {
			"stock_adjustment_account": "expense_account",
			"cost_center": "cost_center",
		}.items():
			if not ret.get(field):
				ret[field] = frappe.get_cached_value("Company", self.company, company_field)

		args["posting_date"] = self.posting_date
		args["posting_time"] = self.posting_time

		stock_and_rate = get_warehouse_details(args) if args.get("warehouse") else {}
		ret.update(stock_and_rate)

		# automatically select batch for outgoing item
		if (
			args.get("s_warehouse", None)
			and args.get("qty")
			and ret.get("has_batch_no")
			and not args.get("batch_no")
		):
			args.batch_no = get_batch_no(args["item_code"], args["s_warehouse"], args["qty"])

		if (
			self.purpose == "Send to Subcontractor" and self.get("purchase_order") and args.get("item_code")
		):
			subcontract_items = frappe.get_all(
				"Purchase Order Item Supplied",
				{"parent": self.purchase_order, "rm_item_code": args.get("item_code")},
				"main_item_code",
			)

			if subcontract_items and len(subcontract_items) == 1:
				ret["subcontracted_item"] = subcontract_items[0].main_item_code

		return ret

	@frappe.whitelist()
	def set_items_for_stock_in(self):
		self.items = []

		if self.outgoing_stock_entry and self.purpose == "Material Transfer":
			doc = frappe.get_doc("Stock Entry", self.outgoing_stock_entry)

			if doc.per_transferred == 100:
				frappe.throw(_("Goods are already received against the outward entry {0}").format(doc.name))

			for d in doc.items:
				self.append(
					"items",
					{
						"s_warehouse": d.t_warehouse,
						"item_code": d.item_code,
						"qty": d.qty,
						"uom": d.uom,
						"against_stock_entry": d.parent,
						"ste_detail": d.name,
						"stock_uom": d.stock_uom,
						"conversion_factor": d.conversion_factor,
						"serial_no": d.serial_no,
						"batch_no": d.batch_no,
					},
				)

	@frappe.whitelist()
	def get_items(self):
		self.set("items", [])
		self.validate_work_order()

		if not self.posting_date or not self.posting_time:
			frappe.throw(_("Posting date and posting time is mandatory"))

		self.set_work_order_details()
		self.flags.backflush_based_on = frappe.db.get_single_value(
			"Manufacturing Settings", "backflush_raw_materials_based_on"
		)

		if self.bom_no:

			backflush_based_on = frappe.db.get_single_value(
				"Manufacturing Settings", "backflush_raw_materials_based_on"
			)

			if self.purpose in [
				"Material Issue",
				"Material Transfer",
				"Manufacture",
				"Repack",
				"Send to Subcontractor",
				"Material Transfer for Manufacture",
				"Material Consumption for Manufacture",
			]:

				if self.work_order and self.purpose == "Material Transfer for Manufacture":
					item_dict = self.get_pending_raw_materials(backflush_based_on)
					if self.to_warehouse and self.pro_doc:
						for item in item_dict.values():
							item["to_warehouse"] = self.pro_doc.wip_warehouse
					self.add_to_stock_entry_detail(item_dict)

				elif (
					self.work_order
					and (self.purpose == "Manufacture" or self.purpose == "Material Consumption for Manufacture")
					and not self.pro_doc.skip_transfer
					and self.flags.backflush_based_on == "Material Transferred for Manufacture"
				):
					self.get_transfered_raw_materials()

				elif (
					self.work_order
					and (self.purpose == "Manufacture" or self.purpose == "Material Consumption for Manufacture")
					and self.flags.backflush_based_on == "BOM"
					and frappe.db.get_single_value("Manufacturing Settings", "material_consumption") == 1
				):
					self.get_unconsumed_raw_materials()

				else:
					if not self.fg_completed_qty:
						frappe.throw(_("Manufacturing Quantity is mandatory"))

					item_dict = self.get_bom_raw_materials(self.fg_completed_qty)

					# Get PO Supplied Items Details
					if self.purchase_order and self.purpose == "Send to Subcontractor":
						# Get PO Supplied Items Details
						item_wh = frappe._dict(
							frappe.db.sql(
								"""
							SELECT
								rm_item_code, reserve_warehouse
							FROM
								`tabPurchase Order` po, `tabPurchase Order Item Supplied` poitemsup
							WHERE
								po.name = poitemsup.parent and po.name = %s """,
								self.purchase_order,
							)
						)

					for item in item_dict.values():
						if self.pro_doc and cint(self.pro_doc.from_wip_warehouse):
							item["from_warehouse"] = self.pro_doc.wip_warehouse
						# Get Reserve Warehouse from PO
						if self.purchase_order and self.purpose == "Send to Subcontractor":
							item["from_warehouse"] = item_wh.get(item.item_code)
						item["to_warehouse"] = self.to_warehouse if self.purpose == "Send to Subcontractor" else ""

					self.add_to_stock_entry_detail(item_dict)

			# fetch the serial_no of the first stock entry for the second stock entry
			if self.work_order and self.purpose == "Manufacture":
				self.set_serial_nos(self.work_order)
				work_order = frappe.get_doc("Work Order", self.work_order)
				add_additional_cost(self, work_order)

			# add finished goods item
			if self.purpose in ("Manufacture", "Repack"):
				self.load_items_from_bom()

		self.set_scrap_items()
		self.set_actual_qty()
		self.update_items_for_process_loss()
		self.validate_customer_provided_item()
		self.calculate_rate_and_amount(raise_error_if_no_rate=False)

	def set_scrap_items(self):
		if self.purpose != "Send to Subcontractor" and self.purpose in ["Manufacture", "Repack"]:
			scrap_item_dict = self.get_bom_scrap_material(self.fg_completed_qty)
			for item in scrap_item_dict.values():
				item.idx = ""
				if self.pro_doc and self.pro_doc.scrap_warehouse:
					item["to_warehouse"] = self.pro_doc.scrap_warehouse

			self.add_to_stock_entry_detail(scrap_item_dict, bom_no=self.bom_no)

	def set_work_order_details(self):
		if not getattr(self, "pro_doc", None):
			self.pro_doc = frappe._dict()

		if self.work_order:
			# common validations
			if not self.pro_doc:
				self.pro_doc = frappe.get_doc("Work Order", self.work_order)

			if self.pro_doc:
				self.bom_no = self.pro_doc.bom_no
			else:
				# invalid work order
				self.work_order = None

	def load_items_from_bom(self):
		if self.work_order:
			item_code = self.pro_doc.production_item
			to_warehouse = self.pro_doc.fg_warehouse
		else:
			item_code = frappe.db.get_value("BOM", self.bom_no, "item")
			to_warehouse = self.to_warehouse

		item = get_item_defaults(item_code, self.company)

		if not self.work_order and not to_warehouse:
			# in case of BOM
			to_warehouse = item.get("default_warehouse")

		args = {
			"to_warehouse": to_warehouse,
			"from_warehouse": "",
			"qty": self.fg_completed_qty,
			"item_name": item.item_name,
			"description": item.description,
			"stock_uom": item.stock_uom,
			"expense_account": item.get("expense_account"),
			"cost_center": item.get("buying_cost_center"),
			"is_finished_item": 1,
		}

		if (
			self.work_order
			and self.pro_doc.has_batch_no
			and cint(
				frappe.db.get_single_value(
					"Manufacturing Settings", "make_serial_no_batch_from_work_order", cache=True
				)
			)
		):
			self.set_batchwise_finished_goods(args, item)
		else:
			self.add_finished_goods(args, item)

	def set_batchwise_finished_goods(self, args, item):
		filters = {
			"reference_name": self.pro_doc.name,
			"reference_doctype": self.pro_doc.doctype,
			"qty_to_produce": (">", 0),
		}

		fields = ["qty_to_produce as qty", "produced_qty", "name"]

		data = frappe.get_all("Batch", filters=filters, fields=fields, order_by="creation asc")

		if not data:
			self.add_finished_goods(args, item)
		else:
			self.add_batchwise_finished_good(data, args, item)

	def add_batchwise_finished_good(self, data, args, item):
		qty = flt(self.fg_completed_qty)

		for row in data:
			batch_qty = flt(row.qty) - flt(row.produced_qty)
			if not batch_qty:
				continue

			if qty <= 0:
				break

			fg_qty = batch_qty
			if batch_qty >= qty:
				fg_qty = qty

			qty -= batch_qty
			args["qty"] = fg_qty
			args["batch_no"] = row.name

			self.add_finished_goods(args, item)

	def add_finished_goods(self, args, item):
		self.add_to_stock_entry_detail({item.name: args}, bom_no=self.bom_no)

	def get_bom_raw_materials(self, qty):
		from erpnext.manufacturing.doctype.bom.bom import get_bom_items_as_dict

		# item dict = { item_code: {qty, description, stock_uom} }
		item_dict = get_bom_items_as_dict(
			self.bom_no,
			self.company,
			qty=qty,
			fetch_exploded=self.use_multi_level_bom,
			fetch_qty_in_stock_uom=False,
		)

		used_alternative_items = get_used_alternative_items(work_order=self.work_order)
		for item in item_dict.values():
			# if source warehouse presents in BOM set from_warehouse as bom source_warehouse
			if item["allow_alternative_item"]:
				item["allow_alternative_item"] = frappe.db.get_value(
					"Work Order", self.work_order, "allow_alternative_item"
				)

			item.from_warehouse = self.from_warehouse or item.source_warehouse or item.default_warehouse
			if item.item_code in used_alternative_items:
				alternative_item_data = used_alternative_items.get(item.item_code)
				item.item_code = alternative_item_data.item_code
				item.item_name = alternative_item_data.item_name
				item.stock_uom = alternative_item_data.stock_uom
				item.uom = alternative_item_data.uom
				item.conversion_factor = alternative_item_data.conversion_factor
				item.description = alternative_item_data.description

		return item_dict

	def get_bom_scrap_material(self, qty):
		from erpnext.manufacturing.doctype.bom.bom import get_bom_items_as_dict

		# item dict = { item_code: {qty, description, stock_uom} }
		item_dict = (
			get_bom_items_as_dict(self.bom_no, self.company, qty=qty, fetch_exploded=0, fetch_scrap_items=1)
			or {}
		)

		for item in item_dict.values():
			item.from_warehouse = ""
			item.is_scrap_item = 1

		for row in self.get_scrap_items_from_job_card():
			if row.stock_qty <= 0:
				continue

			item_row = item_dict.get(row.item_code)
			if not item_row:
				item_row = frappe._dict({})

			item_row.update(
				{
					"uom": row.stock_uom,
					"from_warehouse": "",
					"qty": row.stock_qty + flt(item_row.stock_qty),
					"converison_factor": 1,
					"is_scrap_item": 1,
					"item_name": row.item_name,
					"description": row.description,
					"allow_zero_valuation_rate": 1,
				}
			)

			item_dict[row.item_code] = item_row

		return item_dict

	def get_scrap_items_from_job_card(self):
		if not self.pro_doc:
			self.set_work_order_details()

		if not self.pro_doc.operations:
			return []

		job_card = frappe.qb.DocType("Job Card")
		job_card_scrap_item = frappe.qb.DocType("Job Card Scrap Item")

		scrap_items = (
			frappe.qb.from_(job_card)
			.select(
				Sum(job_card_scrap_item.stock_qty).as_("stock_qty"),
				job_card_scrap_item.item_code,
				job_card_scrap_item.item_name,
				job_card_scrap_item.description,
				job_card_scrap_item.stock_uom,
			)
			.join(job_card_scrap_item)
			.on(job_card_scrap_item.parent == job_card.name)
			.where(
				(job_card_scrap_item.item_code.isnotnull())
				& (job_card.work_order == self.work_order)
				& (job_card.docstatus == 1)
			)
			.groupby(job_card_scrap_item.item_code)
		).run(as_dict=1)

		pending_qty = flt(self.get_completed_job_card_qty()) - flt(self.pro_doc.produced_qty)

		used_scrap_items = self.get_used_scrap_items()
		for row in scrap_items:
			row.stock_qty -= flt(used_scrap_items.get(row.item_code))
			row.stock_qty = (row.stock_qty) * flt(self.fg_completed_qty) / flt(pending_qty)

			if used_scrap_items.get(row.item_code):
				used_scrap_items[row.item_code] -= row.stock_qty

			if cint(frappe.get_cached_value("UOM", row.stock_uom, "must_be_whole_number")):
				row.stock_qty = frappe.utils.ceil(row.stock_qty)

		return scrap_items

	def get_completed_job_card_qty(self):
		return flt(min([d.completed_qty for d in self.pro_doc.operations]))

	def get_used_scrap_items(self):
		used_scrap_items = defaultdict(float)
		data = frappe.get_all(
			"Stock Entry",
			fields=["`tabStock Entry Detail`.`item_code`", "`tabStock Entry Detail`.`qty`"],
			filters=[
				["Stock Entry", "work_order", "=", self.work_order],
				["Stock Entry Detail", "is_scrap_item", "=", 1],
				["Stock Entry", "docstatus", "=", 1],
				["Stock Entry", "purpose", "in", ["Repack", "Manufacture"]],
			],
		)

		for row in data:
			used_scrap_items[row.item_code] += row.qty

		return used_scrap_items

	def get_unconsumed_raw_materials(self):
		wo = frappe.get_doc("Work Order", self.work_order)
		wo_items = frappe.get_all(
			"Work Order Item",
			filters={"parent": self.work_order},
			fields=["item_code", "source_warehouse", "required_qty", "consumed_qty", "transferred_qty"],
		)

		work_order_qty = wo.material_transferred_for_manufacturing or wo.qty
		for item in wo_items:
			item_account_details = get_item_defaults(item.item_code, self.company)
			# Take into account consumption if there are any.

			wo_item_qty = item.transferred_qty or item.required_qty

			wo_qty_consumed = flt(wo_item_qty) - flt(item.consumed_qty)
			wo_qty_to_produce = flt(work_order_qty) - flt(wo.produced_qty)

			req_qty_each = (wo_qty_consumed) / (wo_qty_to_produce or 1)

			qty = req_qty_each * flt(self.fg_completed_qty)

			if qty > 0:
				self.add_to_stock_entry_detail(
					{
						item.item_code: {
							"from_warehouse": wo.wip_warehouse or item.source_warehouse,
							"to_warehouse": "",
							"qty": qty,
							"item_name": item.item_name,
							"description": item.description,
							"stock_uom": item_account_details.stock_uom,
							"expense_account": item_account_details.get("expense_account"),
							"cost_center": item_account_details.get("buying_cost_center"),
						}
					}
				)

	def get_transfered_raw_materials(self):
		transferred_materials = frappe.db.sql(
			"""
			select
				item_name, original_item, item_code, sum(qty) as qty, sed.t_warehouse as warehouse,
				description, stock_uom, expense_account, cost_center
			from `tabStock Entry` se,`tabStock Entry Detail` sed
			where
				se.name = sed.parent and se.docstatus=1 and se.purpose='Material Transfer for Manufacture'
				and se.work_order= %s and ifnull(sed.t_warehouse, '') != ''
			group by sed.item_code, sed.t_warehouse
		""",
			self.work_order,
			as_dict=1,
		)

		materials_already_backflushed = frappe.db.sql(
			"""
			select
				item_code, sed.s_warehouse as warehouse, sum(qty) as qty
			from
				`tabStock Entry` se, `tabStock Entry Detail` sed
			where
				se.name = sed.parent and se.docstatus=1
				and (se.purpose='Manufacture' or se.purpose='Material Consumption for Manufacture')
				and se.work_order= %s and ifnull(sed.s_warehouse, '') != ''
			group by sed.item_code, sed.s_warehouse
		""",
			self.work_order,
			as_dict=1,
		)

		backflushed_materials = {}
		for d in materials_already_backflushed:
			backflushed_materials.setdefault(d.item_code, []).append({d.warehouse: d.qty})

		po_qty = frappe.db.sql(
			"""select qty, produced_qty, material_transferred_for_manufacturing from
			`tabWork Order` where name=%s""",
			self.work_order,
			as_dict=1,
		)[0]

		manufacturing_qty = flt(po_qty.qty) or 1
		produced_qty = flt(po_qty.produced_qty)
		trans_qty = flt(po_qty.material_transferred_for_manufacturing) or 1

		for item in transferred_materials:
			qty = item.qty
			item_code = item.original_item or item.item_code
			req_items = frappe.get_all(
				"Work Order Item",
				filters={"parent": self.work_order, "item_code": item_code},
				fields=["required_qty", "consumed_qty"],
			)

			req_qty = flt(req_items[0].required_qty) if req_items else flt(4)
			req_qty_each = flt(req_qty / manufacturing_qty)
			consumed_qty = flt(req_items[0].consumed_qty) if req_items else 0

			if trans_qty and manufacturing_qty > (produced_qty + flt(self.fg_completed_qty)):
				if qty >= req_qty:
					qty = (req_qty / trans_qty) * flt(self.fg_completed_qty)
				else:
					qty = qty - consumed_qty

				if self.purpose == "Manufacture":
					# If Material Consumption is booked, must pull only remaining components to finish product
					if consumed_qty != 0:
						remaining_qty = consumed_qty - (produced_qty * req_qty_each)
						exhaust_qty = req_qty_each * produced_qty
						if remaining_qty > exhaust_qty:
							if (remaining_qty / (req_qty_each * flt(self.fg_completed_qty))) >= 1:
								qty = 0
							else:
								qty = (req_qty_each * flt(self.fg_completed_qty)) - remaining_qty
					else:
						if self.flags.backflush_based_on == "Material Transferred for Manufacture":
							qty = (item.qty / trans_qty) * flt(self.fg_completed_qty)
						else:
							qty = req_qty_each * flt(self.fg_completed_qty)

			elif backflushed_materials.get(item.item_code):
				precision = frappe.get_precision("Stock Entry Detail", "qty")
				for d in backflushed_materials.get(item.item_code):
					if d.get(item.warehouse) > 0:
						if qty > req_qty:
							qty = (
								(flt(qty, precision) - flt(d.get(item.warehouse), precision))
								/ (flt(trans_qty, precision) - flt(produced_qty, precision))
							) * flt(self.fg_completed_qty)

							d[item.warehouse] -= qty

			if cint(frappe.get_cached_value("UOM", item.stock_uom, "must_be_whole_number")):
				qty = frappe.utils.ceil(qty)

			if qty > 0:
				self.add_to_stock_entry_detail(
					{
						item.item_code: {
							"from_warehouse": item.warehouse,
							"to_warehouse": "",
							"qty": qty,
							"item_name": item.item_name,
							"description": item.description,
							"stock_uom": item.stock_uom,
							"expense_account": item.expense_account,
							"cost_center": item.buying_cost_center,
							"original_item": item.original_item,
						}
					}
				)

	def get_pending_raw_materials(self, backflush_based_on=None):
		"""
		issue (item quantity) that is pending to issue or desire to transfer,
		whichever is less
		"""
		item_dict = self.get_pro_order_required_items(backflush_based_on)

		max_qty = flt(self.pro_doc.qty)

		allow_overproduction = False
		overproduction_percentage = flt(
			frappe.db.get_single_value("Manufacturing Settings", "overproduction_percentage_for_work_order")
		)

		to_transfer_qty = flt(self.pro_doc.material_transferred_for_manufacturing) + flt(
			self.fg_completed_qty
		)
		transfer_limit_qty = max_qty + ((max_qty * overproduction_percentage) / 100)

		if transfer_limit_qty >= to_transfer_qty:
			allow_overproduction = True

		for item, item_details in item_dict.items():
			pending_to_issue = flt(item_details.required_qty) - flt(item_details.transferred_qty)
			desire_to_transfer = flt(self.fg_completed_qty) * flt(item_details.required_qty) / max_qty

			if (
				desire_to_transfer <= pending_to_issue
				or (desire_to_transfer > 0 and backflush_based_on == "Material Transferred for Manufacture")
				or allow_overproduction
			):
				item_dict[item]["qty"] = desire_to_transfer
			elif pending_to_issue > 0:
				item_dict[item]["qty"] = pending_to_issue
			else:
				item_dict[item]["qty"] = 0

		# delete items with 0 qty
		list_of_items = list(item_dict.keys())
		for item in list_of_items:
			if not item_dict[item]["qty"]:
				del item_dict[item]

		# show some message
		if not len(item_dict):
			frappe.msgprint(_("""All items have already been transferred for this Work Order."""))

		return item_dict

	def get_pro_order_required_items(self, backflush_based_on=None):
		"""
		Gets Work Order Required Items only if Stock Entry purpose is **Material Transferred for Manufacture**.
		"""
		item_dict, job_card_items = frappe._dict(), []
		work_order = frappe.get_doc("Work Order", self.work_order)

		consider_job_card = work_order.transfer_material_against == "Job Card" and self.get("job_card")
		if consider_job_card:
			job_card_items = self.get_job_card_item_codes(self.get("job_card"))

		if not frappe.db.get_value("Warehouse", work_order.wip_warehouse, "is_group"):
			wip_warehouse = work_order.wip_warehouse
		else:
			wip_warehouse = None

		for d in work_order.get("required_items"):
			if consider_job_card and (d.item_code not in job_card_items):
				continue

			transfer_pending = flt(d.required_qty) > flt(d.transferred_qty)
			can_transfer = transfer_pending or (
				backflush_based_on == "Material Transferred for Manufacture"
			)

			if not can_transfer:
				continue

			if d.include_item_in_manufacturing:
				item_row = d.as_dict()
				item_row["idx"] = len(item_dict) + 1

				if consider_job_card:
					job_card_item = frappe.db.get_value(
						"Job Card Item", {"item_code": d.item_code, "parent": self.get("job_card")}
					)
					item_row["job_card_item"] = job_card_item or None

				if d.source_warehouse and not frappe.db.get_value("Warehouse", d.source_warehouse, "is_group"):
					item_row["from_warehouse"] = d.source_warehouse

				item_row["to_warehouse"] = wip_warehouse
				if item_row["allow_alternative_item"]:
					item_row["allow_alternative_item"] = work_order.allow_alternative_item

				item_dict.setdefault(d.item_code, item_row)

		return item_dict

	def get_job_card_item_codes(self, job_card=None):
		if not job_card:
			return []

		job_card_items = frappe.get_all(
			"Job Card Item", filters={"parent": job_card}, fields=["item_code"], distinct=True
		)
		return [d.item_code for d in job_card_items]

	def add_to_stock_entry_detail(self, item_dict, bom_no=None):
		for d in item_dict:
			item_row = item_dict[d]
			stock_uom = item_row.get("stock_uom") or frappe.db.get_value("Item", d, "stock_uom")

			se_child = self.append("items")
			se_child.s_warehouse = item_row.get("from_warehouse")
			se_child.t_warehouse = item_row.get("to_warehouse")
			se_child.item_code = item_row.get("item_code") or cstr(d)
			se_child.uom = item_row["uom"] if item_row.get("uom") else stock_uom
			se_child.stock_uom = stock_uom
			se_child.qty = flt(item_row["qty"], se_child.precision("qty"))
			se_child.allow_alternative_item = item_row.get("allow_alternative_item", 0)
			se_child.subcontracted_item = item_row.get("main_item_code")
			se_child.cost_center = item_row.get("cost_center") or get_default_cost_center(
				item_row, company=self.company
			)
			se_child.is_finished_item = item_row.get("is_finished_item", 0)
			se_child.is_scrap_item = item_row.get("is_scrap_item", 0)
			se_child.is_process_loss = item_row.get("is_process_loss", 0)

			for field in [
<<<<<<< HEAD
				"po_detail", "original_item", "expense_account",
				"description", "item_name", "serial_no",
				"batch_no", "allow_zero_valuation_rate"
=======
				"idx",
				"po_detail",
				"original_item",
				"expense_account",
				"description",
				"item_name",
				"serial_no",
				"batch_no",
				"allow_zero_valuation_rate",
>>>>>>> 7c0c31bc
			]:
				if item_row.get(field):
					se_child.set(field, item_row.get(field))

			if se_child.s_warehouse == None:
				se_child.s_warehouse = self.from_warehouse
			if se_child.t_warehouse == None:
				se_child.t_warehouse = self.to_warehouse

			# in stock uom
			se_child.conversion_factor = flt(item_row.get("conversion_factor")) or 1
			se_child.transfer_qty = flt(
				item_row["qty"] * se_child.conversion_factor, se_child.precision("qty")
			)

			se_child.bom_no = bom_no  # to be assigned for finished item
			se_child.job_card_item = item_row.get("job_card_item") if self.get("job_card") else None

	def validate_with_material_request(self):
		for item in self.get("items"):
			material_request = item.material_request or None
			material_request_item = item.material_request_item or None
			if self.purpose == "Material Transfer" and self.outgoing_stock_entry:
				parent_se = frappe.get_value(
					"Stock Entry Detail",
					item.ste_detail,
					["material_request", "material_request_item"],
					as_dict=True,
				)
				if parent_se:
					material_request = parent_se.material_request
					material_request_item = parent_se.material_request_item

			if material_request:
				mreq_item = frappe.db.get_value(
					"Material Request Item",
					{"name": material_request_item, "parent": material_request},
					["item_code", "warehouse", "idx"],
					as_dict=True,
				)
				if mreq_item.item_code != item.item_code:
					frappe.throw(
						_("Item for row {0} does not match Material Request").format(item.idx),
						frappe.MappingMismatchError,
					)
				elif self.purpose == "Material Transfer" and self.add_to_transit:
					continue

	def validate_batch(self):
		if self.purpose in [
			"Material Transfer for Manufacture",
			"Manufacture",
			"Repack",
			"Send to Subcontractor",
		]:
			for item in self.get("items"):
				if item.batch_no:
					disabled = frappe.db.get_value("Batch", item.batch_no, "disabled")
					if disabled == 0:
						expiry_date = frappe.db.get_value("Batch", item.batch_no, "expiry_date")
						if expiry_date:
							if getdate(self.posting_date) > getdate(expiry_date):
								frappe.throw(_("Batch {0} of Item {1} has expired.").format(item.batch_no, item.item_code))
					else:
						frappe.throw(_("Batch {0} of Item {1} is disabled.").format(item.batch_no, item.item_code))

	def update_purchase_order_supplied_items(self):
		if self.purchase_order and (
			self.purpose in ["Send to Subcontractor", "Material Transfer"] or self.is_return
		):

			# Get PO Supplied Items Details
			item_wh = frappe._dict(
				frappe.db.sql(
					"""
				select rm_item_code, reserve_warehouse
				from `tabPurchase Order` po, `tabPurchase Order Item Supplied` poitemsup
				where po.name = poitemsup.parent
				and po.name = %s""",
					self.purchase_order,
				)
			)

			supplied_items = get_supplied_items(self.purchase_order)
			for name, item in supplied_items.items():
				frappe.db.set_value("Purchase Order Item Supplied", name, item)

			# Update reserved sub contracted quantity in bin based on Supplied Item Details and
			for d in self.get("items"):
				item_code = d.get("original_item") or d.get("item_code")
				reserve_warehouse = item_wh.get(item_code)
				if not (reserve_warehouse and item_code):
					continue
				stock_bin = get_bin(item_code, reserve_warehouse)
				stock_bin.update_reserved_qty_for_sub_contracting()

	def update_so_in_serial_number(self):
		so_name, item_code = frappe.db.get_value(
			"Work Order", self.work_order, ["sales_order", "production_item"]
		)
		if so_name and item_code:
			qty_to_reserve = get_reserved_qty_for_so(so_name, item_code)
			if qty_to_reserve:
				reserved_qty = frappe.db.sql(
					"""select count(name) from `tabSerial No` where item_code=%s and
					sales_order=%s""",
					(item_code, so_name),
				)
				if reserved_qty and reserved_qty[0][0]:
					qty_to_reserve -= reserved_qty[0][0]
				if qty_to_reserve > 0:
					for item in self.items:
						has_serial_no = frappe.get_cached_value("Item", item.item_code, "has_serial_no")
						if item.item_code == item_code and has_serial_no:
							serial_nos = (item.serial_no).split("\n")
							for serial_no in serial_nos:
								if qty_to_reserve > 0:
									frappe.db.set_value("Serial No", serial_no, "sales_order", so_name)
									qty_to_reserve -= 1

	def validate_reserved_serial_no_consumption(self):
		for item in self.items:
			if item.s_warehouse and not item.t_warehouse and item.serial_no:
				for sr in get_serial_nos(item.serial_no):
					sales_order = frappe.db.get_value("Serial No", sr, "sales_order")
					if sales_order:
						msg = _(
							"(Serial No: {0}) cannot be consumed as it's reserverd to fullfill Sales Order {1}."
						).format(sr, sales_order)

						frappe.throw(_("Item {0} {1}").format(item.item_code, msg))

	def update_transferred_qty(self):
		if self.purpose == "Material Transfer" and self.outgoing_stock_entry:
			stock_entries = {}
			stock_entries_child_list = []
			for d in self.items:
				if not (d.against_stock_entry and d.ste_detail):
					continue

				stock_entries_child_list.append(d.ste_detail)
				transferred_qty = frappe.get_all(
					"Stock Entry Detail",
					fields=["sum(qty) as qty"],
					filters={
						"against_stock_entry": d.against_stock_entry,
						"ste_detail": d.ste_detail,
						"docstatus": 1,
					},
				)

				stock_entries[(d.against_stock_entry, d.ste_detail)] = (
					transferred_qty[0].qty if transferred_qty and transferred_qty[0] else 0.0
				) or 0.0

			if not stock_entries:
				return None

			cond = ""
			for data, transferred_qty in stock_entries.items():
				cond += """ WHEN (parent = %s and name = %s) THEN %s
					""" % (
					frappe.db.escape(data[0]),
					frappe.db.escape(data[1]),
					transferred_qty,
				)

			if stock_entries_child_list:
				frappe.db.sql(
					""" UPDATE `tabStock Entry Detail`
					SET
						transferred_qty = CASE {cond} END
					WHERE
						name in ({ste_details}) """.format(
						cond=cond, ste_details=",".join(["%s"] * len(stock_entries_child_list))
					),
					tuple(stock_entries_child_list),
				)

			args = {
				"source_dt": "Stock Entry Detail",
				"target_field": "transferred_qty",
				"target_ref_field": "qty",
				"target_dt": "Stock Entry Detail",
				"join_field": "ste_detail",
				"target_parent_dt": "Stock Entry",
				"target_parent_field": "per_transferred",
				"source_field": "qty",
				"percent_join_field": "against_stock_entry",
			}

			self._update_percent_field_in_targets(args, update_modified=True)

	def update_quality_inspection(self):
		if self.inspection_required:
			reference_type = reference_name = ""
			if self.docstatus == 1:
				reference_name = self.name
				reference_type = "Stock Entry"

			for d in self.items:
				if d.quality_inspection:
					frappe.db.set_value(
						"Quality Inspection",
						d.quality_inspection,
						{"reference_type": reference_type, "reference_name": reference_name},
					)

	def set_material_request_transfer_status(self, status):
		material_requests = []
		if self.outgoing_stock_entry:
			parent_se = frappe.get_value("Stock Entry", self.outgoing_stock_entry, "add_to_transit")

		for item in self.items:
			material_request = item.material_request or None
			if self.purpose == "Material Transfer" and material_request not in material_requests:
				if self.outgoing_stock_entry and parent_se:
					material_request = frappe.get_value("Stock Entry Detail", item.ste_detail, "material_request")

			if material_request and material_request not in material_requests:
				material_requests.append(material_request)
				frappe.db.set_value("Material Request", material_request, "transfer_status", status)

	def update_items_for_process_loss(self):
		process_loss_dict = {}
		for d in self.get("items"):
			if not d.is_process_loss:
				continue

			scrap_warehouse = frappe.db.get_single_value(
				"Manufacturing Settings", "default_scrap_warehouse"
			)
			if scrap_warehouse is not None:
				d.t_warehouse = scrap_warehouse
			d.is_scrap_item = 0

			if d.item_code not in process_loss_dict:
				process_loss_dict[d.item_code] = [flt(0), flt(0)]
			process_loss_dict[d.item_code][0] += flt(d.transfer_qty)
			process_loss_dict[d.item_code][1] += flt(d.qty)

		for d in self.get("items"):
			if not d.is_finished_item or d.item_code not in process_loss_dict:
				continue
			# Assumption: 1 finished item has 1 row.
			d.transfer_qty -= process_loss_dict[d.item_code][0]
			d.qty -= process_loss_dict[d.item_code][1]

	def set_serial_no_batch_for_finished_good(self):
		args = {}
		if self.pro_doc.serial_no:
			self.get_serial_nos_for_fg(args)

		for row in self.items:
			if row.is_finished_item and row.item_code == self.pro_doc.production_item:
				if args.get("serial_no"):
					row.serial_no = "\n".join(args["serial_no"][0 : cint(row.qty)])

	def get_serial_nos_for_fg(self, args):
		fields = [
			"`tabStock Entry`.`name`",
			"`tabStock Entry Detail`.`qty`",
			"`tabStock Entry Detail`.`serial_no`",
			"`tabStock Entry Detail`.`batch_no`",
		]

		filters = [
			["Stock Entry", "work_order", "=", self.work_order],
			["Stock Entry", "purpose", "=", "Manufacture"],
			["Stock Entry", "docstatus", "=", 1],
			["Stock Entry Detail", "item_code", "=", self.pro_doc.production_item],
		]

		stock_entries = frappe.get_all("Stock Entry", fields=fields, filters=filters)

		if self.pro_doc.serial_no:
			args["serial_no"] = self.get_available_serial_nos(stock_entries)

	def get_available_serial_nos(self, stock_entries):
		used_serial_nos = []
		for row in stock_entries:
			if row.serial_no:
				used_serial_nos.extend(get_serial_nos(row.serial_no))

		return sorted(list(set(get_serial_nos(self.pro_doc.serial_no)) - set(used_serial_nos)))


@frappe.whitelist()
def move_sample_to_retention_warehouse(company, items):
	if isinstance(items, str):
		items = json.loads(items)
	retention_warehouse = frappe.db.get_single_value("Stock Settings", "sample_retention_warehouse")
	stock_entry = frappe.new_doc("Stock Entry")
	stock_entry.company = company
	stock_entry.purpose = "Material Transfer"
	stock_entry.set_stock_entry_type()
	for item in items:
		if item.get("sample_quantity") and item.get("batch_no"):
			sample_quantity = validate_sample_quantity(
				item.get("item_code"),
				item.get("sample_quantity"),
				item.get("transfer_qty") or item.get("qty"),
				item.get("batch_no"),
			)
			if sample_quantity:
				sample_serial_nos = ""
				if item.get("serial_no"):
					serial_nos = (item.get("serial_no")).split()
					if serial_nos and len(serial_nos) > item.get("sample_quantity"):
						serial_no_list = serial_nos[: -(len(serial_nos) - item.get("sample_quantity"))]
						sample_serial_nos = "\n".join(serial_no_list)

				stock_entry.append(
					"items",
					{
						"item_code": item.get("item_code"),
						"s_warehouse": item.get("t_warehouse"),
						"t_warehouse": retention_warehouse,
						"qty": item.get("sample_quantity"),
						"basic_rate": item.get("valuation_rate"),
						"uom": item.get("uom"),
						"stock_uom": item.get("stock_uom"),
						"conversion_factor": 1.0,
						"serial_no": sample_serial_nos,
						"batch_no": item.get("batch_no"),
					},
				)
	if stock_entry.get("items"):
		return stock_entry.as_dict()


@frappe.whitelist()
def make_stock_in_entry(source_name, target_doc=None):
	def set_missing_values(source, target):
		target.set_stock_entry_type()

	def update_item(source_doc, target_doc, source_parent):
		target_doc.t_warehouse = ""

		if source_doc.material_request_item and source_doc.material_request:
			add_to_transit = frappe.db.get_value("Stock Entry", source_name, "add_to_transit")
			if add_to_transit:
				warehouse = frappe.get_value(
					"Material Request Item", source_doc.material_request_item, "warehouse"
				)
				target_doc.t_warehouse = warehouse

		target_doc.s_warehouse = source_doc.t_warehouse
		target_doc.qty = source_doc.qty - source_doc.transferred_qty

	doclist = get_mapped_doc(
		"Stock Entry",
		source_name,
		{
			"Stock Entry": {
				"doctype": "Stock Entry",
				"field_map": {"name": "outgoing_stock_entry"},
				"validation": {"docstatus": ["=", 1]},
			},
			"Stock Entry Detail": {
				"doctype": "Stock Entry Detail",
				"field_map": {
					"name": "ste_detail",
					"parent": "against_stock_entry",
					"serial_no": "serial_no",
					"batch_no": "batch_no",
				},
				"postprocess": update_item,
				"condition": lambda doc: flt(doc.qty) - flt(doc.transferred_qty) > 0.01,
			},
		},
		target_doc,
		set_missing_values,
	)

	return doclist


@frappe.whitelist()
def get_work_order_details(work_order, company):
	work_order = frappe.get_doc("Work Order", work_order)
	pending_qty_to_produce = flt(work_order.qty) - flt(work_order.produced_qty)

	return {
		"from_bom": 1,
		"bom_no": work_order.bom_no,
		"use_multi_level_bom": work_order.use_multi_level_bom,
		"wip_warehouse": work_order.wip_warehouse,
		"fg_warehouse": work_order.fg_warehouse,
		"fg_completed_qty": pending_qty_to_produce,
	}


def get_operating_cost_per_unit(work_order=None, bom_no=None):
	operating_cost_per_unit = 0
	if work_order:
		if not bom_no:
			bom_no = work_order.bom_no

		for d in work_order.get("operations"):
			if flt(d.completed_qty):
				operating_cost_per_unit += flt(d.actual_operating_cost) / flt(d.completed_qty)
			elif work_order.qty:
				operating_cost_per_unit += flt(d.planned_operating_cost) / flt(work_order.qty)

	# Get operating cost from BOM if not found in work_order.
	if not operating_cost_per_unit and bom_no:
		bom = frappe.db.get_value("BOM", bom_no, ["operating_cost", "quantity"], as_dict=1)
		if bom.quantity:
			operating_cost_per_unit = flt(bom.operating_cost) / flt(bom.quantity)

	if (
		work_order
		and work_order.produced_qty
		and cint(
			frappe.db.get_single_value(
				"Manufacturing Settings", "add_corrective_operation_cost_in_finished_good_valuation"
			)
		)
	):
		operating_cost_per_unit += flt(work_order.corrective_operation_cost) / flt(
			work_order.produced_qty
		)

	return operating_cost_per_unit


def get_used_alternative_items(purchase_order=None, work_order=None):
	cond = ""

	if purchase_order:
		cond = "and ste.purpose = 'Send to Subcontractor' and ste.purchase_order = '{0}'".format(
			purchase_order
		)
	elif work_order:
		cond = "and ste.purpose = 'Material Transfer for Manufacture' and ste.work_order = '{0}'".format(
			work_order
		)

	if not cond:
		return {}

	used_alternative_items = {}
	data = frappe.db.sql(
		""" select sted.original_item, sted.uom, sted.conversion_factor,
			sted.item_code, sted.item_name, sted.conversion_factor,sted.stock_uom, sted.description
		from
			`tabStock Entry` ste, `tabStock Entry Detail` sted
		where
			sted.parent = ste.name and ste.docstatus = 1 and sted.original_item !=  sted.item_code
			{0} """.format(
			cond
		),
		as_dict=1,
	)

	for d in data:
		used_alternative_items[d.original_item] = d

	return used_alternative_items


def get_valuation_rate_for_finished_good_entry(work_order):
	work_order_qty = flt(
		frappe.get_cached_value("Work Order", work_order, "material_transferred_for_manufacturing")
	)

	field = "(SUM(total_outgoing_value) / %s) as valuation_rate" % (work_order_qty)

	stock_data = frappe.get_all(
		"Stock Entry",
		fields=field,
		filters={
			"docstatus": 1,
			"purpose": "Material Transfer for Manufacture",
			"work_order": work_order,
		},
	)

	if stock_data:
		return stock_data[0].valuation_rate


@frappe.whitelist()
def get_uom_details(item_code, uom, qty):
	"""Returns dict `{"conversion_factor": [value], "transfer_qty": qty * [value]}`

	:param args: dict with `item_code`, `uom` and `qty`"""
	conversion_factor = get_conversion_factor(item_code, uom).get("conversion_factor")

	if not conversion_factor:
		frappe.msgprint(
			_("UOM coversion factor required for UOM: {0} in Item: {1}").format(uom, item_code)
		)
		ret = {"uom": ""}
	else:
		ret = {
			"conversion_factor": flt(conversion_factor),
			"transfer_qty": flt(qty) * flt(conversion_factor),
		}
	return ret


@frappe.whitelist()
def get_expired_batch_items():
	return frappe.db.sql(
		"""select b.item, sum(sle.actual_qty) as qty, sle.batch_no, sle.warehouse, sle.stock_uom\
	from `tabBatch` b, `tabStock Ledger Entry` sle
	where b.expiry_date <= %s
	and b.expiry_date is not NULL
	and b.batch_id = sle.batch_no and sle.is_cancelled = 0
	group by sle.warehouse, sle.item_code, sle.batch_no""",
		(nowdate()),
		as_dict=1,
	)


@frappe.whitelist()
def get_warehouse_details(args):
	if isinstance(args, str):
		args = json.loads(args)

	args = frappe._dict(args)

	ret = {}
	if args.warehouse and args.item_code:
		args.update(
			{
				"posting_date": args.posting_date,
				"posting_time": args.posting_time,
			}
		)
		ret = {
			"actual_qty": get_previous_sle(args).get("qty_after_transaction") or 0,
			"basic_rate": get_incoming_rate(args),
		}
	return ret


@frappe.whitelist()
def validate_sample_quantity(item_code, sample_quantity, qty, batch_no=None):
	if cint(qty) < cint(sample_quantity):
		frappe.throw(
			_("Sample quantity {0} cannot be more than received quantity {1}").format(sample_quantity, qty)
		)
	retention_warehouse = frappe.db.get_single_value("Stock Settings", "sample_retention_warehouse")
	retainted_qty = 0
	if batch_no:
		retainted_qty = get_batch_qty(batch_no, retention_warehouse, item_code)
	max_retain_qty = frappe.get_value("Item", item_code, "sample_quantity")
	if retainted_qty >= max_retain_qty:
		frappe.msgprint(
			_(
				"Maximum Samples - {0} have already been retained for Batch {1} and Item {2} in Batch {3}."
			).format(retainted_qty, batch_no, item_code, batch_no),
			alert=True,
		)
		sample_quantity = 0
	qty_diff = max_retain_qty - retainted_qty
	if cint(sample_quantity) > cint(qty_diff):
		frappe.msgprint(
			_("Maximum Samples - {0} can be retained for Batch {1} and Item {2}.").format(
				max_retain_qty, batch_no, item_code
			),
			alert=True,
		)
		sample_quantity = qty_diff
	return sample_quantity


def get_supplied_items(purchase_order):
	fields = [
		"`tabStock Entry Detail`.`transfer_qty`",
		"`tabStock Entry`.`is_return`",
		"`tabStock Entry Detail`.`po_detail`",
		"`tabStock Entry Detail`.`item_code`",
	]

	filters = [
		["Stock Entry", "docstatus", "=", 1],
		["Stock Entry", "purchase_order", "=", purchase_order],
	]

	supplied_item_details = {}
	for row in frappe.get_all("Stock Entry", fields=fields, filters=filters):
		if not row.po_detail:
			continue

		key = row.po_detail
		if key not in supplied_item_details:
			supplied_item_details.setdefault(
				key, frappe._dict({"supplied_qty": 0, "returned_qty": 0, "total_supplied_qty": 0})
			)

		supplied_item = supplied_item_details[key]

		if row.is_return:
			supplied_item.returned_qty += row.transfer_qty
		else:
			supplied_item.supplied_qty += row.transfer_qty

		supplied_item.total_supplied_qty = flt(supplied_item.supplied_qty) - flt(
			supplied_item.returned_qty
		)

	return supplied_item_details<|MERGE_RESOLUTION|>--- conflicted
+++ resolved
@@ -1898,12 +1898,6 @@
 			se_child.is_process_loss = item_row.get("is_process_loss", 0)
 
 			for field in [
-<<<<<<< HEAD
-				"po_detail", "original_item", "expense_account",
-				"description", "item_name", "serial_no",
-				"batch_no", "allow_zero_valuation_rate"
-=======
-				"idx",
 				"po_detail",
 				"original_item",
 				"expense_account",
@@ -1912,7 +1906,6 @@
 				"serial_no",
 				"batch_no",
 				"allow_zero_valuation_rate",
->>>>>>> 7c0c31bc
 			]:
 				if item_row.get(field):
 					se_child.set(field, item_row.get(field))
