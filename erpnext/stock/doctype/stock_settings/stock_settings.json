--- conflicted
+++ resolved
@@ -235,7 +235,6 @@
    "fieldname": "disable_serial_no_and_batch_selector",
    "fieldtype": "Check",
    "label": "Disable Serial No And Batch Selector"
-<<<<<<< HEAD
   },
   {
    "description": "Users with this role are allowed to over deliver/receive against orders above the allowance perecentage",
@@ -243,8 +242,6 @@
    "fieldtype": "Link",
    "label": "Role Allowed to Over Deliver/Receive",
    "options": "Role"
-=======
->>>>>>> 202ef92f
   }
  ],
  "icon": "icon-cog",
@@ -252,11 +249,7 @@
  "index_web_pages_for_search": 1,
  "issingle": 1,
  "links": [],
-<<<<<<< HEAD
  "modified": "2021-03-11 18:48:14.513055",
-=======
- "modified": "2021-01-18 13:15:38.352796",
->>>>>>> 202ef92f
  "modified_by": "Administrator",
  "module": "Stock",
  "name": "Stock Settings",
