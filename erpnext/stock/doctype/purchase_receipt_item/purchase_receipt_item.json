--- conflicted
+++ resolved
@@ -876,11 +876,7 @@
  "idx": 1,
  "istable": 1,
  "links": [],
-<<<<<<< HEAD
- "modified": "2020-12-08 10:00:38.204294",
-=======
- "modified": "2020-12-07 10:00:38.204294",
->>>>>>> bfa71c23
+ "modified": "2020-12-09 10:00:38.204294",
  "modified_by": "Administrator",
  "module": "Stock",
  "name": "Purchase Receipt Item",
