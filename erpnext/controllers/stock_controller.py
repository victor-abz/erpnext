# Copyright (c) 2015, Frappe Technologies Pvt. Ltd. and Contributors
# License: GNU General Public License v3. See license.txt

import json
from collections import defaultdict

import frappe
import frappe.defaults
from frappe import _
from frappe.utils import cint, cstr, flt, get_link_to_form, getdate

import erpnext
from erpnext.accounts.general_ledger import make_gl_entries, make_reverse_gl_entries, process_gl_map
from erpnext.accounts.utils import get_fiscal_year
from erpnext.controllers.accounts_controller import AccountsController
from erpnext.stock import get_warehouse_account_map
from erpnext.stock.stock_ledger import get_valuation_rate


class QualityInspectionRequiredError(frappe.ValidationError): pass
class QualityInspectionRejectedError(frappe.ValidationError): pass
class QualityInspectionNotSubmittedError(frappe.ValidationError): pass

class StockController(AccountsController):
	def validate(self):
		super(StockController, self).validate()
		if not self.get('is_return'):
			self.validate_inspection()
		self.validate_serialized_batch()
		self.validate_customer_provided_item()
		self.set_rate_of_stock_uom()
		self.validate_internal_transfer()
		self.validate_putaway_capacity()

	def make_gl_entries(self, gl_entries=None, from_repost=False):
		if self.docstatus == 2:
			make_reverse_gl_entries(voucher_type=self.doctype, voucher_no=self.name)

		if cint(erpnext.is_perpetual_inventory_enabled(self.company)):
			warehouse_account = get_warehouse_account_map(self.company)

			if self.docstatus==1:
				if not gl_entries:
					gl_entries = self.get_gl_entries(warehouse_account)
				make_gl_entries(gl_entries, from_repost=from_repost)

		elif self.doctype in ['Purchase Receipt', 'Purchase Invoice'] and self.docstatus == 1:
			gl_entries = []
			gl_entries = self.get_asset_gl_entry(gl_entries)
			make_gl_entries(gl_entries, from_repost=from_repost)

	def validate_serialized_batch(self):
		from erpnext.stock.doctype.serial_no.serial_no import get_serial_nos
		for d in self.get("items"):
			if hasattr(d, 'serial_no') and hasattr(d, 'batch_no') and d.serial_no and d.batch_no:
				serial_nos = get_serial_nos(d.serial_no)
				for serial_no_data in frappe.get_all("Serial No",
					filters={"name": ("in", serial_nos)}, fields=["batch_no", "name"]):
					if serial_no_data.batch_no != d.batch_no:
						frappe.throw(_("Row #{0}: Serial No {1} does not belong to Batch {2}")
							.format(d.idx, serial_no_data.name, d.batch_no))

			if flt(d.qty) > 0.0 and d.get("batch_no") and self.get("posting_date") and self.docstatus < 2:
				expiry_date = frappe.get_cached_value("Batch", d.get("batch_no"), "expiry_date")

				if expiry_date and getdate(expiry_date) < getdate(self.posting_date):
					frappe.throw(_("Row #{0}: The batch {1} has already expired.")
						.format(d.idx, get_link_to_form("Batch", d.get("batch_no"))))

	def get_gl_entries(self, warehouse_account=None, default_expense_account=None,
			default_cost_center=None):

		if not warehouse_account:
			warehouse_account = get_warehouse_account_map(self.company)

		sle_map = self.get_stock_ledger_details()
		voucher_details = self.get_voucher_details(default_expense_account, default_cost_center, sle_map)

		gl_list = []
		warehouse_with_no_account = []
		precision = self.get_debit_field_precision()
		for item_row in voucher_details:

			sle_list = sle_map.get(item_row.name)
			if sle_list:
				for sle in sle_list:
					if warehouse_account.get(sle.warehouse):
						# from warehouse account

						self.check_expense_account(item_row)

						# If the item does not have the allow zero valuation rate flag set
						# and ( valuation rate not mentioned in an incoming entry
						# or incoming entry not found while delivering the item),
						# try to pick valuation rate from previous sle or Item master and update in SLE
						# Otherwise, throw an exception

						if not sle.stock_value_difference and self.doctype != "Stock Reconciliation" \
							and not item_row.get("allow_zero_valuation_rate"):

							sle = self.update_stock_ledger_entries(sle)

						# expense account/ target_warehouse / source_warehouse
						if item_row.get('target_warehouse'):
							warehouse = item_row.get('target_warehouse')
							expense_account = warehouse_account[warehouse]["account"]
						else:
							expense_account = item_row.expense_account

						gl_list.append(self.get_gl_dict({
							"account": warehouse_account[sle.warehouse]["account"],
							"against": expense_account,
							"cost_center": item_row.cost_center,
							"project": item_row.project or self.get('project'),
							"remarks": self.get("remarks") or "Accounting Entry for Stock",
							"debit": flt(sle.stock_value_difference, precision),
							"is_opening": item_row.get("is_opening") or self.get("is_opening") or "No",
						}, warehouse_account[sle.warehouse]["account_currency"], item=item_row))

						gl_list.append(self.get_gl_dict({
							"account": expense_account,
							"against": warehouse_account[sle.warehouse]["account"],
							"cost_center": item_row.cost_center,
							"remarks": self.get("remarks") or "Accounting Entry for Stock",
							"credit": flt(sle.stock_value_difference, precision),
							"project": item_row.get("project") or self.get("project"),
							"is_opening": item_row.get("is_opening") or self.get("is_opening") or "No"
						}, item=item_row))
					elif sle.warehouse not in warehouse_with_no_account:
						warehouse_with_no_account.append(sle.warehouse)

		if warehouse_with_no_account:
			for wh in warehouse_with_no_account:
				if frappe.db.get_value("Warehouse", wh, "company"):
					frappe.throw(_("Warehouse {0} is not linked to any account, please mention the account in the warehouse record or set default inventory account in company {1}.").format(wh, self.company))

		return process_gl_map(gl_list, precision=precision)

	def get_debit_field_precision(self):
		if not frappe.flags.debit_field_precision:
			frappe.flags.debit_field_precision = frappe.get_precision("GL Entry", "debit_in_account_currency")

		return frappe.flags.debit_field_precision

	def update_stock_ledger_entries(self, sle):
		sle.valuation_rate = get_valuation_rate(sle.item_code, sle.warehouse,
			self.doctype, self.name, currency=self.company_currency, company=self.company)

		sle.stock_value = flt(sle.qty_after_transaction) * flt(sle.valuation_rate)
		sle.stock_value_difference = flt(sle.actual_qty) * flt(sle.valuation_rate)

		if sle.name:
			frappe.db.sql("""
				update
					`tabStock Ledger Entry`
				set
					stock_value = %(stock_value)s,
					valuation_rate = %(valuation_rate)s,
					stock_value_difference = %(stock_value_difference)s
				where
					name = %(name)s""", (sle))

		return sle

	def get_voucher_details(self, default_expense_account, default_cost_center, sle_map):
		if self.doctype == "Stock Reconciliation":
			reconciliation_purpose = frappe.db.get_value(self.doctype, self.name, "purpose")
			is_opening = "Yes" if reconciliation_purpose == "Opening Stock" else "No"
			details = []
			for voucher_detail_no in sle_map:
				details.append(frappe._dict({
					"name": voucher_detail_no,
					"expense_account": default_expense_account,
					"cost_center": default_cost_center,
					"is_opening": is_opening
				}))
			return details
		else:
			details = self.get("items")

			if default_expense_account or default_cost_center:
				for d in details:
					if default_expense_account and not d.get("expense_account"):
						d.expense_account = default_expense_account
					if default_cost_center and not d.get("cost_center"):
						d.cost_center = default_cost_center

			return details

	def get_items_and_warehouses(self):
		items, warehouses = [], []

		if hasattr(self, "items"):
			item_doclist = self.get("items")
		elif self.doctype == "Stock Reconciliation":
			item_doclist = []
			data = json.loads(self.reconciliation_json)
			for row in data[data.index(self.head_row)+1:]:
				d = frappe._dict(zip(["item_code", "warehouse", "qty", "valuation_rate"], row))
				item_doclist.append(d)

		if item_doclist:
			for d in item_doclist:
				if d.item_code and d.item_code not in items:
					items.append(d.item_code)

				if d.get("warehouse") and d.warehouse not in warehouses:
					warehouses.append(d.warehouse)

				if self.doctype == "Stock Entry":
					if d.get("s_warehouse") and d.s_warehouse not in warehouses:
						warehouses.append(d.s_warehouse)
					if d.get("t_warehouse") and d.t_warehouse not in warehouses:
						warehouses.append(d.t_warehouse)

		return items, warehouses

	def get_stock_ledger_details(self):
		stock_ledger = {}
		stock_ledger_entries = frappe.db.sql("""
			select
				name, warehouse, stock_value_difference, valuation_rate,
				voucher_detail_no, item_code, posting_date, posting_time,
				actual_qty, qty_after_transaction
			from
				`tabStock Ledger Entry`
			where
				voucher_type=%s and voucher_no=%s
		""", (self.doctype, self.name), as_dict=True)

		for sle in stock_ledger_entries:
			stock_ledger.setdefault(sle.voucher_detail_no, []).append(sle)
		return stock_ledger

	def make_batches(self, warehouse_field):
		'''Create batches if required. Called before submit'''
		for d in self.items:
			if d.get(warehouse_field) and not d.batch_no:
				has_batch_no, create_new_batch = frappe.db.get_value('Item', d.item_code, ['has_batch_no', 'create_new_batch'])
				if has_batch_no and create_new_batch:
					d.batch_no = frappe.get_doc(dict(
						doctype='Batch',
						item=d.item_code,
						supplier=getattr(self, 'supplier', None),
						reference_doctype=self.doctype,
						reference_name=self.name)).insert().name

	def check_expense_account(self, item):
		if not item.get("expense_account"):
			msg = _("Please set an Expense Account in the Items table")
			frappe.throw(_("Row #{0}: Expense Account not set for the Item {1}. {2}")
				.format(item.idx, frappe.bold(item.item_code), msg), title=_("Expense Account Missing"))

		else:
			is_expense_account = frappe.get_cached_value("Account",
				item.get("expense_account"), "report_type")=="Profit and Loss"
			if self.doctype not in ("Purchase Receipt", "Purchase Invoice", "Stock Reconciliation", "Stock Entry") and not is_expense_account:
				frappe.throw(_("Expense / Difference account ({0}) must be a 'Profit or Loss' account")
					.format(item.get("expense_account")))
			if is_expense_account and not item.get("cost_center"):
				frappe.throw(_("{0} {1}: Cost Center is mandatory for Item {2}").format(
					_(self.doctype), self.name, item.get("item_code")))

	def delete_auto_created_batches(self):
		for d in self.items:
			if not d.batch_no: continue

			serial_nos = [sr.name for sr in frappe.get_all("Serial No",
				{'batch_no': d.batch_no, 'status': 'Inactive'})]

			if serial_nos:
				frappe.db.set_value("Serial No", { 'name': ['in', serial_nos] }, "batch_no", None)

			d.batch_no = None
			d.db_set("batch_no", None)

		for data in frappe.get_all("Batch",
			{'reference_name': self.name, 'reference_doctype': self.doctype}):
			frappe.delete_doc("Batch", data.name)

	def get_sl_entries(self, d, args):
		sl_dict = frappe._dict({
			"item_code": d.get("item_code", None),
			"warehouse": d.get("warehouse", None),
			"posting_date": self.posting_date,
			"posting_time": self.posting_time,
			'fiscal_year': get_fiscal_year(self.posting_date, company=self.company)[0],
			"voucher_type": self.doctype,
			"voucher_no": self.name,
			"voucher_detail_no": d.name,
			"actual_qty": (self.docstatus==1 and 1 or -1)*flt(d.get("stock_qty")),
			"stock_uom": frappe.db.get_value("Item", args.get("item_code") or d.get("item_code"), "stock_uom"),
			"incoming_rate": 0,
			"company": self.company,
			"batch_no": cstr(d.get("batch_no")).strip(),
			"serial_no": d.get("serial_no"),
			"project": d.get("project") or self.get('project'),
			"is_cancelled": 1 if self.docstatus==2 else 0
		})

		sl_dict.update(args)
		return sl_dict

	def make_sl_entries(self, sl_entries, allow_negative_stock=False,
			via_landed_cost_voucher=False):
		from erpnext.stock.stock_ledger import make_sl_entries
		make_sl_entries(sl_entries, allow_negative_stock, via_landed_cost_voucher)

	def make_gl_entries_on_cancel(self):
		if frappe.db.sql("""select name from `tabGL Entry` where voucher_type=%s
			and voucher_no=%s""", (self.doctype, self.name)):
				self.make_gl_entries()

	def get_serialized_items(self):
		serialized_items = []
		item_codes = list(set(d.item_code for d in self.get("items")))
		if item_codes:
			serialized_items = frappe.db.sql_list("""select name from `tabItem`
				where has_serial_no=1 and name in ({})""".format(", ".join(["%s"]*len(item_codes))),
				tuple(item_codes))

		return serialized_items

	def validate_warehouse(self):
		from erpnext.stock.utils import validate_disabled_warehouse, validate_warehouse_company

		warehouses = list(set(d.warehouse for d in
			self.get("items") if getattr(d, "warehouse", None)))

		target_warehouses = list(set([d.target_warehouse for d in
			self.get("items") if getattr(d, "target_warehouse", None)]))

		warehouses.extend(target_warehouses)

		from_warehouse = list(set([d.from_warehouse for d in
			self.get("items") if getattr(d, "from_warehouse", None)]))

		warehouses.extend(from_warehouse)

		for w in warehouses:
			validate_disabled_warehouse(w)
			validate_warehouse_company(w, self.company)

	def update_billing_percentage(self, update_modified=True):
		target_ref_field = "amount"
		if self.doctype == "Delivery Note":
			target_ref_field = "amount - (returned_qty * rate)"

		self._update_percent_field({
			"target_dt": self.doctype + " Item",
			"target_parent_dt": self.doctype,
			"target_parent_field": "per_billed",
			"target_ref_field": target_ref_field,
			"target_field": "billed_amt",
			"name": self.name,
		}, update_modified)

	def validate_inspection(self):
		'''Checks if quality inspection is set for Items that require inspection.
		On submit, throw an exception'''
		inspection_required_fieldname = None
		if self.doctype in ["Purchase Receipt", "Purchase Invoice"]:
			inspection_required_fieldname = "inspection_required_before_purchase"
		elif self.doctype in ["Delivery Note", "Sales Invoice"]:
			inspection_required_fieldname = "inspection_required_before_delivery"

		if ((not inspection_required_fieldname and self.doctype != "Stock Entry") or
			(self.doctype == "Stock Entry" and not self.inspection_required) or
			(self.doctype in ["Sales Invoice", "Purchase Invoice"] and not self.update_stock)):
				return

		for d in self.get('items'):
			qa_required = False
			if (inspection_required_fieldname and not d.quality_inspection and
				frappe.db.get_value("Item", d.item_code, inspection_required_fieldname)):
				qa_required = True
			elif self.doctype == "Stock Entry" and not d.quality_inspection and d.t_warehouse:
				qa_required = True
			if self.docstatus == 1 and d.quality_inspection:
				qa_doc = frappe.get_doc("Quality Inspection", d.quality_inspection)
				if qa_doc.docstatus == 0:
					link = frappe.utils.get_link_to_form('Quality Inspection', d.quality_inspection)
					frappe.throw(_("Quality Inspection: {0} is not submitted for the item: {1} in row {2}").format(link, d.item_code, d.idx), QualityInspectionNotSubmittedError)

				if qa_doc.status != 'Accepted':
					frappe.throw(_("Row {0}: Quality Inspection rejected for item {1}")
						.format(d.idx, d.item_code), QualityInspectionRejectedError)
			elif qa_required :
				action = frappe.get_doc('Stock Settings').action_if_quality_inspection_is_not_submitted
				if self.docstatus==1 and action == 'Stop':
					frappe.throw(_("Quality Inspection required for Item {0} to submit").format(frappe.bold(d.item_code)),
						exc=QualityInspectionRequiredError)
				else:
					frappe.msgprint(_("Create Quality Inspection for Item {0}").format(frappe.bold(d.item_code)))

	def update_blanket_order(self):
		blanket_orders = list(set([d.blanket_order for d in self.items if d.blanket_order]))
		for blanket_order in blanket_orders:
			frappe.get_doc("Blanket Order", blanket_order).update_ordered_qty()

	def validate_customer_provided_item(self):
		for d in self.get('items'):
			# Customer Provided parts will have zero valuation rate
			if frappe.db.get_value('Item', d.item_code, 'is_customer_provided_item'):
				d.allow_zero_valuation_rate = 1

	def set_rate_of_stock_uom(self):
		if self.doctype in ["Purchase Receipt", "Purchase Invoice", "Purchase Order", "Sales Invoice", "Sales Order", "Delivery Note", "Quotation"]:
			for d in self.get("items"):
				d.stock_uom_rate = d.rate / (d.conversion_factor or 1)

	def validate_internal_transfer(self):
		if self.doctype in ('Sales Invoice', 'Delivery Note', 'Purchase Invoice', 'Purchase Receipt') \
			and self.is_internal_transfer():
			self.validate_in_transit_warehouses()
			self.validate_multi_currency()
			self.validate_packed_items()

	def validate_in_transit_warehouses(self):
		if (self.doctype == 'Sales Invoice' and self.get('update_stock')) or self.doctype == 'Delivery Note':
			for item in self.get('items'):
				if not item.target_warehouse:
					frappe.throw(_("Row {0}: Target Warehouse is mandatory for internal transfers").format(item.idx))

		if (self.doctype == 'Purchase Invoice' and self.get('update_stock')) or self.doctype == 'Purchase Receipt':
			for item in self.get('items'):
				if not item.from_warehouse:
					frappe.throw(_("Row {0}: From Warehouse is mandatory for internal transfers").format(item.idx))

	def validate_multi_currency(self):
		if self.currency != self.company_currency:
			frappe.throw(_("Internal transfers can only be done in company's default currency"))

	def validate_packed_items(self):
		if self.doctype in ('Sales Invoice', 'Delivery Note Item') and self.get('packed_items'):
			frappe.throw(_("Packed Items cannot be transferred internally"))

	def validate_putaway_capacity(self):
		# if over receipt is attempted while 'apply putaway rule' is disabled
		# and if rule was applied on the transaction, validate it.
		from erpnext.stock.doctype.putaway_rule.putaway_rule import get_available_putaway_capacity
		valid_doctype = self.doctype in ("Purchase Receipt", "Stock Entry", "Purchase Invoice",
			"Stock Reconciliation")

		if self.doctype == "Purchase Invoice" and self.get("update_stock") == 0:
			valid_doctype = False

		if valid_doctype:
			rule_map = defaultdict(dict)
			for item in self.get("items"):
				warehouse_field = "t_warehouse" if self.doctype == "Stock Entry" else "warehouse"
				rule = frappe.db.get_value("Putaway Rule",
					{
						"item_code": item.get("item_code"),
						"warehouse": item.get(warehouse_field)
					},
					["name", "disable"], as_dict=True)
				if rule:
					if rule.get("disabled"): continue # dont validate for disabled rule

					if self.doctype == "Stock Reconciliation":
						stock_qty = flt(item.qty)
					else:
						stock_qty = flt(item.transfer_qty) if self.doctype == "Stock Entry" else flt(item.stock_qty)

					rule_name = rule.get("name")
					if not rule_map[rule_name]:
						rule_map[rule_name]["warehouse"] = item.get(warehouse_field)
						rule_map[rule_name]["item"] = item.get("item_code")
						rule_map[rule_name]["qty_put"] = 0
						rule_map[rule_name]["capacity"] = get_available_putaway_capacity(rule_name)
					rule_map[rule_name]["qty_put"] += flt(stock_qty)

			for rule, values in rule_map.items():
				if flt(values["qty_put"]) > flt(values["capacity"]):
					message = self.prepare_over_receipt_message(rule, values)
					frappe.throw(msg=message, title=_("Over Receipt"))

	def prepare_over_receipt_message(self, rule, values):
		message = _("{0} qty of Item {1} is being received into Warehouse {2} with capacity {3}.") \
			.format(
				frappe.bold(values["qty_put"]), frappe.bold(values["item"]),
				frappe.bold(values["warehouse"]), frappe.bold(values["capacity"])
			)
		message += "<br><br>"
		rule_link = frappe.utils.get_link_to_form("Putaway Rule", rule)
		message += _("Please adjust the qty or edit {0} to proceed.").format(rule_link)
		return message

	def repost_future_sle_and_gle(self):
		args = frappe._dict({
			"posting_date": self.posting_date,
			"posting_time": self.posting_time,
			"voucher_type": self.doctype,
			"voucher_no": self.name,
			"company": self.company
		})
		if future_sle_exists(args):
			create_repost_item_valuation_entry(args)
<<<<<<< HEAD
		elif not is_reposting_pending():
			check_if_stock_and_account_balance_synced(self.posting_date,
				self.company, self.doctype, self.name)
=======
>>>>>>> c2b5562a

@frappe.whitelist()
def make_quality_inspections(doctype, docname, items):
	if isinstance(items, str):
		items = json.loads(items)

	inspections = []
	for item in items:
		if flt(item.get("sample_size")) > flt(item.get("qty")):
			frappe.throw(_("{item_name}'s Sample Size ({sample_size}) cannot be greater than the Accepted Quantity ({accepted_quantity})").format(
				item_name=item.get("item_name"),
				sample_size=item.get("sample_size"),
				accepted_quantity=item.get("qty")
			))

		quality_inspection = frappe.get_doc({
			"doctype": "Quality Inspection",
			"inspection_type": "Incoming",
			"inspected_by": frappe.session.user,
			"reference_type": doctype,
			"reference_name": docname,
			"item_code": item.get("item_code"),
			"description": item.get("description"),
			"sample_size": flt(item.get("sample_size")),
			"item_serial_no": item.get("serial_no").split("\n")[0] if item.get("serial_no") else None,
			"batch_no": item.get("batch_no")
		}).insert()
		quality_inspection.save()
		inspections.append(quality_inspection.name)

	return inspections

def is_reposting_pending():
	return frappe.db.exists("Repost Item Valuation",
		{'docstatus': 1, 'status': ['in', ['Queued','In Progress']]})

def future_sle_exists(args, sl_entries=None):
	key = (args.voucher_type, args.voucher_no)

	if validate_future_sle_not_exists(args, key, sl_entries):
		return False
	elif get_cached_data(args, key):
		return True

	if not sl_entries:
		sl_entries = get_sle_entries_against_voucher(args)
		if not sl_entries:
			return

	or_conditions = get_conditions_to_validate_future_sle(sl_entries)

	data = frappe.db.sql("""
		select item_code, warehouse, count(name) as total_row
		from `tabStock Ledger Entry`
		where
			({})
			and timestamp(posting_date, posting_time)
				>= timestamp(%(posting_date)s, %(posting_time)s)
			and voucher_no != %(voucher_no)s
			and is_cancelled = 0
		GROUP BY
			item_code, warehouse
		""".format(" or ".join(or_conditions)), args, as_dict=1)

	for d in data:
		frappe.local.future_sle[key][(d.item_code, d.warehouse)] = d.total_row

	return len(data)

def validate_future_sle_not_exists(args, key, sl_entries=None):
	item_key = ''
	if args.get('item_code'):
		item_key = (args.get('item_code'), args.get('warehouse'))

	if not sl_entries and hasattr(frappe.local, 'future_sle'):
		if (not frappe.local.future_sle.get(key) or
			(item_key and item_key not in frappe.local.future_sle.get(key))):
			return True

def get_cached_data(args, key):
	if not hasattr(frappe.local, 'future_sle'):
		frappe.local.future_sle = {}

	if key not in frappe.local.future_sle:
		frappe.local.future_sle[key] = frappe._dict({})

	if args.get('item_code'):
		item_key = (args.get('item_code'), args.get('warehouse'))
		count = frappe.local.future_sle[key].get(item_key)

		return True if (count or count == 0) else False
	else:
		return frappe.local.future_sle[key]

def get_sle_entries_against_voucher(args):
	return frappe.get_all("Stock Ledger Entry",
		filters={"voucher_type": args.voucher_type, "voucher_no": args.voucher_no},
		fields=["item_code", "warehouse"],
		order_by="creation asc")

def get_conditions_to_validate_future_sle(sl_entries):
	warehouse_items_map = {}
	for entry in sl_entries:
		if entry.warehouse not in warehouse_items_map:
			warehouse_items_map[entry.warehouse] = set()

		warehouse_items_map[entry.warehouse].add(entry.item_code)

	or_conditions = []
	for warehouse, items in warehouse_items_map.items():
		or_conditions.append(
			f"""warehouse = {frappe.db.escape(warehouse)}
				and item_code in ({', '.join(frappe.db.escape(item) for item in items)})""")

	return or_conditions

def create_repost_item_valuation_entry(args):
	args = frappe._dict(args)
	repost_entry = frappe.new_doc("Repost Item Valuation")
	repost_entry.based_on = args.based_on
	if not args.based_on:
		repost_entry.based_on = 'Transaction' if args.voucher_no else "Item and Warehouse"
	repost_entry.voucher_type = args.voucher_type
	repost_entry.voucher_no = args.voucher_no
	repost_entry.item_code = args.item_code
	repost_entry.warehouse = args.warehouse
	repost_entry.posting_date = args.posting_date
	repost_entry.posting_time = args.posting_time
	repost_entry.company = args.company
	repost_entry.allow_zero_rate = args.allow_zero_rate
	repost_entry.flags.ignore_links = True
	repost_entry.save()
	repost_entry.submit()<|MERGE_RESOLUTION|>--- conflicted
+++ resolved
@@ -497,12 +497,6 @@
 		})
 		if future_sle_exists(args):
 			create_repost_item_valuation_entry(args)
-<<<<<<< HEAD
-		elif not is_reposting_pending():
-			check_if_stock_and_account_balance_synced(self.posting_date,
-				self.company, self.doctype, self.name)
-=======
->>>>>>> c2b5562a
 
 @frappe.whitelist()
 def make_quality_inspections(doctype, docname, items):
