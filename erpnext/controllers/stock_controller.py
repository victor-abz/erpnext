# Copyright (c) 2015, Frappe Technologies Pvt. Ltd. and Contributors
# License: GNU General Public License v3. See license.txt

from __future__ import unicode_literals
import frappe, erpnext
from frappe.utils import cint, flt, cstr, get_link_to_form, today, getdate
from frappe import _
import frappe.defaults
from erpnext.accounts.utils import get_fiscal_year
from erpnext.accounts.general_ledger import make_gl_entries, make_reverse_gl_entries, process_gl_map
from erpnext.controllers.accounts_controller import AccountsController
from erpnext.stock.stock_ledger import get_valuation_rate
from erpnext.stock import get_warehouse_account_map

class QualityInspectionRequiredError(frappe.ValidationError): pass
class QualityInspectionRejectedError(frappe.ValidationError): pass
class QualityInspectionNotSubmittedError(frappe.ValidationError): pass

class StockController(AccountsController):
	def validate(self):
		super(StockController, self).validate()
		if not self.get('is_return'):
			self.validate_inspection()
		self.validate_serialized_batch()
		self.validate_customer_provided_item()

	def make_gl_entries(self, gl_entries=None):
		if self.docstatus == 2:
			make_reverse_gl_entries(voucher_type=self.doctype, voucher_no=self.name)

		if cint(erpnext.is_perpetual_inventory_enabled(self.company)):
			warehouse_account = get_warehouse_account_map(self.company)

			if self.docstatus==1:
				if not gl_entries:
					gl_entries = self.get_gl_entries(warehouse_account)
				make_gl_entries(gl_entries)

		elif self.doctype in ['Purchase Receipt', 'Purchase Invoice'] and self.docstatus == 1:
			gl_entries = []
			gl_entries = self.get_asset_gl_entry(gl_entries)
			make_gl_entries(gl_entries)

	def validate_serialized_batch(self):
		from erpnext.stock.doctype.serial_no.serial_no import get_serial_nos
		for d in self.get("items"):
			if hasattr(d, 'serial_no') and hasattr(d, 'batch_no') and d.serial_no and d.batch_no:
				serial_nos = get_serial_nos(d.serial_no)
				for serial_no_data in frappe.get_all("Serial No",
					filters={"name": ("in", serial_nos)}, fields=["batch_no", "name"]):
					if serial_no_data.batch_no != d.batch_no:
						frappe.throw(_("Row #{0}: Serial No {1} does not belong to Batch {2}")
							.format(d.idx, serial_no_data.name, d.batch_no))

			if flt(d.qty) > 0.0 and d.get("batch_no") and self.get("posting_date") and self.docstatus < 2:
				expiry_date = frappe.get_cached_value("Batch", d.get("batch_no"), "expiry_date")

				if expiry_date and getdate(expiry_date) < getdate(self.posting_date):
					frappe.throw(_("Row #{0}: The batch {1} has already expired.")
						.format(d.idx, get_link_to_form("Batch", d.get("batch_no"))))

	def get_gl_entries(self, warehouse_account=None, default_expense_account=None,
			default_cost_center=None):

		if not warehouse_account:
			warehouse_account = get_warehouse_account_map(self.company)

		sle_map = self.get_stock_ledger_details()
		voucher_details = self.get_voucher_details(default_expense_account, default_cost_center, sle_map)

		gl_list = []
		warehouse_with_no_account = []

		precision = frappe.get_precision("GL Entry", "debit_in_account_currency")
		for item_row in voucher_details:
			sle_list = sle_map.get(item_row.name)
			if sle_list:
				for sle in sle_list:
					if warehouse_account.get(sle.warehouse):
						# from warehouse account

						self.check_expense_account(item_row)

						# If the item does not have the allow zero valuation rate flag set
						# and ( valuation rate not mentioned in an incoming entry
						# or incoming entry not found while delivering the item),
						# try to pick valuation rate from previous sle or Item master and update in SLE
						# Otherwise, throw an exception

						if not sle.stock_value_difference and self.doctype != "Stock Reconciliation" \
							and not item_row.get("allow_zero_valuation_rate"):

							sle = self.update_stock_ledger_entries(sle)

						# expense account/ target_warehouse / source_warehouse
						if item_row.get('target_warehouse'):
							warehouse = item_row.get('target_warehouse')
							expense_account = warehouse_account[warehouse]["account"]
						else:
							expense_account = item_row.expense_account

						gl_list.append(self.get_gl_dict({
							"account": warehouse_account[sle.warehouse]["account"],
							"against": expense_account,
							"cost_center": item_row.cost_center,
							"project": item_row.project or self.get('project'),
							"remarks": self.get("remarks") or "Accounting Entry for Stock",
							"debit": flt(sle.stock_value_difference, precision),
							"is_opening": item_row.get("is_opening") or self.get("is_opening") or "No",
						}, warehouse_account[sle.warehouse]["account_currency"], item=item_row))

<<<<<<< HEAD
=======
						# expense account/ target_warehouse / source_warehouse
						if item_row.get('target_warehouse'):
							warehouse = item_row.get('target_warehouse')
							expense_account = warehouse_account[warehouse]["account"]
						else:
							expense_account = item_row.expense_account

>>>>>>> 610eb508
						gl_list.append(self.get_gl_dict({
							"account": expense_account,
							"against": warehouse_account[sle.warehouse]["account"],
							"cost_center": item_row.cost_center,
							"project": item_row.project or self.get('project'),
							"remarks": self.get("remarks") or "Accounting Entry for Stock",
							"credit": flt(sle.stock_value_difference, precision),
							"project": item_row.get("project") or self.get("project"),
							"is_opening": item_row.get("is_opening") or self.get("is_opening") or "No"
						}, item=item_row))
					elif sle.warehouse not in warehouse_with_no_account:
						warehouse_with_no_account.append(sle.warehouse)

		if warehouse_with_no_account:
			for wh in warehouse_with_no_account:
				if frappe.db.get_value("Warehouse", wh, "company"):
					frappe.throw(_("Warehouse {0} is not linked to any account, please mention the account in  the warehouse record or set default inventory account in company {1}.").format(wh, self.company))

		return process_gl_map(gl_list)

	def update_stock_ledger_entries(self, sle):
		sle.valuation_rate = get_valuation_rate(sle.item_code, sle.warehouse,
			self.doctype, self.name, currency=self.company_currency, company=self.company)

		sle.stock_value = flt(sle.qty_after_transaction) * flt(sle.valuation_rate)
		sle.stock_value_difference = flt(sle.actual_qty) * flt(sle.valuation_rate)

		if sle.name:
			frappe.db.sql("""
				update
					`tabStock Ledger Entry`
				set
					stock_value = %(stock_value)s,
					valuation_rate = %(valuation_rate)s,
					stock_value_difference = %(stock_value_difference)s
				where
					name = %(name)s""", (sle))

		return sle

	def get_voucher_details(self, default_expense_account, default_cost_center, sle_map):
		if self.doctype == "Stock Reconciliation":
			reconciliation_purpose = frappe.db.get_value(self.doctype, self.name, "purpose")
			is_opening = "Yes" if reconciliation_purpose == "Opening Stock" else "No"
			details = []
			for voucher_detail_no in sle_map:
				details.append(frappe._dict({
					"name": voucher_detail_no,
					"expense_account": default_expense_account,
					"cost_center": default_cost_center,
					"is_opening": is_opening
				}))
			return details
		else:
			details = self.get("items")

			if default_expense_account or default_cost_center:
				for d in details:
					if default_expense_account and not d.get("expense_account"):
						d.expense_account = default_expense_account
					if default_cost_center and not d.get("cost_center"):
						d.cost_center = default_cost_center

			return details

	def get_items_and_warehouses(self):
		items, warehouses = [], []

		if hasattr(self, "items"):
			item_doclist = self.get("items")
		elif self.doctype == "Stock Reconciliation":
			import json
			item_doclist = []
			data = json.loads(self.reconciliation_json)
			for row in data[data.index(self.head_row)+1:]:
				d = frappe._dict(zip(["item_code", "warehouse", "qty", "valuation_rate"], row))
				item_doclist.append(d)

		if item_doclist:
			for d in item_doclist:
				if d.item_code and d.item_code not in items:
					items.append(d.item_code)

				if d.get("warehouse") and d.warehouse not in warehouses:
					warehouses.append(d.warehouse)

				if self.doctype == "Stock Entry":
					if d.get("s_warehouse") and d.s_warehouse not in warehouses:
						warehouses.append(d.s_warehouse)
					if d.get("t_warehouse") and d.t_warehouse not in warehouses:
						warehouses.append(d.t_warehouse)

		return items, warehouses

	def get_stock_ledger_details(self):
		stock_ledger = {}
		stock_ledger_entries = frappe.db.sql("""
			select
				name, warehouse, stock_value_difference, valuation_rate,
				voucher_detail_no, item_code, posting_date, posting_time,
				actual_qty, qty_after_transaction
			from
				`tabStock Ledger Entry`
			where
				voucher_type=%s and voucher_no=%s
		""", (self.doctype, self.name), as_dict=True)

		for sle in stock_ledger_entries:
				stock_ledger.setdefault(sle.voucher_detail_no, []).append(sle)
		return stock_ledger

	def make_batches(self, warehouse_field):
		'''Create batches if required. Called before submit'''
		for d in self.items:
			if d.get(warehouse_field) and not d.batch_no:
				has_batch_no, create_new_batch = frappe.db.get_value('Item', d.item_code, ['has_batch_no', 'create_new_batch'])
				if has_batch_no and create_new_batch:
					d.batch_no = frappe.get_doc(dict(
						doctype='Batch',
						item=d.item_code,
						supplier=getattr(self, 'supplier', None),
						reference_doctype=self.doctype,
						reference_name=self.name)).insert().name

	def check_expense_account(self, item):
		if not item.get("expense_account"):
			msg = _("Please set an Expense Account in the Items table")
			frappe.throw(_("Row #{0}: Expense Account not set for the Item {1}. {2}")
				.format(item.idx, frappe.bold(item.item_code), msg), title=_("Expense Account Missing"))

		else:
			is_expense_account = frappe.db.get_value("Account",
				item.get("expense_account"), "report_type")=="Profit and Loss"
			if self.doctype not in ("Purchase Receipt", "Purchase Invoice", "Stock Reconciliation", "Stock Entry") and not is_expense_account:
				frappe.throw(_("Expense / Difference account ({0}) must be a 'Profit or Loss' account")
					.format(item.get("expense_account")))
			if is_expense_account and not item.get("cost_center"):
				frappe.throw(_("{0} {1}: Cost Center is mandatory for Item {2}").format(
					_(self.doctype), self.name, item.get("item_code")))

	def delete_auto_created_batches(self):
		for d in self.items:
			if not d.batch_no: continue

			serial_nos = [sr.name for sr in frappe.get_all("Serial No",
				{'batch_no': d.batch_no, 'status': 'Inactive'})]

			if serial_nos:
				frappe.db.set_value("Serial No", { 'name': ['in', serial_nos] }, "batch_no", None)

			d.batch_no = None
			d.db_set("batch_no", None)

		for data in frappe.get_all("Batch",
			{'reference_name': self.name, 'reference_doctype': self.doctype}):
			frappe.delete_doc("Batch", data.name)

	def get_sl_entries(self, d, args):
		sl_dict = frappe._dict({
			"item_code": d.get("item_code", None),
			"warehouse": d.get("warehouse", None),
			"posting_date": self.posting_date,
			"posting_time": self.posting_time,
			'fiscal_year': get_fiscal_year(self.posting_date, company=self.company)[0],
			"voucher_type": self.doctype,
			"voucher_no": self.name,
			"voucher_detail_no": d.name,
			"actual_qty": (self.docstatus==1 and 1 or -1)*flt(d.get("stock_qty")),
			"stock_uom": frappe.db.get_value("Item", args.get("item_code") or d.get("item_code"), "stock_uom"),
			"incoming_rate": 0,
			"company": self.company,
			"batch_no": cstr(d.get("batch_no")).strip(),
			"serial_no": d.get("serial_no"),
			"project": d.get("project") or self.get('project'),
			"is_cancelled": 1 if self.docstatus==2 else 0
		})

		sl_dict.update(args)
		return sl_dict

	def make_sl_entries(self, sl_entries, allow_negative_stock=False,
			via_landed_cost_voucher=False):
		from erpnext.stock.stock_ledger import make_sl_entries
		make_sl_entries(sl_entries, allow_negative_stock, via_landed_cost_voucher)

	def make_gl_entries_on_cancel(self):
		if frappe.db.sql("""select name from `tabGL Entry` where voucher_type=%s
			and voucher_no=%s""", (self.doctype, self.name)):
				self.make_gl_entries()

	def get_serialized_items(self):
		serialized_items = []
		item_codes = list(set([d.item_code for d in self.get("items")]))
		if item_codes:
			serialized_items = frappe.db.sql_list("""select name from `tabItem`
				where has_serial_no=1 and name in ({})""".format(", ".join(["%s"]*len(item_codes))),
				tuple(item_codes))

		return serialized_items

	def get_incoming_rate_for_return(self, item_code, against_document, against_document_no=None):
		incoming_rate = 0.0
		cond = ''
		if against_document and item_code:
			if against_document_no:
				cond = " and voucher_detail_no = %s" %(frappe.db.escape(against_document_no))

			incoming_rate = frappe.db.sql("""select abs(stock_value_difference / actual_qty)
				from `tabStock Ledger Entry`
				where voucher_type = %s and voucher_no = %s
					and item_code = %s {0} limit 1""".format(cond),
				(self.doctype, against_document, item_code))

			incoming_rate = incoming_rate[0][0] if incoming_rate else 0.0

		return incoming_rate

	def validate_warehouse(self):
		from erpnext.stock.utils import validate_warehouse_company

		warehouses = list(set([d.warehouse for d in
			self.get("items") if getattr(d, "warehouse", None)]))

		target_warehouses = list(set([d.target_warehouse for d in
			self.get("items") if getattr(d, "target_warehouse", None)]))

		warehouses.extend(target_warehouses)

		from_warehouse = list(set([d.from_warehouse for d in
			self.get("items") if getattr(d, "from_warehouse", None)]))

		warehouses.extend(from_warehouse)

		for w in warehouses:
			validate_warehouse_company(w, self.company)

	def update_billing_percentage(self, update_modified=True):
		self._update_percent_field({
			"target_dt": self.doctype + " Item",
			"target_parent_dt": self.doctype,
			"target_parent_field": "per_billed",
			"target_ref_field": "amount",
			"target_field": "billed_amt",
			"name": self.name,
		}, update_modified)

	def validate_inspection(self):
		'''Checks if quality inspection is set for Items that require inspection.
		On submit, throw an exception'''
		inspection_required_fieldname = None
		if self.doctype in ["Purchase Receipt", "Purchase Invoice"]:
			inspection_required_fieldname = "inspection_required_before_purchase"
		elif self.doctype in ["Delivery Note", "Sales Invoice"]:
			inspection_required_fieldname = "inspection_required_before_delivery"

		if ((not inspection_required_fieldname and self.doctype != "Stock Entry") or
			(self.doctype == "Stock Entry" and not self.inspection_required) or
			(self.doctype in ["Sales Invoice", "Purchase Invoice"] and not self.update_stock)):
				return

		for d in self.get('items'):
			qa_required = False
			if (inspection_required_fieldname and not d.quality_inspection and
				frappe.db.get_value("Item", d.item_code, inspection_required_fieldname)):
				qa_required = True
			elif self.doctype == "Stock Entry" and not d.quality_inspection and d.t_warehouse:
				qa_required = True
			if self.docstatus == 1 and d.quality_inspection:
				qa_doc = frappe.get_doc("Quality Inspection", d.quality_inspection)
				if qa_doc.docstatus == 0:
					link = frappe.utils.get_link_to_form('Quality Inspection', d.quality_inspection)
					frappe.throw(_("Quality Inspection: {0} is not submitted for the item: {1} in row {2}").format(link, d.item_code, d.idx), QualityInspectionNotSubmittedError)

				qa_failed = any([r.status=="Rejected" for r in qa_doc.readings])
				if qa_failed:
					frappe.throw(_("Row {0}: Quality Inspection rejected for item {1}")
						.format(d.idx, d.item_code), QualityInspectionRejectedError)
			elif qa_required :
				action = frappe.get_doc('Stock Settings').action_if_quality_inspection_is_not_submitted
				if self.docstatus==1 and action == 'Stop':
					frappe.throw(_("Quality Inspection required for Item {0} to submit").format(frappe.bold(d.item_code)),
						exc=QualityInspectionRequiredError)
				else:
					frappe.msgprint(_("Create Quality Inspection for Item {0}").format(frappe.bold(d.item_code)))

	def update_blanket_order(self):
		blanket_orders = list(set([d.blanket_order for d in self.items if d.blanket_order]))
		for blanket_order in blanket_orders:
			frappe.get_doc("Blanket Order", blanket_order).update_ordered_qty()

	def validate_customer_provided_item(self):
		for d in self.get('items'):
			# Customer Provided parts will have zero valuation rate
			if frappe.db.get_value('Item', d.item_code, 'is_customer_provided_item'):
				d.allow_zero_valuation_rate = 1

def compare_existing_and_expected_gle(existing_gle, expected_gle):
	matched = True
	for entry in expected_gle:
		account_existed = False
		for e in existing_gle:
			if entry.account == e.account:
				account_existed = True
			if entry.account == e.account and entry.against_account == e.against_account \
					and (not entry.cost_center or not e.cost_center or entry.cost_center == e.cost_center) \
					and (entry.debit != e.debit or entry.credit != e.credit):
				matched = False
				break
		if not account_existed:
			matched = False
			break
	return matched<|MERGE_RESOLUTION|>--- conflicted
+++ resolved
@@ -109,16 +109,6 @@
 							"is_opening": item_row.get("is_opening") or self.get("is_opening") or "No",
 						}, warehouse_account[sle.warehouse]["account_currency"], item=item_row))
 
-<<<<<<< HEAD
-=======
-						# expense account/ target_warehouse / source_warehouse
-						if item_row.get('target_warehouse'):
-							warehouse = item_row.get('target_warehouse')
-							expense_account = warehouse_account[warehouse]["account"]
-						else:
-							expense_account = item_row.expense_account
-
->>>>>>> 610eb508
 						gl_list.append(self.get_gl_dict({
 							"account": expense_account,
 							"against": warehouse_account[sle.warehouse]["account"],
