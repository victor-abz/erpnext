# Copyright (c) 2015, Frappe Technologies Pvt. Ltd. and Contributors
# License: GNU General Public License v3. See license.txt

import json
from collections import defaultdict
from typing import List, Tuple

import frappe
from frappe import _
from frappe.utils import cint, flt, get_link_to_form, getdate

import erpnext
from erpnext.accounts.general_ledger import (
	make_gl_entries,
	make_reverse_gl_entries,
	process_gl_map,
)
from erpnext.accounts.utils import cancel_exchange_gain_loss_journal, get_fiscal_year
from erpnext.controllers.accounts_controller import AccountsController
from erpnext.stock import get_warehouse_account_map
from erpnext.stock.doctype.inventory_dimension.inventory_dimension import (
	get_evaluated_inventory_dimension,
)
from erpnext.stock.stock_ledger import get_items_to_be_repost


class QualityInspectionRequiredError(frappe.ValidationError):
	pass


class QualityInspectionRejectedError(frappe.ValidationError):
	pass


class QualityInspectionNotSubmittedError(frappe.ValidationError):
	pass


class BatchExpiredError(frappe.ValidationError):
	pass


class StockController(AccountsController):
	def validate(self):
		super(StockController, self).validate()
		if not self.get("is_return"):
			self.validate_inspection()
		self.validate_serialized_batch()
		self.clean_serial_nos()
		self.validate_customer_provided_item()
		self.set_rate_of_stock_uom()
		self.validate_internal_transfer()
		self.validate_putaway_capacity()

	def make_gl_entries(self, gl_entries=None, from_repost=False):
		if self.docstatus == 2:
			make_reverse_gl_entries(voucher_type=self.doctype, voucher_no=self.name)

		provisional_accounting_for_non_stock_items = cint(
			frappe.get_cached_value(
				"Company", self.company, "enable_provisional_accounting_for_non_stock_items"
			)
		)

		if (
			cint(erpnext.is_perpetual_inventory_enabled(self.company))
			or provisional_accounting_for_non_stock_items
		):
			warehouse_account = get_warehouse_account_map(self.company)

			if self.docstatus == 1:
				if not gl_entries:
					gl_entries = self.get_gl_entries(warehouse_account)
				make_gl_entries(gl_entries, from_repost=from_repost)

<<<<<<< HEAD
=======
		elif self.doctype in ["Purchase Receipt", "Purchase Invoice"] and self.docstatus == 1:
			gl_entries = []
			gl_entries = self.get_asset_gl_entry(gl_entries)
			update_regional_gl_entries(gl_entries, self)
			make_gl_entries(gl_entries, from_repost=from_repost)

>>>>>>> 08bc77fb
	def validate_serialized_batch(self):
		from erpnext.stock.doctype.serial_no.serial_no import get_serial_nos

		is_material_issue = False
		if self.doctype == "Stock Entry" and self.purpose == "Material Issue":
			is_material_issue = True

		for d in self.get("items"):
			if hasattr(d, "serial_no") and hasattr(d, "batch_no") and d.serial_no and d.batch_no:
				serial_nos = frappe.get_all(
					"Serial No",
					fields=["batch_no", "name", "warehouse"],
					filters={"name": ("in", get_serial_nos(d.serial_no))},
				)

				for row in serial_nos:
					if row.warehouse and row.batch_no != d.batch_no:
						frappe.throw(
							_("Row #{0}: Serial No {1} does not belong to Batch {2}").format(
								d.idx, row.name, d.batch_no
							)
						)

			if is_material_issue:
				continue

			if flt(d.qty) > 0.0 and d.get("batch_no") and self.get("posting_date") and self.docstatus < 2:
				expiry_date = frappe.get_cached_value("Batch", d.get("batch_no"), "expiry_date")

				if expiry_date and getdate(expiry_date) < getdate(self.posting_date):
					frappe.throw(
						_("Row #{0}: The batch {1} has already expired.").format(
							d.idx, get_link_to_form("Batch", d.get("batch_no"))
						),
						BatchExpiredError,
					)

	def clean_serial_nos(self):
		from erpnext.stock.doctype.serial_no.serial_no import clean_serial_no_string

		for row in self.get("items"):
			if hasattr(row, "serial_no") and row.serial_no:
				# remove extra whitespace and store one serial no on each line
				row.serial_no = clean_serial_no_string(row.serial_no)

		for row in self.get("packed_items") or []:
			if hasattr(row, "serial_no") and row.serial_no:
				# remove extra whitespace and store one serial no on each line
				row.serial_no = clean_serial_no_string(row.serial_no)

	def get_gl_entries(
		self, warehouse_account=None, default_expense_account=None, default_cost_center=None
	):

		if not warehouse_account:
			warehouse_account = get_warehouse_account_map(self.company)

		sle_map = self.get_stock_ledger_details()
		voucher_details = self.get_voucher_details(default_expense_account, default_cost_center, sle_map)

		gl_list = []
		warehouse_with_no_account = []
		precision = self.get_debit_field_precision()
		for item_row in voucher_details:
			sle_list = sle_map.get(item_row.name)
			sle_rounding_diff = 0.0
			if sle_list:
				for sle in sle_list:
					if warehouse_account.get(sle.warehouse):
						# from warehouse account

						sle_rounding_diff += flt(sle.stock_value_difference)

						self.check_expense_account(item_row)

						# expense account/ target_warehouse / source_warehouse
						if item_row.get("target_warehouse"):
							warehouse = item_row.get("target_warehouse")
							expense_account = warehouse_account[warehouse]["account"]
						else:
							expense_account = item_row.expense_account

						gl_list.append(
							self.get_gl_dict(
								{
									"account": warehouse_account[sle.warehouse]["account"],
									"against": expense_account,
									"cost_center": item_row.cost_center,
									"project": item_row.project or self.get("project"),
									"remarks": self.get("remarks") or _("Accounting Entry for Stock"),
									"debit": flt(sle.stock_value_difference, precision),
									"is_opening": item_row.get("is_opening") or self.get("is_opening") or "No",
								},
								warehouse_account[sle.warehouse]["account_currency"],
								item=item_row,
							)
						)

						gl_list.append(
							self.get_gl_dict(
								{
									"account": expense_account,
									"against": warehouse_account[sle.warehouse]["account"],
									"cost_center": item_row.cost_center,
									"remarks": self.get("remarks") or _("Accounting Entry for Stock"),
									"debit": -1 * flt(sle.stock_value_difference, precision),
									"project": item_row.get("project") or self.get("project"),
									"is_opening": item_row.get("is_opening") or self.get("is_opening") or "No",
								},
								item=item_row,
							)
						)
					elif sle.warehouse not in warehouse_with_no_account:
						warehouse_with_no_account.append(sle.warehouse)

			if abs(sle_rounding_diff) > (1.0 / (10**precision)) and self.is_internal_transfer():
				warehouse_asset_account = ""
				if self.get("is_internal_customer"):
					warehouse_asset_account = warehouse_account[item_row.get("target_warehouse")]["account"]
				elif self.get("is_internal_supplier"):
					warehouse_asset_account = warehouse_account[item_row.get("warehouse")]["account"]

				expense_account = frappe.get_cached_value("Company", self.company, "default_expense_account")
				if not expense_account:
					frappe.throw(
						_(
							"Please set default cost of goods sold account in company {0} for booking rounding gain and loss during stock transfer"
						).format(frappe.bold(self.company))
					)

				gl_list.append(
					self.get_gl_dict(
						{
							"account": expense_account,
							"against": warehouse_asset_account,
							"cost_center": item_row.cost_center,
							"project": item_row.project or self.get("project"),
							"remarks": _("Rounding gain/loss Entry for Stock Transfer"),
							"debit": sle_rounding_diff,
							"is_opening": item_row.get("is_opening") or self.get("is_opening") or "No",
						},
						warehouse_account[sle.warehouse]["account_currency"],
						item=item_row,
					)
				)

				gl_list.append(
					self.get_gl_dict(
						{
							"account": warehouse_asset_account,
							"against": expense_account,
							"cost_center": item_row.cost_center,
							"remarks": _("Rounding gain/loss Entry for Stock Transfer"),
							"credit": sle_rounding_diff,
							"project": item_row.get("project") or self.get("project"),
							"is_opening": item_row.get("is_opening") or self.get("is_opening") or "No",
						},
						item=item_row,
					)
				)

		if warehouse_with_no_account:
			for wh in warehouse_with_no_account:
				if frappe.get_cached_value("Warehouse", wh, "company"):
					frappe.throw(
						_(
							"Warehouse {0} is not linked to any account, please mention the account in the warehouse record or set default inventory account in company {1}."
						).format(wh, self.company)
					)

		return process_gl_map(gl_list, precision=precision)

	def get_debit_field_precision(self):
		if not frappe.flags.debit_field_precision:
			frappe.flags.debit_field_precision = frappe.get_precision(
				"GL Entry", "debit_in_account_currency"
			)

		return frappe.flags.debit_field_precision

	def get_voucher_details(self, default_expense_account, default_cost_center, sle_map):
		if self.doctype == "Stock Reconciliation":
			reconciliation_purpose = frappe.db.get_value(self.doctype, self.name, "purpose")
			is_opening = "Yes" if reconciliation_purpose == "Opening Stock" else "No"
			details = []
			for voucher_detail_no in sle_map:
				details.append(
					frappe._dict(
						{
							"name": voucher_detail_no,
							"expense_account": default_expense_account,
							"cost_center": default_cost_center,
							"is_opening": is_opening,
						}
					)
				)
			return details
		else:
			details = self.get("items")

			if default_expense_account or default_cost_center:
				for d in details:
					if default_expense_account and not d.get("expense_account"):
						d.expense_account = default_expense_account
					if default_cost_center and not d.get("cost_center"):
						d.cost_center = default_cost_center

			return details

	def get_items_and_warehouses(self) -> Tuple[List[str], List[str]]:
		"""Get list of items and warehouses affected by a transaction"""

		if not (hasattr(self, "items") or hasattr(self, "packed_items")):
			return [], []

		item_rows = (self.get("items") or []) + (self.get("packed_items") or [])

		items = {d.item_code for d in item_rows if d.item_code}

		warehouses = set()
		for d in item_rows:
			if d.get("warehouse"):
				warehouses.add(d.warehouse)

			if self.doctype == "Stock Entry":
				if d.get("s_warehouse"):
					warehouses.add(d.s_warehouse)
				if d.get("t_warehouse"):
					warehouses.add(d.t_warehouse)

		return list(items), list(warehouses)

	def get_stock_ledger_details(self):
		stock_ledger = {}
		stock_ledger_entries = frappe.db.sql(
			"""
			select
				name, warehouse, stock_value_difference, valuation_rate,
				voucher_detail_no, item_code, posting_date, posting_time,
				actual_qty, qty_after_transaction
			from
				`tabStock Ledger Entry`
			where
				voucher_type=%s and voucher_no=%s and is_cancelled = 0
		""",
			(self.doctype, self.name),
			as_dict=True,
		)

		for sle in stock_ledger_entries:
			stock_ledger.setdefault(sle.voucher_detail_no, []).append(sle)
		return stock_ledger

	def check_expense_account(self, item):
		if not item.get("expense_account"):
			msg = _("Please set an Expense Account in the Items table")
			frappe.throw(
				_("Row #{0}: Expense Account not set for the Item {1}. {2}").format(
					item.idx, frappe.bold(item.item_code), msg
				),
				title=_("Expense Account Missing"),
			)

		else:
			is_expense_account = (
				frappe.get_cached_value("Account", item.get("expense_account"), "report_type")
				== "Profit and Loss"
			)
			if (
				self.doctype
				not in (
					"Purchase Receipt",
					"Purchase Invoice",
					"Stock Reconciliation",
					"Stock Entry",
					"Subcontracting Receipt",
				)
				and not is_expense_account
			):
				frappe.throw(
					_("Expense / Difference account ({0}) must be a 'Profit or Loss' account").format(
						item.get("expense_account")
					)
				)
			if is_expense_account and not item.get("cost_center"):
				frappe.throw(
					_("{0} {1}: Cost Center is mandatory for Item {2}").format(
						_(self.doctype), self.name, item.get("item_code")
					)
				)

	def delete_auto_created_batches(self):
		for row in self.items:
			if row.serial_and_batch_bundle:
				frappe.db.set_value(
					"Serial and Batch Bundle", row.serial_and_batch_bundle, {"is_cancelled": 1}
				)

				row.db_set("serial_and_batch_bundle", None)

	def set_serial_and_batch_bundle(self, table_name=None, ignore_validate=False):
		if not table_name:
			table_name = "items"

		QTY_FIELD = {
			"serial_and_batch_bundle": "qty",
			"current_serial_and_batch_bundle": "current_qty",
			"rejected_serial_and_batch_bundle": "rejected_qty",
		}

		for row in self.get(table_name):
			for field in [
				"serial_and_batch_bundle",
				"current_serial_and_batch_bundle",
				"rejected_serial_and_batch_bundle",
			]:
				if row.get(field):
					frappe.get_doc("Serial and Batch Bundle", row.get(field)).set_serial_and_batch_values(
						self, row, qty_field=QTY_FIELD[field]
					)

	def make_package_for_transfer(
		self, serial_and_batch_bundle, warehouse, type_of_transaction=None, do_not_submit=None
	):
		bundle_doc = frappe.get_doc("Serial and Batch Bundle", serial_and_batch_bundle)

		if not type_of_transaction:
			type_of_transaction = "Inward"

		bundle_doc = frappe.copy_doc(bundle_doc)
		bundle_doc.warehouse = warehouse
		bundle_doc.type_of_transaction = type_of_transaction
		bundle_doc.voucher_type = self.doctype
		bundle_doc.voucher_no = self.name
		bundle_doc.is_cancelled = 0

		for row in bundle_doc.entries:
			row.is_outward = 0
			row.qty = abs(row.qty)
			row.stock_value_difference = abs(row.stock_value_difference)
			if type_of_transaction == "Outward":
				row.qty *= -1
				row.stock_value_difference *= row.stock_value_difference
				row.is_outward = 1

			row.warehouse = warehouse

		bundle_doc.calculate_qty_and_amount()
		bundle_doc.flags.ignore_permissions = True
		bundle_doc.save(ignore_permissions=True)

		return bundle_doc.name

	def get_sl_entries(self, d, args):
		sl_dict = frappe._dict(
			{
				"item_code": d.get("item_code", None),
				"warehouse": d.get("warehouse", None),
				"serial_and_batch_bundle": d.get("serial_and_batch_bundle"),
				"posting_date": self.posting_date,
				"posting_time": self.posting_time,
				"fiscal_year": get_fiscal_year(self.posting_date, company=self.company)[0],
				"voucher_type": self.doctype,
				"voucher_no": self.name,
				"voucher_detail_no": d.name,
				"actual_qty": (self.docstatus == 1 and 1 or -1) * flt(d.get("stock_qty")),
				"stock_uom": frappe.get_cached_value(
					"Item", args.get("item_code") or d.get("item_code"), "stock_uom"
				),
				"incoming_rate": 0,
				"company": self.company,
				"project": d.get("project") or self.get("project"),
				"is_cancelled": 1 if self.docstatus == 2 else 0,
			}
		)

		sl_dict.update(args)
		self.update_inventory_dimensions(d, sl_dict)

		return sl_dict

	def update_inventory_dimensions(self, row, sl_dict) -> None:
		# To handle delivery note and sales invoice
		if row.get("item_row"):
			row = row.get("item_row")

		dimensions = get_evaluated_inventory_dimension(row, sl_dict, parent_doc=self)
		for dimension in dimensions:
			if not dimension:
				continue

			if self.doctype in [
				"Purchase Invoice",
				"Purchase Receipt",
				"Sales Invoice",
				"Delivery Note",
				"Stock Entry",
			]:
				if (
					(
						sl_dict.actual_qty > 0
						and not self.get("is_return")
						or sl_dict.actual_qty < 0
						and self.get("is_return")
					)
					and self.doctype in ["Purchase Invoice", "Purchase Receipt"]
				) or (
					(
						sl_dict.actual_qty < 0
						and not self.get("is_return")
						or sl_dict.actual_qty > 0
						and self.get("is_return")
					)
					and self.doctype in ["Sales Invoice", "Delivery Note", "Stock Entry"]
				):
					sl_dict[dimension.target_fieldname] = row.get(dimension.source_fieldname)
				else:
					fieldname_start_with = "to"
					if self.doctype in ["Purchase Invoice", "Purchase Receipt"]:
						fieldname_start_with = "from"

					fieldname = f"{fieldname_start_with}_{dimension.source_fieldname}"
					sl_dict[dimension.target_fieldname] = row.get(fieldname)

					if not sl_dict.get(dimension.target_fieldname):
						sl_dict[dimension.target_fieldname] = row.get(dimension.source_fieldname)

			elif row.get(dimension.source_fieldname):
				sl_dict[dimension.target_fieldname] = row.get(dimension.source_fieldname)

			if not sl_dict.get(dimension.target_fieldname) and dimension.fetch_from_parent:
				sl_dict[dimension.target_fieldname] = self.get(dimension.fetch_from_parent)

				# Get value based on doctype name
				if not sl_dict.get(dimension.target_fieldname):
					fieldname = next(
						(
							field.fieldname
							for field in frappe.get_meta(self.doctype).fields
							if field.options == dimension.fetch_from_parent
						),
						None,
					)

					if fieldname and self.get(fieldname):
						sl_dict[dimension.target_fieldname] = self.get(fieldname)

				if sl_dict[dimension.target_fieldname] and self.docstatus == 1:
					row.db_set(dimension.source_fieldname, sl_dict[dimension.target_fieldname])

	def make_sl_entries(self, sl_entries, allow_negative_stock=False, via_landed_cost_voucher=False):
		from erpnext.stock.stock_ledger import make_sl_entries

		make_sl_entries(sl_entries, allow_negative_stock, via_landed_cost_voucher)

	def make_gl_entries_on_cancel(self):
		cancel_exchange_gain_loss_journal(frappe._dict(doctype=self.doctype, name=self.name))
		if frappe.db.sql(
			"""select name from `tabGL Entry` where voucher_type=%s
			and voucher_no=%s""",
			(self.doctype, self.name),
		):
			self.make_gl_entries()

	def get_serialized_items(self):
		serialized_items = []
		item_codes = list(set(d.item_code for d in self.get("items")))
		if item_codes:
			serialized_items = frappe.db.sql_list(
				"""select name from `tabItem`
				where has_serial_no=1 and name in ({})""".format(
					", ".join(["%s"] * len(item_codes))
				),
				tuple(item_codes),
			)

		return serialized_items

	def validate_warehouse(self):
		from erpnext.stock.utils import validate_disabled_warehouse, validate_warehouse_company

		warehouses = list(set(d.warehouse for d in self.get("items") if getattr(d, "warehouse", None)))

		target_warehouses = list(
			set([d.target_warehouse for d in self.get("items") if getattr(d, "target_warehouse", None)])
		)

		warehouses.extend(target_warehouses)

		from_warehouse = list(
			set([d.from_warehouse for d in self.get("items") if getattr(d, "from_warehouse", None)])
		)

		warehouses.extend(from_warehouse)

		for w in warehouses:
			validate_disabled_warehouse(w)
			validate_warehouse_company(w, self.company)

	def update_billing_percentage(self, update_modified=True):
		target_ref_field = "amount"
		if self.doctype == "Delivery Note":
			target_ref_field = "amount - (returned_qty * rate)"

		self._update_percent_field(
			{
				"target_dt": self.doctype + " Item",
				"target_parent_dt": self.doctype,
				"target_parent_field": "per_billed",
				"target_ref_field": target_ref_field,
				"target_field": "billed_amt",
				"name": self.name,
			},
			update_modified,
		)

	def validate_inspection(self):
		"""Checks if quality inspection is set/ is valid for Items that require inspection."""
		inspection_fieldname_map = {
			"Purchase Receipt": "inspection_required_before_purchase",
			"Purchase Invoice": "inspection_required_before_purchase",
			"Subcontracting Receipt": "inspection_required_before_purchase",
			"Sales Invoice": "inspection_required_before_delivery",
			"Delivery Note": "inspection_required_before_delivery",
		}
		inspection_required_fieldname = inspection_fieldname_map.get(self.doctype)

		# return if inspection is not required on document level
		if (
			(not inspection_required_fieldname and self.doctype != "Stock Entry")
			or (self.doctype == "Stock Entry" and not self.inspection_required)
			or (self.doctype in ["Sales Invoice", "Purchase Invoice"] and not self.update_stock)
		):
			return

		for row in self.get("items"):
			qi_required = False
			if inspection_required_fieldname and frappe.db.get_value(
				"Item", row.item_code, inspection_required_fieldname
			):
				qi_required = True
			elif self.doctype == "Stock Entry" and row.t_warehouse:
				qi_required = True  # inward stock needs inspection

			if qi_required:  # validate row only if inspection is required on item level
				self.validate_qi_presence(row)
				if self.docstatus == 1:
					self.validate_qi_submission(row)
					self.validate_qi_rejection(row)

	def validate_qi_presence(self, row):
		"""Check if QI is present on row level. Warn on save and stop on submit if missing."""
		if not row.quality_inspection:
			msg = f"Row #{row.idx}: Quality Inspection is required for Item {frappe.bold(row.item_code)}"
			if self.docstatus == 1:
				frappe.throw(_(msg), title=_("Inspection Required"), exc=QualityInspectionRequiredError)
			else:
				frappe.msgprint(_(msg), title=_("Inspection Required"), indicator="blue")

	def validate_qi_submission(self, row):
		"""Check if QI is submitted on row level, during submission"""
		action = frappe.db.get_single_value(
			"Stock Settings", "action_if_quality_inspection_is_not_submitted"
		)
		qa_docstatus = frappe.db.get_value("Quality Inspection", row.quality_inspection, "docstatus")

		if not qa_docstatus == 1:
			link = frappe.utils.get_link_to_form("Quality Inspection", row.quality_inspection)
			msg = (
				f"Row #{row.idx}: Quality Inspection {link} is not submitted for the item: {row.item_code}"
			)
			if action == "Stop":
				frappe.throw(_(msg), title=_("Inspection Submission"), exc=QualityInspectionNotSubmittedError)
			else:
				frappe.msgprint(_(msg), alert=True, indicator="orange")

	def validate_qi_rejection(self, row):
		"""Check if QI is rejected on row level, during submission"""
		action = frappe.db.get_single_value("Stock Settings", "action_if_quality_inspection_is_rejected")
		qa_status = frappe.db.get_value("Quality Inspection", row.quality_inspection, "status")

		if qa_status == "Rejected":
			link = frappe.utils.get_link_to_form("Quality Inspection", row.quality_inspection)
			msg = f"Row #{row.idx}: Quality Inspection {link} was rejected for item {row.item_code}"
			if action == "Stop":
				frappe.throw(_(msg), title=_("Inspection Rejected"), exc=QualityInspectionRejectedError)
			else:
				frappe.msgprint(_(msg), alert=True, indicator="orange")

	def update_blanket_order(self):
		blanket_orders = list(set([d.blanket_order for d in self.items if d.blanket_order]))
		for blanket_order in blanket_orders:
			frappe.get_doc("Blanket Order", blanket_order).update_ordered_qty()

	def validate_customer_provided_item(self):
		for d in self.get("items"):
			# Customer Provided parts will have zero valuation rate
			if frappe.get_cached_value("Item", d.item_code, "is_customer_provided_item"):
				d.allow_zero_valuation_rate = 1

	def set_rate_of_stock_uom(self):
		if self.doctype in [
			"Purchase Receipt",
			"Purchase Invoice",
			"Purchase Order",
			"Sales Invoice",
			"Sales Order",
			"Delivery Note",
			"Quotation",
		]:
			for d in self.get("items"):
				d.stock_uom_rate = d.rate / (d.conversion_factor or 1)

	def validate_internal_transfer(self):
		if (
			self.doctype in ("Sales Invoice", "Delivery Note", "Purchase Invoice", "Purchase Receipt")
			and self.is_internal_transfer()
		):
			self.validate_in_transit_warehouses()
			self.validate_multi_currency()
			self.validate_packed_items()

	def validate_in_transit_warehouses(self):
		if (
			self.doctype == "Sales Invoice" and self.get("update_stock")
		) or self.doctype == "Delivery Note":
			for item in self.get("items"):
				if not item.target_warehouse:
					frappe.throw(
						_("Row {0}: Target Warehouse is mandatory for internal transfers").format(item.idx)
					)

		if (
			self.doctype == "Purchase Invoice" and self.get("update_stock")
		) or self.doctype == "Purchase Receipt":
			for item in self.get("items"):
				if not item.from_warehouse:
					frappe.throw(
						_("Row {0}: From Warehouse is mandatory for internal transfers").format(item.idx)
					)

	def validate_multi_currency(self):
		if self.currency != self.company_currency:
			frappe.throw(_("Internal transfers can only be done in company's default currency"))

	def validate_packed_items(self):
		if self.doctype in ("Sales Invoice", "Delivery Note Item") and self.get("packed_items"):
			frappe.throw(_("Packed Items cannot be transferred internally"))

	def validate_putaway_capacity(self):
		# if over receipt is attempted while 'apply putaway rule' is disabled
		# and if rule was applied on the transaction, validate it.
		from erpnext.stock.doctype.putaway_rule.putaway_rule import get_available_putaway_capacity

		valid_doctype = self.doctype in (
			"Purchase Receipt",
			"Stock Entry",
			"Purchase Invoice",
			"Stock Reconciliation",
		)

		if self.doctype == "Purchase Invoice" and self.get("update_stock") == 0:
			valid_doctype = False

		if valid_doctype:
			rule_map = defaultdict(dict)
			for item in self.get("items"):
				warehouse_field = "t_warehouse" if self.doctype == "Stock Entry" else "warehouse"
				rule = frappe.db.get_value(
					"Putaway Rule",
					{"item_code": item.get("item_code"), "warehouse": item.get(warehouse_field)},
					["name", "disable"],
					as_dict=True,
				)
				if rule:
					if rule.get("disabled"):
						continue  # dont validate for disabled rule

					if self.doctype == "Stock Reconciliation":
						stock_qty = flt(item.qty)
					else:
						stock_qty = flt(item.transfer_qty) if self.doctype == "Stock Entry" else flt(item.stock_qty)

					rule_name = rule.get("name")
					if not rule_map[rule_name]:
						rule_map[rule_name]["warehouse"] = item.get(warehouse_field)
						rule_map[rule_name]["item"] = item.get("item_code")
						rule_map[rule_name]["qty_put"] = 0
						rule_map[rule_name]["capacity"] = get_available_putaway_capacity(rule_name)
					rule_map[rule_name]["qty_put"] += flt(stock_qty)

			for rule, values in rule_map.items():
				if flt(values["qty_put"]) > flt(values["capacity"]):
					message = self.prepare_over_receipt_message(rule, values)
					frappe.throw(msg=message, title=_("Over Receipt"))

	def prepare_over_receipt_message(self, rule, values):
		message = _(
			"{0} qty of Item {1} is being received into Warehouse {2} with capacity {3}."
		).format(
			frappe.bold(values["qty_put"]),
			frappe.bold(values["item"]),
			frappe.bold(values["warehouse"]),
			frappe.bold(values["capacity"]),
		)
		message += "<br><br>"
		rule_link = frappe.utils.get_link_to_form("Putaway Rule", rule)
		message += _("Please adjust the qty or edit {0} to proceed.").format(rule_link)
		return message

	def repost_future_sle_and_gle(self, force=False):
		args = frappe._dict(
			{
				"posting_date": self.posting_date,
				"posting_time": self.posting_time,
				"voucher_type": self.doctype,
				"voucher_no": self.name,
				"company": self.company,
			}
		)

		if self.docstatus == 2:
			force = True

		if force or future_sle_exists(args) or repost_required_for_queue(self):
			item_based_reposting = cint(
				frappe.db.get_single_value("Stock Reposting Settings", "item_based_reposting")
			)
			if item_based_reposting:
				create_item_wise_repost_entries(voucher_type=self.doctype, voucher_no=self.name)
			else:
				create_repost_item_valuation_entry(args)

	def add_gl_entry(
		self,
		gl_entries,
		account,
		cost_center,
		debit,
		credit,
		remarks,
		against_account,
		debit_in_account_currency=None,
		credit_in_account_currency=None,
		account_currency=None,
		project=None,
		voucher_detail_no=None,
		item=None,
		posting_date=None,
	):

		gl_entry = {
			"account": account,
			"cost_center": cost_center,
			"debit": debit,
			"credit": credit,
			"against": against_account,
			"remarks": remarks,
		}

		if voucher_detail_no:
			gl_entry.update({"voucher_detail_no": voucher_detail_no})

		if debit_in_account_currency:
			gl_entry.update({"debit_in_account_currency": debit_in_account_currency})

		if credit_in_account_currency:
			gl_entry.update({"credit_in_account_currency": credit_in_account_currency})

		if posting_date:
			gl_entry.update({"posting_date": posting_date})

		gl_entries.append(self.get_gl_dict(gl_entry, item=item))


@frappe.whitelist()
def show_accounting_ledger_preview(company, doctype, docname):
	filters = frappe._dict(company=company, include_dimensions=1)
	doc = frappe.get_doc(doctype, docname)
	doc.run_method("before_gl_preview")

	gl_columns, gl_data = get_accounting_ledger_preview(doc, filters)

	frappe.db.rollback()

	return {"gl_columns": gl_columns, "gl_data": gl_data}


@frappe.whitelist()
def show_stock_ledger_preview(company, doctype, docname):
	filters = frappe._dict(company=company)
	doc = frappe.get_doc(doctype, docname)
	doc.run_method("before_sl_preview")

	sl_columns, sl_data = get_stock_ledger_preview(doc, filters)

	frappe.db.rollback()

	return {
		"sl_columns": sl_columns,
		"sl_data": sl_data,
	}


def get_accounting_ledger_preview(doc, filters):
	from erpnext.accounts.report.general_ledger.general_ledger import get_columns as get_gl_columns

	gl_columns, gl_data = [], []
	fields = [
		"posting_date",
		"account",
		"debit",
		"credit",
		"against",
		"party",
		"party_type",
		"cost_center",
		"against_voucher_type",
		"against_voucher",
	]

	doc.docstatus = 1

	if doc.get("update_stock") or doc.doctype in ("Purchase Receipt", "Delivery Note"):
		doc.update_stock_ledger()

	doc.make_gl_entries()
	columns = get_gl_columns(filters)
	gl_entries = get_gl_entries_for_preview(doc.doctype, doc.name, fields)

	gl_columns = get_columns(columns, fields)
	gl_data = get_data(fields, gl_entries)

	return gl_columns, gl_data


def get_stock_ledger_preview(doc, filters):
	from erpnext.stock.report.stock_ledger.stock_ledger import get_columns as get_sl_columns

	sl_columns, sl_data = [], []
	fields = [
		"item_code",
		"stock_uom",
		"actual_qty",
		"qty_after_transaction",
		"warehouse",
		"incoming_rate",
		"valuation_rate",
		"stock_value",
		"stock_value_difference",
	]
	columns_fields = [
		"item_code",
		"stock_uom",
		"in_qty",
		"out_qty",
		"qty_after_transaction",
		"warehouse",
		"incoming_rate",
		"in_out_rate",
		"stock_value",
		"stock_value_difference",
	]

	if doc.get("update_stock") or doc.doctype in ("Purchase Receipt", "Delivery Note"):
		doc.docstatus = 1
		doc.update_stock_ledger()
		columns = get_sl_columns(filters)
		sl_entries = get_sl_entries_for_preview(doc.doctype, doc.name, fields)

		sl_columns = get_columns(columns, columns_fields)
		sl_data = get_data(columns_fields, sl_entries)

	return sl_columns, sl_data


def get_sl_entries_for_preview(doctype, docname, fields):
	sl_entries = frappe.get_all(
		"Stock Ledger Entry", filters={"voucher_type": doctype, "voucher_no": docname}, fields=fields
	)

	for entry in sl_entries:
		if entry.actual_qty > 0:
			entry["in_qty"] = entry.actual_qty
			entry["out_qty"] = 0
		else:
			entry["out_qty"] = abs(entry.actual_qty)
			entry["in_qty"] = 0

		entry["in_out_rate"] = entry["valuation_rate"]

	return sl_entries


def get_gl_entries_for_preview(doctype, docname, fields):
	return frappe.get_all(
		"GL Entry", filters={"voucher_type": doctype, "voucher_no": docname}, fields=fields
	)


def get_columns(raw_columns, fields):
	return [
		{"name": d.get("label"), "editable": False, "width": 110}
		for d in raw_columns
		if not d.get("hidden") and d.get("fieldname") in fields
	]


def get_data(raw_columns, raw_data):
	datatable_data = []
	for row in raw_data:
		data_row = []
		for column in raw_columns:
			data_row.append(row.get(column) or "")

		datatable_data.append(data_row)

	return datatable_data


def repost_required_for_queue(doc: StockController) -> bool:
	"""check if stock document contains repeated item-warehouse with queue based valuation.

	if queue exists for repeated items then SLEs need to reprocessed in background again.
	"""

	consuming_sles = frappe.db.get_all(
		"Stock Ledger Entry",
		filters={
			"voucher_type": doc.doctype,
			"voucher_no": doc.name,
			"actual_qty": ("<", 0),
			"is_cancelled": 0,
		},
		fields=["item_code", "warehouse", "stock_queue"],
	)
	item_warehouses = [(sle.item_code, sle.warehouse) for sle in consuming_sles]

	unique_item_warehouses = set(item_warehouses)

	if len(unique_item_warehouses) == len(item_warehouses):
		return False

	for sle in consuming_sles:
		if sle.stock_queue != "[]":  # using FIFO/LIFO valuation
			return True
	return False


@frappe.whitelist()
def make_quality_inspections(doctype, docname, items):
	if isinstance(items, str):
		items = json.loads(items)

	inspections = []
	for item in items:
		if flt(item.get("sample_size")) > flt(item.get("qty")):
			frappe.throw(
				_(
					"{item_name}'s Sample Size ({sample_size}) cannot be greater than the Accepted Quantity ({accepted_quantity})"
				).format(
					item_name=item.get("item_name"),
					sample_size=item.get("sample_size"),
					accepted_quantity=item.get("qty"),
				)
			)

		quality_inspection = frappe.get_doc(
			{
				"doctype": "Quality Inspection",
				"inspection_type": "Incoming",
				"inspected_by": frappe.session.user,
				"reference_type": doctype,
				"reference_name": docname,
				"item_code": item.get("item_code"),
				"description": item.get("description"),
				"sample_size": flt(item.get("sample_size")),
				"item_serial_no": item.get("serial_no").split("\n")[0] if item.get("serial_no") else None,
				"batch_no": item.get("batch_no"),
			}
		).insert()
		quality_inspection.save()
		inspections.append(quality_inspection.name)

	return inspections


def is_reposting_pending():
	return frappe.db.exists(
		"Repost Item Valuation", {"docstatus": 1, "status": ["in", ["Queued", "In Progress"]]}
	)


def future_sle_exists(args, sl_entries=None):
	key = (args.voucher_type, args.voucher_no)
	if not hasattr(frappe.local, "future_sle"):
		frappe.local.future_sle = {}

	if validate_future_sle_not_exists(args, key, sl_entries):
		return False
	elif get_cached_data(args, key):
		return True

	if not sl_entries:
		sl_entries = get_sle_entries_against_voucher(args)
		if not sl_entries:
			return

	or_conditions = get_conditions_to_validate_future_sle(sl_entries)

	data = frappe.db.sql(
		"""
		select item_code, warehouse, count(name) as total_row
		from `tabStock Ledger Entry` force index (item_warehouse)
		where
			({})
			and timestamp(posting_date, posting_time)
				>= timestamp(%(posting_date)s, %(posting_time)s)
			and voucher_no != %(voucher_no)s
			and is_cancelled = 0
		GROUP BY
			item_code, warehouse
		""".format(
			" or ".join(or_conditions)
		),
		args,
		as_dict=1,
	)

	for d in data:
		frappe.local.future_sle[key][(d.item_code, d.warehouse)] = d.total_row

	return len(data)


def validate_future_sle_not_exists(args, key, sl_entries=None):
	item_key = ""
	if args.get("item_code"):
		item_key = (args.get("item_code"), args.get("warehouse"))

	if not sl_entries and hasattr(frappe.local, "future_sle"):
		if key not in frappe.local.future_sle:
			return False

		if not frappe.local.future_sle.get(key) or (
			item_key and item_key not in frappe.local.future_sle.get(key)
		):
			return True


def get_cached_data(args, key):
	if key not in frappe.local.future_sle:
		frappe.local.future_sle[key] = frappe._dict({})

	if args.get("item_code"):
		item_key = (args.get("item_code"), args.get("warehouse"))
		count = frappe.local.future_sle[key].get(item_key)

		return True if (count or count == 0) else False
	else:
		return frappe.local.future_sle[key]


def get_sle_entries_against_voucher(args):
	return frappe.get_all(
		"Stock Ledger Entry",
		filters={"voucher_type": args.voucher_type, "voucher_no": args.voucher_no},
		fields=["item_code", "warehouse"],
		order_by="creation asc",
	)


def get_conditions_to_validate_future_sle(sl_entries):
	warehouse_items_map = {}
	for entry in sl_entries:
		if entry.warehouse not in warehouse_items_map:
			warehouse_items_map[entry.warehouse] = set()

		warehouse_items_map[entry.warehouse].add(entry.item_code)

	or_conditions = []
	for warehouse, items in warehouse_items_map.items():
		or_conditions.append(
			f"""warehouse = {frappe.db.escape(warehouse)}
				and item_code in ({', '.join(frappe.db.escape(item) for item in items)})"""
		)

	return or_conditions


def create_repost_item_valuation_entry(args):
	args = frappe._dict(args)
	repost_entry = frappe.new_doc("Repost Item Valuation")
	repost_entry.based_on = args.based_on
	if not args.based_on:
		repost_entry.based_on = "Transaction" if args.voucher_no else "Item and Warehouse"
	repost_entry.voucher_type = args.voucher_type
	repost_entry.voucher_no = args.voucher_no
	repost_entry.item_code = args.item_code
	repost_entry.warehouse = args.warehouse
	repost_entry.posting_date = args.posting_date
	repost_entry.posting_time = args.posting_time
	repost_entry.company = args.company
	repost_entry.allow_zero_rate = args.allow_zero_rate
	repost_entry.flags.ignore_links = True
	repost_entry.flags.ignore_permissions = True
	repost_entry.save()
	repost_entry.submit()


def create_item_wise_repost_entries(voucher_type, voucher_no, allow_zero_rate=False):
	"""Using a voucher create repost item valuation records for all item-warehouse pairs."""

	stock_ledger_entries = get_items_to_be_repost(voucher_type, voucher_no)

	distinct_item_warehouses = set()
	repost_entries = []

	for sle in stock_ledger_entries:
		item_wh = (sle.item_code, sle.warehouse)
		if item_wh in distinct_item_warehouses:
			continue
		distinct_item_warehouses.add(item_wh)

		repost_entry = frappe.new_doc("Repost Item Valuation")
		repost_entry.based_on = "Item and Warehouse"
		repost_entry.voucher_type = voucher_type
		repost_entry.voucher_no = voucher_no

		repost_entry.item_code = sle.item_code
		repost_entry.warehouse = sle.warehouse
		repost_entry.posting_date = sle.posting_date
		repost_entry.posting_time = sle.posting_time
		repost_entry.allow_zero_rate = allow_zero_rate
		repost_entry.flags.ignore_links = True
		repost_entry.flags.ignore_permissions = True
		repost_entry.submit()
		repost_entries.append(repost_entry)

	return repost_entries


@erpnext.allow_regional
def update_regional_gl_entries(gl_list, doc):
	return<|MERGE_RESOLUTION|>--- conflicted
+++ resolved
@@ -73,15 +73,8 @@
 					gl_entries = self.get_gl_entries(warehouse_account)
 				make_gl_entries(gl_entries, from_repost=from_repost)
 
-<<<<<<< HEAD
-=======
-		elif self.doctype in ["Purchase Receipt", "Purchase Invoice"] and self.docstatus == 1:
-			gl_entries = []
-			gl_entries = self.get_asset_gl_entry(gl_entries)
-			update_regional_gl_entries(gl_entries, self)
-			make_gl_entries(gl_entries, from_repost=from_repost)
-
->>>>>>> 08bc77fb
+		update_regional_gl_entries(gl_entries, self)
+
 	def validate_serialized_batch(self):
 		from erpnext.stock.doctype.serial_no.serial_no import get_serial_nos
 
