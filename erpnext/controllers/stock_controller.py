# Copyright (c) 2013, Web Notes Technologies Pvt. Ltd. and Contributors
# License: GNU General Public License v3. See license.txt

from __future__ import unicode_literals
import frappe
from frappe.utils import cint, flt, cstr
from frappe import msgprint, _
import frappe.defaults

from erpnext.controllers.accounts_controller import AccountsController
from erpnext.accounts.general_ledger import make_gl_entries, delete_gl_entries

class StockController(AccountsController):
	def make_gl_entries(self, repost_future_gle=True):
		if self.doc.docstatus == 2:
			delete_gl_entries(voucher_type=self.doc.doctype, voucher_no=self.doc.name)
			
		if cint(frappe.defaults.get_global_default("auto_accounting_for_stock")):
			warehouse_account = self.get_warehouse_account()
		
			if self.doc.docstatus==1:
				gl_entries = self.get_gl_entries(warehouse_account)
				make_gl_entries(gl_entries)

			if repost_future_gle:
				items, warehouse_account = self.get_items_and_warehouse_accounts(warehouse_account)
				update_gl_entries_after(self.doc.posting_date, self.doc.posting_time, 
					warehouse_account, items)
	
	def get_gl_entries(self, warehouse_account=None, default_expense_account=None,
			default_cost_center=None):
		from erpnext.accounts.general_ledger import process_gl_map
		if not warehouse_account:
			warehouse_account = get_warehouse_account()
		
		stock_ledger = self.get_stock_ledger_details()
		voucher_details = self.get_voucher_details(stock_ledger, default_expense_account, 
			default_cost_center)
		
		gl_list = []
		warehouse_with_no_account = []
		for detail in voucher_details:
			sle_list = stock_ledger.get(detail.name)
			if sle_list:
				for sle in sle_list:
					if warehouse_account.get(sle.warehouse):
						# from warehouse account
						gl_list.append(self.get_gl_dict({
							"account": warehouse_account[sle.warehouse],
							"against": detail.expense_account,
							"cost_center": detail.cost_center,
							"remarks": self.doc.remarks or "Accounting Entry for Stock",
							"debit": flt(sle.stock_value_difference, 2)
						}))

						# to target warehouse / expense account
						gl_list.append(self.get_gl_dict({
							"account": detail.expense_account,
							"against": warehouse_account[sle.warehouse],
							"cost_center": detail.cost_center,
							"remarks": self.doc.remarks or "Accounting Entry for Stock",
							"credit": flt(sle.stock_value_difference, 2)
						}))
					elif sle.warehouse not in warehouse_with_no_account:
						warehouse_with_no_account.append(sle.warehouse)
						
		if warehouse_with_no_account:				
			msgprint(_("No accounting entries for following warehouses") + ": \n" + 
				"\n".join(warehouse_with_no_account))
		
		return process_gl_map(gl_list)
			
	def get_voucher_details(self, stock_ledger, default_expense_account, default_cost_center):
		if not default_expense_account:
			details = self.get(self.fname)
			for d in details:
				self.check_expense_account(d)
		else:
			details = [frappe._dict({
				"name":d, 
				"expense_account": default_expense_account, 
				"cost_center": default_cost_center
			}) for d in stock_ledger.keys()]
			
		return details
		
	def get_items_and_warehouse_accounts(self, warehouse_account=None):
		items, warehouses = [], []
		if not warehouse_account:
			warehouse_account = get_warehouse_account()
		
		if hasattr(self, "fname"):
			item_doclist = self.doclist.get({"parentfield": self.fname})
		elif self.doc.doctype == "Stock Reconciliation":
			import json
			item_doclist = []
			data = json.loads(self.doc.reconciliation_json)
			for row in data[data.index(self.head_row)+1:]:
				d = frappe._dict(zip(["item_code", "warehouse", "qty", "valuation_rate"], row))
				item_doclist.append(d)
			
		if item_doclist:
			for d in item_doclist:
				if d.item_code and d.item_code not in items:
					items.append(d.item_code)
				if d.warehouse and d.warehouse not in warehouses:
					warehouses.append(d.warehouse)

			warehouse_account = {wh: warehouse_account[wh] for wh in warehouses 
				if warehouse_account.get(wh)}
	
		return items, warehouse_account
		
	def get_stock_ledger_details(self):
		stock_ledger = {}
		for sle in frappe.db.sql("""select warehouse, stock_value_difference, voucher_detail_no
			from `tabStock Ledger Entry` where voucher_type=%s and voucher_no=%s""",
			(self.doc.doctype, self.doc.name), as_dict=True):
				stock_ledger.setdefault(sle.voucher_detail_no, []).append(sle)
		return stock_ledger
		
	def get_warehouse_account(self):
		warehouse_account = dict(frappe.db.sql("""select master_name, name from tabAccount 
			where account_type = 'Warehouse' and ifnull(master_name, '') != ''"""))
		return warehouse_account
		
	def update_gl_entries_after(self, warehouse_account=None):
		future_stock_vouchers = self.get_future_stock_vouchers()
		gle = self.get_voucherwise_gl_entries(future_stock_vouchers)
		if not warehouse_account:
			warehouse_account = self.get_warehouse_account()
		for voucher_type, voucher_no in future_stock_vouchers:
			existing_gle = gle.get((voucher_type, voucher_no), [])
			voucher_obj = frappe.get_obj(voucher_type, voucher_no)
			expected_gle = voucher_obj.get_gl_entries(warehouse_account)
			if expected_gle:
				matched = True
				if existing_gle:
					for entry in expected_gle:
						for e in existing_gle:
							if entry.account==e.account \
								and entry.against_account==e.against_account\
								and entry.cost_center==e.cost_center:
									if entry.debit != e.debit or entry.credit != e.credit:
										matched = False
										break
				else:
					matched = False
									
				if not matched:
					self.delete_gl_entries(voucher_type, voucher_no)
					voucher_obj.make_gl_entries(repost_future_gle=False)
			else:
				self.delete_gl_entries(voucher_type, voucher_no)
				
		
	def get_future_stock_vouchers(self):
		future_stock_vouchers = []
		
		if hasattr(self, "fname"):
			item_list = [d.item_code for d in self.get(self.fname)]
			condition = ''.join(['and item_code in (\'', '\', \''.join(item_list) ,'\')'])
		else:
			condition = ""
		
		for d in frappe.db.sql("""select distinct sle.voucher_type, sle.voucher_no 
			from `tabStock Ledger Entry` sle
			where timestamp(sle.posting_date, sle.posting_time) >= timestamp(%s, %s) %s
			order by timestamp(sle.posting_date, sle.posting_time) asc, name asc""" % 
			('%s', '%s', condition), (self.doc.posting_date, self.doc.posting_time), 
			as_dict=True):
				future_stock_vouchers.append([d.voucher_type, d.voucher_no])
		
		return future_stock_vouchers
				
	def get_voucherwise_gl_entries(self, future_stock_vouchers):
		gl_entries = {}
		if future_stock_vouchers:
			for d in frappe.db.sql("""select * from `tabGL Entry` 
				where posting_date >= %s and voucher_no in (%s)""" % 
				('%s', ', '.join(['%s']*len(future_stock_vouchers))), 
				tuple([self.doc.posting_date] + [d[1] for d in future_stock_vouchers]), as_dict=1):
					gl_entries.setdefault((d.voucher_type, d.voucher_no), []).append(d)
		
		return gl_entries
		
	def delete_gl_entries(self, voucher_type, voucher_no):
		frappe.db.sql("""delete from `tabGL Entry` 
			where voucher_type=%s and voucher_no=%s""", (voucher_type, voucher_no))
					
	def make_adjustment_entry(self, expected_gle, voucher_obj):
		from erpnext.accounts.utils import get_stock_and_account_difference
		account_list = [d.account for d in expected_gle]
		acc_diff = get_stock_and_account_difference(account_list, expected_gle[0].posting_date)
		
		cost_center = self.get_company_default("cost_center")
		stock_adjustment_account = self.get_company_default("stock_adjustment_account")

		gl_entries = []
		for account, diff in acc_diff.items():
			if diff:
				gl_entries.append([
					# stock in hand account
					voucher_obj.get_gl_dict({
						"account": account,
						"against": stock_adjustment_account,
						"debit": diff,
						"remarks": "Adjustment Accounting Entry for Stock",
					}),
				
					# account against stock in hand
					voucher_obj.get_gl_dict({
						"account": stock_adjustment_account,
						"against": account,
						"credit": diff,
						"cost_center": cost_center or None,
						"remarks": "Adjustment Accounting Entry for Stock",
					}),
				])
				
		if gl_entries:
			from erpnext.accounts.general_ledger import make_gl_entries
			make_gl_entries(gl_entries)
			
	def check_expense_account(self, item):
		if item.fields.has_key("expense_account") and not item.expense_account:
			msgprint(_("""Expense/Difference account is mandatory for item: """) + item.item_code, 
				raise_exception=1)
				
		if item.fields.has_key("expense_account") and not item.cost_center:
			msgprint(_("""Cost Center is mandatory for item: """) + item.item_code, 
				raise_exception=1)
				
	def get_sl_entries(self, d, args):		
		sl_dict = {
			"item_code": d.item_code,
			"warehouse": d.warehouse,
			"posting_date": self.doc.posting_date,
			"posting_time": self.doc.posting_time,
			"voucher_type": self.doc.doctype,
			"voucher_no": self.doc.name,
			"voucher_detail_no": d.name,
			"actual_qty": (self.doc.docstatus==1 and 1 or -1)*flt(d.stock_qty),
			"stock_uom": d.stock_uom,
			"incoming_rate": 0,
			"company": self.doc.company,
			"fiscal_year": self.doc.fiscal_year,
			"batch_no": cstr(d.batch_no).strip(),
			"serial_no": d.serial_no,
			"project": d.project_name,
			"is_cancelled": self.doc.docstatus==2 and "Yes" or "No"
		}
		
		sl_dict.update(args)
		return sl_dict
		
	def make_sl_entries(self, sl_entries, is_amended=None):
		from erpnext.stock.stock_ledger import make_sl_entries
		make_sl_entries(sl_entries, is_amended)
		
	def make_cancel_gl_entries(self):
		if frappe.db.sql("""select name from `tabGL Entry` where voucher_type=%s 
			and voucher_no=%s""", (self.doc.doctype, self.doc.name)):
				self.make_gl_entries()
				
def update_gl_entries_after(posting_date, posting_time, warehouse_account=None, for_items=None):
	def _delete_gl_entries(voucher_type, voucher_no):
		frappe.db.sql("""delete from `tabGL Entry` 
			where voucher_type=%s and voucher_no=%s""", (voucher_type, voucher_no))
	
	if not warehouse_account:
		warehouse_account = get_warehouse_account()
	future_stock_vouchers = get_future_stock_vouchers(posting_date, posting_time, 
		warehouse_account, for_items)
	gle = get_voucherwise_gl_entries(future_stock_vouchers, posting_date)

	for voucher_type, voucher_no in future_stock_vouchers:
		existing_gle = gle.get((voucher_type, voucher_no), [])
		voucher_obj = frappe.get_obj(voucher_type, voucher_no)
		expected_gle = voucher_obj.get_gl_entries(warehouse_account)
		if expected_gle:
			if not existing_gle or not compare_existing_and_expected_gle(existing_gle, 
				expected_gle):
					_delete_gl_entries(voucher_type, voucher_no)
					voucher_obj.make_gl_entries(repost_future_gle=False)
		else:
			_delete_gl_entries(voucher_type, voucher_no)
			
def compare_existing_and_expected_gle(existing_gle, expected_gle):
	matched = True
	for entry in expected_gle:
		for e in existing_gle:
			if entry.account==e.account and entry.against_account==e.against_account \
				and entry.cost_center==e.cost_center \
				and (entry.debit != e.debit or entry.credit != e.credit):
					matched = False
					break
	return matched

<<<<<<< HEAD
	def get_distinct_item_warehouse(self):
		item_list = []
		warehouse_list = []
		for item in self.get(self.fname) \
				+ self.get("packing_details"):
			item_list.append(item.item_code)
			warehouse_list.append(item.warehouse)
=======
def get_future_stock_vouchers(posting_date, posting_time, warehouse_account=None, for_items=None):
	future_stock_vouchers = []
	
	condition = ""
	if for_items:
		condition = ''.join([' and item_code in (\'', '\', \''.join(for_items) ,'\')'])
	
	if warehouse_account:
		condition += ''.join([' and warehouse in (\'', '\', \''.join(warehouse_account.keys()) ,'\')'])
	
	for d in frappe.db.sql("""select distinct sle.voucher_type, sle.voucher_no 
		from `tabStock Ledger Entry` sle
		where timestamp(sle.posting_date, sle.posting_time) >= timestamp(%s, %s) %s
		order by timestamp(sle.posting_date, sle.posting_time) asc, name asc""" % 
		('%s', '%s', condition), (posting_date, posting_time), 
		as_dict=True):
			future_stock_vouchers.append([d.voucher_type, d.voucher_no])
	
	return future_stock_vouchers
>>>>>>> 4090c78c
			
def get_voucherwise_gl_entries(future_stock_vouchers, posting_date):
	gl_entries = {}
	if future_stock_vouchers:
		for d in frappe.db.sql("""select * from `tabGL Entry` 
			where posting_date >= %s and voucher_no in (%s)""" % 
			('%s', ', '.join(['%s']*len(future_stock_vouchers))), 
			tuple([posting_date] + [d[1] for d in future_stock_vouchers]), as_dict=1):
				gl_entries.setdefault((d.voucher_type, d.voucher_no), []).append(d)
	
	return gl_entries

def get_warehouse_account():
	warehouse_account = dict(frappe.db.sql("""select master_name, name from tabAccount 
		where account_type = 'Warehouse' and ifnull(master_name, '') != ''"""))
	return warehouse_account<|MERGE_RESOLUTION|>--- conflicted
+++ resolved
@@ -297,15 +297,6 @@
 					break
 	return matched
 
-<<<<<<< HEAD
-	def get_distinct_item_warehouse(self):
-		item_list = []
-		warehouse_list = []
-		for item in self.get(self.fname) \
-				+ self.get("packing_details"):
-			item_list.append(item.item_code)
-			warehouse_list.append(item.warehouse)
-=======
 def get_future_stock_vouchers(posting_date, posting_time, warehouse_account=None, for_items=None):
 	future_stock_vouchers = []
 	
@@ -325,7 +316,6 @@
 			future_stock_vouchers.append([d.voucher_type, d.voucher_no])
 	
 	return future_stock_vouchers
->>>>>>> 4090c78c
 			
 def get_voucherwise_gl_entries(future_stock_vouchers, posting_date):
 	gl_entries = {}
