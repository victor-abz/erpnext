--- conflicted
+++ resolved
@@ -159,241 +159,13 @@
 				get_taxes_and_charges(tax_master_doctype, self.get(tax_master_field), tax_parentfield))
 
 	def set_other_charges(self):
-<<<<<<< HEAD
 		self.set("taxes", [])
 		self.set_taxes("taxes", "taxes_and_charges")
-=======
-		self.set("other_charges", [])
-		self.set_taxes("other_charges", "taxes_and_charges")
-
-	def calculate_taxes_and_totals(self):
-		self.discount_amount_applied = False
-		self._calculate_taxes_and_totals()
-
-		if self.meta.get_field("discount_amount"):
-			self.apply_discount_amount()
-
-	def _calculate_taxes_and_totals(self):
-		# validate conversion rate
-		company_currency = get_company_currency(self.company)
-		if not self.currency or self.currency == company_currency:
-			self.currency = company_currency
-			self.conversion_rate = 1.0
-		else:
-			from erpnext.setup.doctype.currency.currency import validate_conversion_rate
-			validate_conversion_rate(self.currency, self.conversion_rate,
-				self.meta.get_label("conversion_rate"), self.company)
-
-		self.conversion_rate = flt(self.conversion_rate)
-		self.item_doclist = self.get(self.fname)
-		self.tax_doclist = self.get(self.other_fname)
-
-		self.calculate_item_values()
-		self.initialize_taxes()
-
-		if hasattr(self, "determine_exclusive_rate"):
-			self.determine_exclusive_rate()
-
-		self.calculate_net_total()
-		self.calculate_taxes()
-		self.manipulate_grand_total_for_inclusive_tax()
-		self.calculate_totals()
-		self._cleanup()
-
-	def initialize_taxes(self):
-		for tax in self.tax_doclist:
-			tax.item_wise_tax_detail = {}
-			tax_fields = ["total", "tax_amount_after_discount_amount",
-				"tax_amount_for_current_item", "grand_total_for_current_item",
-				"tax_fraction_for_current_item", "grand_total_fraction_for_current_item"]
-
-			if not self.discount_amount_applied:
-				tax_fields.append("tax_amount")
-
-			for fieldname in tax_fields:
-				tax.set(fieldname, 0.0)
-
-			self.validate_on_previous_row(tax)
-			self.validate_inclusive_tax(tax)
-			self.round_floats_in(tax)
-
-	def validate_on_previous_row(self, tax):
-		"""
-			validate if a valid row id is mentioned in case of
-			On Previous Row Amount and On Previous Row Total
-		"""
-		if tax.charge_type in ["On Previous Row Amount", "On Previous Row Total"] and \
-				(not tax.row_id or cint(tax.row_id) >= tax.idx):
-			throw(_("Please specify a valid Row ID for {0} in row {1}").format(_(tax.doctype), tax.idx))
-
-	def validate_inclusive_tax(self, tax):
-		def _on_previous_row_error(row_range):
-			throw(_("To include tax in row {0} in Item rate, taxes in rows {1} must also be included").format(tax.idx,
-				row_range))
-
-		if cint(getattr(tax, "included_in_print_rate", None)):
-			if tax.charge_type == "Actual":
-				# inclusive tax cannot be of type Actual
-				throw(_("Charge of type 'Actual' in row {0} cannot be included in Item Rate").format(tax.idx))
-			elif tax.charge_type == "On Previous Row Amount" and \
-					not cint(self.tax_doclist[cint(tax.row_id) - 1].included_in_print_rate):
-				# referred row should also be inclusive
-				_on_previous_row_error(tax.row_id)
-			elif tax.charge_type == "On Previous Row Total" and \
-					not all([cint(t.included_in_print_rate) for t in self.tax_doclist[:cint(tax.row_id) - 1]]):
-				# all rows about the reffered tax should be inclusive
-				_on_previous_row_error("1 - %d" % (tax.row_id,))
-
-	def calculate_taxes(self):
-		# maintain actual tax rate based on idx
-		actual_tax_dict = dict([[tax.idx, flt(tax.rate, self.precision("tax_amount", tax))] for tax in self.tax_doclist
-			if tax.charge_type == "Actual"])
-
-		for n, item in enumerate(self.item_doclist):
-			item_tax_map = self._load_item_tax_rate(item.item_tax_rate)
-
-			for i, tax in enumerate(self.tax_doclist):
-				# tax_amount represents the amount of tax for the current step
-				current_tax_amount = self.get_current_tax_amount(item, tax, item_tax_map)
-
-				# Adjust divisional loss to the last item
-				if tax.charge_type == "Actual":
-					actual_tax_dict[tax.idx] -= current_tax_amount
-					if n == len(self.item_doclist) - 1:
-						current_tax_amount += actual_tax_dict[tax.idx]
-
-				# store tax_amount for current item as it will be used for
-				# charge type = 'On Previous Row Amount'
-				tax.tax_amount_for_current_item = current_tax_amount
-
-				# accumulate tax amount into tax.tax_amount
-				if not self.discount_amount_applied:
-					tax.tax_amount += current_tax_amount
-
-				tax.tax_amount_after_discount_amount += current_tax_amount
-
-				if getattr(tax, "category", None):
-					# if just for valuation, do not add the tax amount in total
-					# hence, setting it as 0 for further steps
-					current_tax_amount = 0.0 if (tax.category == "Valuation") \
-						else current_tax_amount
-
-					current_tax_amount *= -1.0 if (tax.add_deduct_tax == "Deduct") else 1.0
-
-				# Calculate tax.total viz. grand total till that step
-				# note: grand_total_for_current_item contains the contribution of
-				# item's amount, previously applied tax and the current tax on that item
-				if i==0:
-					tax.grand_total_for_current_item = flt(item.base_amount + current_tax_amount,
-						self.precision("total", tax))
-				else:
-					tax.grand_total_for_current_item = \
-						flt(self.tax_doclist[i-1].grand_total_for_current_item +
-							current_tax_amount, self.precision("total", tax))
-
-				# in tax.total, accumulate grand total of each item
-				tax.total += tax.grand_total_for_current_item
-
-				# set precision in the last item iteration
-				if n == len(self.item_doclist) - 1:
-					self.round_off_totals(tax)
-
-					# adjust Discount Amount loss in last tax iteration
-					if i == (len(self.tax_doclist) - 1) and self.discount_amount_applied:
-						self.adjust_discount_amount_loss(tax)
-
-	def round_off_totals(self, tax):
-		tax.total = flt(tax.total, self.precision("total", tax))
-		tax.tax_amount = flt(tax.tax_amount, self.precision("tax_amount", tax))
-		tax.tax_amount_after_discount_amount = flt(tax.tax_amount_after_discount_amount,
-			self.precision("tax_amount", tax))
-
-	def adjust_discount_amount_loss(self, tax):
-		discount_amount_loss = self.grand_total - flt(self.base_discount_amount) - tax.total
-		tax.tax_amount_after_discount_amount = flt(tax.tax_amount_after_discount_amount +
-			discount_amount_loss, self.precision("tax_amount", tax))
-		tax.total = flt(tax.total + discount_amount_loss, self.precision("total", tax))
-
-	def get_current_tax_amount(self, item, tax, item_tax_map):
-		tax_rate = self._get_tax_rate(tax, item_tax_map)
-		current_tax_amount = 0.0
-
-		if tax.charge_type == "Actual":
-			# distribute the tax amount proportionally to each item row
-			actual = flt(tax.rate, self.precision("tax_amount", tax))
-			current_tax_amount = (self.net_total
-				and ((item.base_amount / self.net_total) * actual)
-				or 0)
-		elif tax.charge_type == "On Net Total":
-			current_tax_amount = (tax_rate / 100.0) * item.base_amount
-		elif tax.charge_type == "On Previous Row Amount":
-			current_tax_amount = (tax_rate / 100.0) * \
-				self.tax_doclist[cint(tax.row_id) - 1].tax_amount_for_current_item
-		elif tax.charge_type == "On Previous Row Total":
-			current_tax_amount = (tax_rate / 100.0) * \
-				self.tax_doclist[cint(tax.row_id) - 1].grand_total_for_current_item
-
-		current_tax_amount = flt(current_tax_amount, self.precision("tax_amount", tax))
-
-		# store tax breakup for each item
-		key = item.item_code or item.item_name
-		if tax.item_wise_tax_detail.get(key):
-			item_wise_tax_amount = tax.item_wise_tax_detail[key][1] + current_tax_amount
-			tax.item_wise_tax_detail[key] = [tax_rate,item_wise_tax_amount]
-		else:
-			tax.item_wise_tax_detail[key] = [tax_rate,current_tax_amount]
-
-		return current_tax_amount
-
-	def _load_item_tax_rate(self, item_tax_rate):
-		return json.loads(item_tax_rate) if item_tax_rate else {}
-
-	def _get_tax_rate(self, tax, item_tax_map):
-		if item_tax_map.has_key(tax.account_head):
-			return flt(item_tax_map.get(tax.account_head), self.precision("rate", tax))
-		else:
-			return tax.rate
->>>>>>> 7b4b31fd
 
 	def validate_enabled_taxes_and_charges(self):
 		taxes_and_charges_doctype = self.meta.get_options("taxes_and_charges")
 		if frappe.db.get_value(taxes_and_charges_doctype, self.taxes_and_charges, "disabled"):
 			frappe.throw(_("{0} '{1}' is disabled").format(taxes_and_charges_doctype, self.taxes_and_charges))
-
-<<<<<<< HEAD
-=======
-	def _set_in_company_currency(self, item, print_field, base_field):
-		"""set values in base currency"""
-		value_in_company_currency = flt(self.conversion_rate *
-			flt(item.get(print_field), self.precision(print_field, item)),
-			self.precision(base_field, item))
-		item.set(base_field, value_in_company_currency)
-
-	def manipulate_grand_total_for_inclusive_tax(self):
-		# if fully inclusive taxes and diff
-		if (self.meta.get_field("net_total_export") and self.tax_doclist
-			and all(cint(t.included_in_print_rate) for t in self.tax_doclist)):
-
-			last_tax = self.tax_doclist[-1]
-
-			diff = self.net_total_export - flt(last_tax.total / self.conversion_rate,
-				self.precision("grand_total_export"))
-
-			if diff and abs(diff) <= (2.0 / 10**(self.precision("tax_amount", last_tax))):
-				adjustment_amount = flt(diff * self.conversion_rate, self.precision("tax_amount", last_tax))
-				last_tax.tax_amount += adjustment_amount
-				last_tax.tax_amount_after_discount_amount += adjustment_amount
-				last_tax.total += adjustment_amount
-
-	def calculate_total_advance(self, parenttype, advance_parentfield):
-		if self.doctype == parenttype and self.docstatus < 2:
-			sum_of_allocated_amount = sum([flt(adv.allocated_amount, self.precision("allocated_amount", adv))
-				for adv in self.get(advance_parentfield)])
-
-			self.total_advance = flt(sum_of_allocated_amount, self.precision("total_advance"))
-
-			self.calculate_outstanding_amount()
->>>>>>> 7b4b31fd
 
 	def get_gl_dict(self, args):
 		"""this method populates the common properties of a gl entry record"""
