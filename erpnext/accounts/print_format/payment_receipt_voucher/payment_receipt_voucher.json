--- conflicted
+++ resolved
@@ -1,20 +1,11 @@
 {
  "creation": "2012-05-01 12:46:31",
-<<<<<<< HEAD
  "doc_type": "Journal Entry",
  "docstatus": 0,
  "doctype": "Print Format",
  "html": "{%- from \"templates/print_formats/standard_macros.html\" import add_header -%}\n<div class=\"page-break\">\n    {%- if not doc.get(\"print_heading\") and not doc.get(\"select_print_heading\") \n        and doc.set(\"select_print_heading\", _(\"Payment Receipt Note\")) -%}{%- endif -%}\n    {{ add_header(0, 1, doc, letter_head, no_letterhead) }}\n\n    {%- for label, value in (\n        (_(\"Received On\"), frappe.utils.formatdate(doc.voucher_date)),\n        (_(\"Received From\"), doc.pay_to_recd_from),\n        (_(\"Amount\"), \"<strong>\" + doc.get_formatted(\"total_amount\") + \"</strong><br>\" + (doc.total_amount_in_words or \"\") + \"<br>\"),\n        (_(\"Remarks\"), doc.remark)\n    ) -%}\n    <div class=\"row\">\n        <div class=\"col-xs-3\"><label class=\"text-right\">{{ label }}</label></div>\n        <div class=\"col-xs-9\">{{ value }}</div>\n    </div>\n\n    {%- endfor -%}\n\n    <hr>\n    <br>\n    <p class=\"strong\">\n        {{ _(\"For\") }} {{ doc.company }},<br>\n        <br>\n        <br>\n        <br>\n        {{ _(\"Authorized Signatory\") }}\n    </p>\n</div>\n\n",
  "idx": 1,
- "modified": "2015-01-12 11:03:22.893209",
-=======
- "doc_type": "Journal Voucher",
- "docstatus": 0,
- "doctype": "Print Format",
- "html": "{%- from \"templates/print_formats/standard_macros.html\" import add_header -%}\n<div class=\"page-break\">\n    {%- if not doc.get(\"print_heading\") and not doc.get(\"select_print_heading\") \n        and doc.set(\"select_print_heading\", _(\"Payment Receipt Note\")) -%}{%- endif -%}\n    {{ add_header(0, 1, doc, letter_head, no_letterhead) }}\n\n    {%- for label, value in (\n        (_(\"Received On\"), frappe.utils.formatdate(doc.voucher_date)),\n        (_(\"Received From\"), doc.pay_to_recd_from),\n        (_(\"Amount\"), \"<strong>\" + frappe.utils.cstr(doc.total_amount or 0) + \"</strong><br>\" + (doc.total_amount_in_words or \"\") + \"<br>\"),\n        (_(\"Remarks\"), doc.remark)\n    ) -%}\n    <div class=\"row\">\n        <div class=\"col-xs-3\"><label class=\"text-right\">{{ label }}</label></div>\n        <div class=\"col-xs-9\">{{ value }}</div>\n    </div>\n\n    {%- endfor -%}\n\n    <hr>\n    <br>\n    <p class=\"strong\">\n        {{ _(\"For\") }} {{ doc.company }},<br>\n        <br>\n        <br>\n        <br>\n        {{ _(\"Authorized Signatory\") }}\n    </p>\n</div>\n\n",
- "idx": 1,
  "modified": "2015-01-16 11:03:22.893209",
->>>>>>> eac82039
  "modified_by": "Administrator",
  "module": "Accounts",
  "name": "Payment Receipt Voucher",
