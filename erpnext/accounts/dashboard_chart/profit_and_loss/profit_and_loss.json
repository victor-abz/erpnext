{
 "chart_name": "Profit and Loss",
 "chart_type": "Report",
 "creation": "2020-07-17 11:25:34.448572",
 "docstatus": 0,
 "doctype": "Dashboard Chart",
 "dynamic_filters_json": "{\"company\":\"frappe.defaults.get_user_default(\\\"Company\\\")\",\"from_fiscal_year\":\"erpnext.utils.get_fiscal_year()\",\"to_fiscal_year\":\"erpnext.utils.get_fiscal_year()\"}",
 "filters_json": "{\"filter_based_on\":\"Fiscal Year\",\"period_start_date\":\"2020-04-01\",\"period_end_date\":\"2021-03-31\",\"periodicity\":\"Yearly\",\"include_default_book_entries\":1}",
 "idx": 0,
 "is_public": 1,
 "is_standard": 1,
<<<<<<< HEAD
 "modified": "2023-06-17 12:33:48.888943",
=======
 "modified": "2023-07-19 13:08:56.470390",
>>>>>>> c0642cf5
 "modified_by": "Administrator",
 "module": "Accounts",
 "name": "Profit and Loss",
 "number_of_groups": 0,
 "owner": "Administrator",
 "report_name": "Profit and Loss Statement",
 "roles": [],
 "timeseries": 0,
 "type": "Bar",
 "use_report_chart": 1,
 "y_axis": []
}<|MERGE_RESOLUTION|>--- conflicted
+++ resolved
@@ -9,11 +9,7 @@
  "idx": 0,
  "is_public": 1,
  "is_standard": 1,
-<<<<<<< HEAD
- "modified": "2023-06-17 12:33:48.888943",
-=======
  "modified": "2023-07-19 13:08:56.470390",
->>>>>>> c0642cf5
  "modified_by": "Administrator",
  "module": "Accounts",
  "name": "Profit and Loss",
