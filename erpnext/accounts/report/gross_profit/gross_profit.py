# Copyright (c) 2015, Frappe Technologies Pvt. Ltd. and Contributors
# License: GNU General Public License v3. See license.txt

from __future__ import unicode_literals
import frappe
from frappe import _, scrub
from erpnext.stock.utils import get_incoming_rate
from erpnext.controllers.queries import get_match_cond
from frappe.utils import flt, cint


def execute(filters=None):
	if not filters: filters = frappe._dict()
	filters.currency = frappe.get_cached_value('Company',  filters.company,  "default_currency")

	gross_profit_data = GrossProfitGenerator(filters)

	data = []

	group_wise_columns = frappe._dict({
		"invoice": ["parent", "customer", "customer_group", "posting_date","item_code", "item_name","item_group", "brand", "description", \
			"warehouse", "qty", "base_rate", "buying_rate", "base_amount",
			"buying_amount", "gross_profit", "gross_profit_percent", "project"],
		"item_code": ["item_code", "item_name", "brand", "description", "qty", "base_rate",
			"buying_rate", "base_amount", "buying_amount", "gross_profit", "gross_profit_percent"],
		"warehouse": ["warehouse", "qty", "base_rate", "buying_rate", "base_amount", "buying_amount",
			"gross_profit", "gross_profit_percent"],
		"brand": ["brand", "qty", "base_rate", "buying_rate", "base_amount", "buying_amount",
			"gross_profit", "gross_profit_percent"],
		"item_group": ["item_group", "qty", "base_rate", "buying_rate", "base_amount", "buying_amount",
			"gross_profit", "gross_profit_percent"],
		"customer": ["customer", "customer_group", "qty", "base_rate", "buying_rate", "base_amount", "buying_amount",
			"gross_profit", "gross_profit_percent"],
		"customer_group": ["customer_group", "qty", "base_rate", "buying_rate", "base_amount", "buying_amount",
			"gross_profit", "gross_profit_percent"],
		"sales_person": ["sales_person", "allocated_amount", "qty", "base_rate", "buying_rate", "base_amount", "buying_amount",
			"gross_profit", "gross_profit_percent"],
		"project": ["project", "base_amount", "buying_amount", "gross_profit", "gross_profit_percent"],
		"territory": ["territory", "base_amount", "buying_amount", "gross_profit", "gross_profit_percent"]
	})

	columns = get_columns(group_wise_columns, filters)

<<<<<<< HEAD
	if filters.group_by == 'Invoice':
		column_names = get_column_names()

		# to display item as Item Code: Item Name
		columns[0] = 'Sales Invoice:Link/Item:300'
		# removing Item Code and Item Name columns
		del columns[4:6]
=======
	for idx, src in enumerate(gross_profit_data.grouped_data):
		row = []
		for col in group_wise_columns.get(scrub(filters.group_by)):
			row.append(src.get(col))

		row.append(filters.currency)
		if idx == len(gross_profit_data.grouped_data)-1:
			row[0] = frappe.bold("Total")
		data.append(row)
>>>>>>> fbc59772

		for src in gross_profit_data.si_list:	
			row = frappe._dict()
			row.indent = src.indent
			row.parent_invoice = src.parent_invoice
			row.currency = filters.currency

			for col in group_wise_columns.get(scrub(filters.group_by)):
				row[column_names[col]] = src.get(col)

			data.append(row)

	else:
		for src in gross_profit_data.grouped_data:		
			row = []
			row.append(filters.currency)

			for col in group_wise_columns.get(scrub(filters.group_by)):
				row.append(src.get(col))

			data.append(row)
	
	return columns, data

def get_columns(group_wise_columns, filters):
	columns = []
	column_map = frappe._dict({
		"parent": _("Sales Invoice") + ":Link/Sales Invoice:120",
		"posting_date": _("Posting Date") + ":Date:100",
		"posting_time": _("Posting Time") + ":Data:100",
		"item_code": _("Item Code") + ":Link/Item:100",
		"item_name": _("Item Name") + ":Data:100",
		"item_group": _("Item Group") + ":Link/Item Group:100",
		"brand": _("Brand") + ":Link/Brand:100",
		"description": _("Description") +":Data:100",
		"warehouse": _("Warehouse") + ":Link/Warehouse:100",
		"qty": _("Qty") + ":Float:80",
		"base_rate": _("Avg. Selling Rate") + ":Currency/currency:100",
		"buying_rate": _("Valuation Rate") + ":Currency/currency:100",
		"base_amount": _("Selling Amount") + ":Currency/currency:100",
		"buying_amount": _("Buying Amount") + ":Currency/currency:100",
		"gross_profit": _("Gross Profit") + ":Currency/currency:100",
		"gross_profit_percent": _("Gross Profit %") + ":Percent:100",
		"project": _("Project") + ":Link/Project:100",
		"sales_person": _("Sales person"),
		"allocated_amount": _("Allocated Amount") + ":Currency/currency:100",
		"customer": _("Customer") + ":Link/Customer:100",
		"customer_group": _("Customer Group") + ":Link/Customer Group:100",
		"territory": _("Territory") + ":Link/Territory:100"
	})

	for col in group_wise_columns.get(scrub(filters.group_by)):
		columns.append(column_map.get(col))

	columns.append({
		"fieldname": "currency",
		"label" : _("Currency"),
		"fieldtype": "Link",
		"options": "Currency",
		"hidden": 1
	})

	return columns

def get_column_names():
	return frappe._dict({
		'parent': 'sales_invoice',     
		'customer': 'customer', 
		'customer_group': 'customer_group', 
		'posting_date': 'posting_date', 
		'item_code': 'item_code', 
		'item_name': 'item_name', 
		'item_group': 'item_group', 
		'brand': 'brand', 
		'description': 'description', 
		'warehouse': 'warehouse', 
		'qty': 'qty', 
		'base_rate': 'avg._selling_rate', 
		'buying_rate': 'valuation_rate', 
		'base_amount': 'selling_amount', 
		'buying_amount': 'buying_amount', 
		'gross_profit': 'gross_profit', 
		'gross_profit_percent': 'gross_profit_%', 
		'project': 'project'
	})

class GrossProfitGenerator(object):
	def __init__(self, filters=None):
		self.data = []
		self.average_buying_rate = {}
		self.filters = frappe._dict(filters)
		self.load_invoice_items()

		if filters.group_by == 'Invoice':
			self.group_items_by_invoice()

		self.load_stock_ledger_entries()
		self.load_product_bundle()
		self.load_non_stock_items()
		self.get_returned_invoice_items()
		self.process()

	def process(self):
		self.grouped = {}
		self.grouped_data = []

		self.currency_precision = cint(frappe.db.get_default("currency_precision")) or 3
		self.float_precision = cint(frappe.db.get_default("float_precision")) or 2

		grouped_by_invoice = True if self.filters.get("group_by") == "Invoice" else False

		if grouped_by_invoice:
			buying_amount = 0

		for row in reversed(self.si_list):
			if self.skip_row(row, self.product_bundles):
				continue

			row.base_amount = flt(row.base_net_amount, self.currency_precision)

			product_bundles = []
			if row.update_stock:
				product_bundles = self.product_bundles.get(row.parenttype, {}).get(row.parent, frappe._dict())
			elif row.dn_detail:
				product_bundles = self.product_bundles.get("Delivery Note", {})\
					.get(row.delivery_note, frappe._dict())
				row.item_row = row.dn_detail

			# get buying amount
			if row.item_code in product_bundles:
				row.buying_amount = flt(self.get_buying_amount_from_product_bundle(row,
					product_bundles[row.item_code]), self.currency_precision)
			else:
				row.buying_amount = flt(self.get_buying_amount(row, row.item_code),
					self.currency_precision)

			if grouped_by_invoice:
				if row.indent == 1.0:
					buying_amount += row.buying_amount
				elif row.indent == 0.0:
					row.buying_amount = buying_amount
					buying_amount = 0

			# get buying rate
			if flt(row.qty):
				row.buying_rate = flt(row.buying_amount / flt(row.qty), self.float_precision)
				row.base_rate = flt(row.base_amount / flt(row.qty), self.float_precision)
			else:
				if self.is_not_invoice_row(row):
					row.buying_rate, row.base_rate = 0.0, 0.0

			# calculate gross profit
			row.gross_profit = flt(row.base_amount - row.buying_amount, self.currency_precision)
			if row.base_amount:
				row.gross_profit_percent = flt((row.gross_profit / row.base_amount) * 100.0, self.currency_precision)
			else:
				row.gross_profit_percent = 0.0

			# add to grouped
			self.grouped.setdefault(row.get(scrub(self.filters.group_by)), []).append(row)

		if self.grouped:
			self.get_average_rate_based_on_group_by()

	def get_average_rate_based_on_group_by(self):
		# sum buying / selling totals for group
		self.totals = frappe._dict(
			qty=0,
			base_amount=0,
			buying_amount=0,
			gross_profit=0,
			gross_profit_percent=0,
			base_rate=0,
			buying_rate=0
		)
		for key in list(self.grouped):
			if self.filters.get("group_by") != "Invoice":
				for i, row in enumerate(self.grouped[key]):
					if i==0:
						new_row = row
					else:
						new_row.qty += flt(row.qty)
						new_row.buying_amount += flt(row.buying_amount, self.currency_precision)
						new_row.base_amount += flt(row.base_amount, self.currency_precision)
				new_row = self.set_average_rate(new_row)
				self.grouped_data.append(new_row)
				self.add_to_totals(new_row)
			else:
				for i, row in enumerate(self.grouped[key]):
					if row.parent in self.returned_invoices \
							and row.item_code in self.returned_invoices[row.parent]:
						returned_item_rows = self.returned_invoices[row.parent][row.item_code]
						for returned_item_row in returned_item_rows:
							row.qty += flt(returned_item_row.qty)
							row.base_amount += flt(returned_item_row.base_amount, self.currency_precision)
						row.buying_amount = flt(flt(row.qty) * flt(row.buying_rate), self.currency_precision)
					if (flt(row.qty) or row.base_amount) and self.is_not_invoice_row(row):
						row = self.set_average_rate(row)
						self.grouped_data.append(row)
					self.add_to_totals(row)
		self.set_average_gross_profit(self.totals)
		self.grouped_data.append(self.totals)

	def is_not_invoice_row(self, row):
		return (self.filters.get("group_by") == "Invoice" and row.indent != 0.0) or self.filters.get("group_by") != "Invoice"

	def set_average_rate(self, new_row):
		self.set_average_gross_profit(new_row)
		new_row.buying_rate = flt(new_row.buying_amount / new_row.qty, self.float_precision) if new_row.qty else 0
		new_row.base_rate = flt(new_row.base_amount / new_row.qty, self.float_precision) if new_row.qty else 0
		return new_row

	def set_average_gross_profit(self, new_row):
		new_row.gross_profit = flt(new_row.base_amount - new_row.buying_amount, self.currency_precision)
		new_row.gross_profit_percent = flt(((new_row.gross_profit / new_row.base_amount) * 100.0), self.currency_precision) \
			if new_row.base_amount else 0
<<<<<<< HEAD
		new_row.buying_rate = flt(new_row.buying_amount / flt(new_row.qty), self.float_precision) if flt(new_row.qty) else 0
		new_row.base_rate = flt(new_row.base_amount / flt(new_row.qty), self.float_precision) if flt(new_row.qty) else 0
=======
>>>>>>> fbc59772

	def add_to_totals(self, new_row):
		for key in self.totals:
			if new_row.get(key):
				self.totals[key] += new_row[key]

	def get_returned_invoice_items(self):
		returned_invoices = frappe.db.sql("""
			select
				si.name, si_item.item_code, si_item.stock_qty as qty, si_item.base_net_amount as base_amount, si.return_against
			from
				`tabSales Invoice` si, `tabSales Invoice Item` si_item
			where
				si.name = si_item.parent
				and si.docstatus = 1
				and si.is_return = 1
		""", as_dict=1)

		self.returned_invoices = frappe._dict()
		for inv in returned_invoices:
			self.returned_invoices.setdefault(inv.return_against, frappe._dict())\
				.setdefault(inv.item_code, []).append(inv)

	def skip_row(self, row, product_bundles):
		if self.filters.get("group_by") != "Invoice":
			if not row.get(scrub(self.filters.get("group_by", ""))):
				return True
		elif row.get("is_return") == 1:
			return True

	def get_buying_amount_from_product_bundle(self, row, product_bundle):
		buying_amount = 0.0
		for packed_item in product_bundle:
			if packed_item.get("parent_detail_docname")==row.item_row:
				buying_amount += self.get_buying_amount(row, packed_item.item_code)

		return flt(buying_amount, self.currency_precision)

	def get_buying_amount(self, row, item_code):
		# IMP NOTE
		# stock_ledger_entries should already be filtered by item_code and warehouse and
		# sorted by posting_date desc, posting_time desc
		if item_code in self.non_stock_items and (row.project or row.cost_center):
			#Issue 6089-Get last purchasing rate for non-stock item
			item_rate = self.get_last_purchase_rate(item_code, row)
			return flt(row.qty) * item_rate

		else:
			my_sle = self.sle.get((item_code, row.warehouse))
			if (row.update_stock or row.dn_detail) and my_sle:
				parenttype, parent = row.parenttype, row.parent
				if row.dn_detail:
					parenttype, parent = "Delivery Note", row.delivery_note

				for i, sle in enumerate(my_sle):
					# find the stock valution rate from stock ledger entry
					if sle.voucher_type == parenttype and parent == sle.voucher_no and \
						sle.voucher_detail_no == row.item_row:
							previous_stock_value = len(my_sle) > i+1 and \
								flt(my_sle[i+1].stock_value) or 0.0

							if previous_stock_value:
								return (previous_stock_value - flt(sle.stock_value)) * flt(row.qty) / abs(flt(sle.qty))
							else:
								return flt(row.qty) * self.get_average_buying_rate(row, item_code)
			else:
				return flt(row.qty) * self.get_average_buying_rate(row, item_code)

		return 0.0

	def get_average_buying_rate(self, row, item_code):
		args = row
		if not item_code in self.average_buying_rate:
			args.update({
				'voucher_type': row.parenttype,
				'voucher_no': row.parent,
				'allow_zero_valuation': True,
				'company': self.filters.company
			})

			average_buying_rate = get_incoming_rate(args)
			self.average_buying_rate[item_code] =  flt(average_buying_rate)

		return self.average_buying_rate[item_code]

	def get_last_purchase_rate(self, item_code, row):
		condition = ''
		if row.project:
			condition += " AND a.project=%s" % (frappe.db.escape(row.project))
		elif row.cost_center:
			condition += " AND a.cost_center=%s" % (frappe.db.escape(row.cost_center))
		if self.filters.to_date:
			condition += " AND modified='%s'" % (self.filters.to_date)

		last_purchase_rate = frappe.db.sql("""
		select (a.base_rate / a.conversion_factor)
		from `tabPurchase Invoice Item` a
		where a.item_code = %s and a.docstatus=1
		{0}
		order by a.modified desc limit 1""".format(condition), item_code)

		return flt(last_purchase_rate[0][0]) if last_purchase_rate else 0

	def load_invoice_items(self):
		conditions = ""
		if self.filters.company:
			conditions += " and company = %(company)s"
		if self.filters.from_date:
			conditions += " and posting_date >= %(from_date)s"
		if self.filters.to_date:
			conditions += " and posting_date <= %(to_date)s"

		if self.filters.group_by=="Sales Person":
			sales_person_cols = ", sales.sales_person, sales.allocated_amount, sales.incentives"
			sales_team_table = "left join `tabSales Team` sales on sales.parent = `tabSales Invoice`.name"
		else:
			sales_person_cols = ""
			sales_team_table = ""

		if self.filters.get("sales_invoice"):
			conditions += " and `tabSales Invoice`.name = %(sales_invoice)s"

		if self.filters.get("item_code"):
			conditions += " and `tabSales Invoice Item`.item_code = %(item_code)s"

		self.si_list = frappe.db.sql("""
			select
				`tabSales Invoice Item`.parenttype, `tabSales Invoice Item`.parent,
				`tabSales Invoice`.posting_date, `tabSales Invoice`.posting_time,
				`tabSales Invoice`.project, `tabSales Invoice`.update_stock,
				`tabSales Invoice`.customer, `tabSales Invoice`.customer_group,
				`tabSales Invoice`.territory, `tabSales Invoice Item`.item_code,
				`tabSales Invoice Item`.item_name, `tabSales Invoice Item`.description,
				`tabSales Invoice Item`.warehouse, `tabSales Invoice Item`.item_group,
				`tabSales Invoice Item`.brand, `tabSales Invoice Item`.dn_detail,
				`tabSales Invoice Item`.delivery_note, `tabSales Invoice Item`.stock_qty as qty,
				`tabSales Invoice Item`.base_net_rate, `tabSales Invoice Item`.base_net_amount,
				`tabSales Invoice Item`.name as "item_row", `tabSales Invoice`.is_return,
				`tabSales Invoice Item`.cost_center
				{sales_person_cols}
			from
				`tabSales Invoice` inner join `tabSales Invoice Item`
					on `tabSales Invoice Item`.parent = `tabSales Invoice`.name
				{sales_team_table}
			where
				`tabSales Invoice`.docstatus=1 and `tabSales Invoice`.is_opening!='Yes' {conditions} {match_cond}
			order by
				`tabSales Invoice`.posting_date desc, `tabSales Invoice`.posting_time desc"""
			.format(conditions=conditions, sales_person_cols=sales_person_cols,
				sales_team_table=sales_team_table, match_cond = get_match_cond('Sales Invoice')), self.filters, as_dict=1)

	def group_items_by_invoice(self):
		"""
			Turns list of Sales Invoice Items to a tree of Sales Invoices with their Items as children.
		"""

		parents = []

		for row in self.si_list:
			if row.parent not in parents:
				parents.append(row.parent)

		parents_index = 0
		for index, row in enumerate(self.si_list):
			if parents_index < len(parents) and row.parent == parents[parents_index]:
				invoice = frappe._dict({
					'parent_invoice': "",
					'indent': 0.0,
					'parent': row.parent,
					'posting_date': row.posting_date,
					'posting_time': row.posting_time,
					'project': row.project,
					'update_stock': row.update_stock,
					'customer': row.customer,
					'customer_group': row.customer_group,
					'item_code': None,
					'item_name': None,
					'description': None,
					'warehouse': None,
					'item_group': None,
					'brand': None, 
					'dn_detail': None, 
					'delivery_note': None, 
					'qty': None, 
					'item_row': None, 
					'is_return': row.is_return, 
					'cost_center': row.cost_center,
					'base_net_amount': frappe.db.get_value('Sales Invoice', row.parent, 'base_net_total')
				})

				self.si_list.insert(index, invoice)
				parents_index += 1

			else:
				# skipping the bundle items rows
				if not row.indent:
					row.indent = 1.0
					row.parent_invoice = row.parent
					row.parent = row.item_code

					# if not self.si_list[parents_index-1].base_net_amount:
					# 	self.si_list[parents_index-1].base_net_amount = 0
					
					# self.si_list[parents_index-1].base_net_amount += row.base_net_amount

					if frappe.db.exists('Product Bundle', row.item_code):
						self.add_bundle_items(row, index)
			
	def add_bundle_items(self, product_bundle, index):
		bundle_items = frappe.get_all(
			'Product Bundle Item',
			filters = {
				'parent': product_bundle.item_code
			},
			fields = ['item_code', 'qty']
		)

		for i, item in enumerate(bundle_items):
			item_name, description, item_group, brand = self.get_bundle_item_details(item.item_code)

			bundle_item = frappe._dict({
				'parent_invoice': product_bundle.item_code,
				'indent': product_bundle.indent + 1,
				'parent': item.item_code,
				'posting_date': product_bundle.posting_date,
				'posting_time': product_bundle.posting_time,
				'project': product_bundle.project,
				'customer': product_bundle.customer,
				'customer_group': product_bundle.customer_group,
				'item_code': item.item_code,
				'item_name': item_name,
				'description': description,
				'warehouse': product_bundle.warehouse,
				'item_group': item_group,
				'brand': brand, 
				'dn_detail': product_bundle.dn_detail, 
				'delivery_note': product_bundle.delivery_note, 
				'qty': (flt(product_bundle.qty) * flt(item.qty)), 
				'item_row': None, 
				'is_return': product_bundle.is_return, 
				'cost_center': product_bundle.cost_center
			})

			self.si_list.insert((index+i+1), bundle_item)

	def get_bundle_item_details(self, item_code):
		return frappe.db.get_value(
			'Item', 
			item_code, 
			['item_name', 'description', 'item_group', 'brand']
		)

	def load_stock_ledger_entries(self):
		res = frappe.db.sql("""select item_code, voucher_type, voucher_no,
				voucher_detail_no, stock_value, warehouse, actual_qty as qty
			from `tabStock Ledger Entry`
			where company=%(company)s and is_cancelled = 0
			order by
				item_code desc, warehouse desc, posting_date desc,
				posting_time desc, creation desc""", self.filters, as_dict=True)
		self.sle = {}
		for r in res:
			if (r.item_code, r.warehouse) not in self.sle:
				self.sle[(r.item_code, r.warehouse)] = []

			self.sle[(r.item_code, r.warehouse)].append(r)

	def load_product_bundle(self):
		self.product_bundles = {}

		for d in frappe.db.sql("""select parenttype, parent, parent_item,
			item_code, warehouse, -1*qty as total_qty, parent_detail_docname
			from `tabPacked Item` where docstatus=1""", as_dict=True):
			self.product_bundles.setdefault(d.parenttype, frappe._dict()).setdefault(d.parent,
				frappe._dict()).setdefault(d.parent_item, []).append(d)

	def load_non_stock_items(self):
		self.non_stock_items = frappe.db.sql_list("""select name from tabItem
			where is_stock_item=0""")<|MERGE_RESOLUTION|>--- conflicted
+++ resolved
@@ -41,7 +41,6 @@
 
 	columns = get_columns(group_wise_columns, filters)
 
-<<<<<<< HEAD
 	if filters.group_by == 'Invoice':
 		column_names = get_column_names()
 
@@ -49,17 +48,6 @@
 		columns[0] = 'Sales Invoice:Link/Item:300'
 		# removing Item Code and Item Name columns
 		del columns[4:6]
-=======
-	for idx, src in enumerate(gross_profit_data.grouped_data):
-		row = []
-		for col in group_wise_columns.get(scrub(filters.group_by)):
-			row.append(src.get(col))
-
-		row.append(filters.currency)
-		if idx == len(gross_profit_data.grouped_data)-1:
-			row[0] = frappe.bold("Total")
-		data.append(row)
->>>>>>> fbc59772
 
 		for src in gross_profit_data.si_list:	
 			row = frappe._dict()
@@ -73,14 +61,15 @@
 			data.append(row)
 
 	else:
-		for src in gross_profit_data.grouped_data:		
-			row = []
-			row.append(filters.currency)
-
-			for col in group_wise_columns.get(scrub(filters.group_by)):
-				row.append(src.get(col))
-
-			data.append(row)
+		for idx, src in enumerate(gross_profit_data.grouped_data):
+		row = []
+		for col in group_wise_columns.get(scrub(filters.group_by)):
+			row.append(src.get(col))
+
+		row.append(filters.currency)
+		if idx == len(gross_profit_data.grouped_data)-1:
+			row[0] = frappe.bold("Total")
+		data.append(row)
 	
 	return columns, data
 
@@ -276,11 +265,6 @@
 		new_row.gross_profit = flt(new_row.base_amount - new_row.buying_amount, self.currency_precision)
 		new_row.gross_profit_percent = flt(((new_row.gross_profit / new_row.base_amount) * 100.0), self.currency_precision) \
 			if new_row.base_amount else 0
-<<<<<<< HEAD
-		new_row.buying_rate = flt(new_row.buying_amount / flt(new_row.qty), self.float_precision) if flt(new_row.qty) else 0
-		new_row.base_rate = flt(new_row.base_amount / flt(new_row.qty), self.float_precision) if flt(new_row.qty) else 0
-=======
->>>>>>> fbc59772
 
 	def add_to_totals(self, new_row):
 		for key in self.totals:
