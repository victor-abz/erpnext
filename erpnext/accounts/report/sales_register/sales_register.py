--- conflicted
+++ resolved
@@ -11,16 +11,15 @@
 	get_accounting_dimensions,
 	get_dimension_with_children,
 )
-<<<<<<< HEAD
+
 from erpnext.accounts.report.utils import (
 	get_journal_entries,
 	get_party_details,
 	get_payment_entries,
 	get_taxes_query,
 )
-=======
+
 from erpnext.accounts.report.utils import get_query_columns, get_values_for_columns
->>>>>>> 0a6c565e
 
 
 def execute(filters=None):
@@ -31,16 +30,13 @@
 	if not filters:
 		filters = frappe._dict({})
 
-<<<<<<< HEAD
 	include_payments = filters.get("include_payments")
-	invoice_list = get_invoices(filters, additional_query_columns)
+	invoice_list = get_invoices(filters, get_query_columns(additional_table_columns))
 	if filters.get("include_payments"):
 		if not filters.get("customer"):
 			frappe.throw(_("Please select a customer for fetching payments."))
 		invoice_list += get_payments(filters, additional_query_columns)
-=======
-	invoice_list = get_invoices(filters, get_query_columns(additional_table_columns))
->>>>>>> 0a6c565e
+
 	columns, income_accounts, tax_accounts, unrealized_profit_loss_accounts = get_columns(
 		invoice_list, additional_table_columns, include_payments
 	)
@@ -77,9 +73,9 @@
 			"customer": inv.customer,
 			"customer_name": inv.customer_name,
 			**get_values_for_columns(additional_table_columns, inv),
-			"customer_group": inv.get("customer_group"),
-			"territory": inv.get("territory"),
-			"tax_id": inv.get("tax_id"),
+			"customer_group": customer_details.get(inv.customer).get("customer_group"),
+			"territory": customer_details.get(inv.customer).get("territory"),
+			"tax_id": customer_details.get(inv.customer).get("tax_id"),
 			"receivable_account": inv.debit_to,
 			"mode_of_payment": ", ".join(mode_of_payments.get(inv.name, [])),
 			"project": inv.project,
@@ -92,31 +88,6 @@
 			"currency": company_currency,
 		}
 
-<<<<<<< HEAD
-		if additional_query_columns:
-			for col in additional_query_columns:
-				row.update({col: inv.get(col)})
-
-		row.update(
-			{
-				"customer_group": customer_details.get(inv.customer).get("customer_group"),
-				"territory": customer_details.get(inv.customer).get("territory"),
-				"tax_id": customer_details.get(inv.customer).get("tax_id"),
-				"receivable_account": inv.debit_to,
-				"mode_of_payment": ", ".join(mode_of_payments.get(inv.name, [])),
-				"project": inv.project,
-				"owner": inv.owner,
-				"remarks": inv.remarks,
-				"sales_order": ", ".join(sales_order),
-				"delivery_note": ", ".join(delivery_note),
-				"cost_center": ", ".join(cost_center) if inv.doctype == "Sales Invoice" else inv.cost_center,
-				"warehouse": ", ".join(warehouse),
-				"currency": company_currency,
-			}
-		)
-
-=======
->>>>>>> 0a6c565e
 		# map income values
 		base_net_total = 0
 		for income_acc in income_accounts:
