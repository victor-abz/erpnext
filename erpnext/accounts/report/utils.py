--- conflicted
+++ resolved
@@ -152,7 +152,6 @@
 	return result
 
 
-<<<<<<< HEAD
 def get_party_details(party_type, party_list):
 	party_details = {}
 	party = frappe.qb.DocType(party_type)
@@ -233,7 +232,8 @@
 		filters,
 		as_dict=1,
 	)
-=======
+
+
 def get_query_columns(report_columns):
 	if not report_columns:
 		return ""
@@ -260,5 +260,4 @@
 		fieldname = column["fieldname"]
 		values[fieldname] = report_row.get(fieldname)
 
-	return values
->>>>>>> 0a6c565e
+	return values