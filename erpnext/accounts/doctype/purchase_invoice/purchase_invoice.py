--- conflicted
+++ resolved
@@ -521,13 +521,10 @@
 			if d.category in ('Valuation', 'Total and Valuation')
 			and flt(d.base_tax_amount_after_discount_amount)]
 
-<<<<<<< HEAD
 		exchange_rate_map, net_rate_map = get_purchase_document_details(self)
-		
-=======
+
 		enable_discount_accounting = cint(frappe.db.get_single_value('Accounts Settings', 'enable_discount_accounting'))
 
->>>>>>> b27eeb54
 		for item in self.get("items"):
 			if flt(item.base_net_amount):
 				account_currency = get_account_currency(item.expense_account)
@@ -618,11 +615,7 @@
 						if (not item.enable_deferred_expense or self.is_return) else item.deferred_expense_account)
 
 					if not item.is_fixed_asset:
-<<<<<<< HEAD
-						dummy, amount = self.get_amount_and_base_amount(item, self.enable_discount_accounting)
-=======
 						dummy, amount = self.get_amount_and_base_amount(item, enable_discount_accounting)
->>>>>>> b27eeb54
 					else:
 						amount = flt(item.base_net_amount + item.item_tax_amount, item.precision("base_net_amount"))
 
@@ -864,16 +857,10 @@
 	def make_tax_gl_entries(self, gl_entries):
 		# tax table gl entries
 		valuation_tax = {}
-<<<<<<< HEAD
-
-		for tax in self.get("taxes"):
-			amount, base_amount = self.get_tax_amounts(tax, self.enable_discount_accounting)
-=======
 		enable_discount_accounting = cint(frappe.db.get_single_value('Accounts Settings', 'enable_discount_accounting'))
 
 		for tax in self.get("taxes"):
 			amount, base_amount = self.get_tax_amounts(tax, enable_discount_accounting)
->>>>>>> b27eeb54
 			if tax.category in ("Total", "Valuation and Total") and flt(base_amount):
 				account_currency = get_account_currency(tax.account_head)
 
