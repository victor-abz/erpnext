--- conflicted
+++ resolved
@@ -6,40 +6,23 @@
 	add_fields: ["supplier", "supplier_name", "base_grand_total", "outstanding_amount", "due_date", "company",
 		"currency", "is_return", "release_date", "on_hold", "represents_company", "is_internal_supplier"],
 	get_indicator: function(doc) {
-<<<<<<< HEAD
-		if( (flt(doc.outstanding_amount) <= 0) && doc.docstatus == 1 &&  doc.status == 'Debit Note Issued') {
+		if ((flt(doc.outstanding_amount) <= 0) && doc.docstatus == 1 &&  doc.status == 'Debit Note Issued') {
 			return [__("Debit Note Issued"), "gray", "outstanding_amount,<=,0"];
-		} else if(flt(doc.outstanding_amount) > 0 && doc.docstatus==1) {
+		} else if (flt(doc.outstanding_amount) > 0 && doc.docstatus==1) {
 			if(cint(doc.on_hold) && !doc.release_date) {
 				return [__("On Hold"), "gray"];
-			} else if(cint(doc.on_hold) && doc.release_date && frappe.datetime.get_diff(doc.release_date, frappe.datetime.nowdate()) > 0) {
+			} else if (cint(doc.on_hold) && doc.release_date && frappe.datetime.get_diff(doc.release_date, frappe.datetime.nowdate()) > 0) {
 				return [__("Temporarily on Hold"), "gray"];
-			} else if(frappe.datetime.get_diff(doc.due_date) < 0) {
-=======
-		if ((flt(doc.outstanding_amount) <= 0) && doc.docstatus == 1 &&  doc.status == 'Debit Note Issued') {
-			return [__("Debit Note Issued"), "darkgrey", "outstanding_amount,<=,0"];
-		} else if (flt(doc.outstanding_amount) > 0 && doc.docstatus==1) {
-			if(cint(doc.on_hold) && !doc.release_date) {
-				return [__("On Hold"), "darkgrey"];
-			} else if (cint(doc.on_hold) && doc.release_date && frappe.datetime.get_diff(doc.release_date, frappe.datetime.nowdate()) > 0) {
-				return [__("Temporarily on Hold"), "darkgrey"];
 			} else if (frappe.datetime.get_diff(doc.due_date) < 0) {
->>>>>>> cf5f8956
 				return [__("Overdue"), "red", "outstanding_amount,>,0|due_date,<,Today"];
 			} else {
 				return [__("Unpaid"), "orange", "outstanding_amount,>,0|due_date,>=,Today"];
 			}
-<<<<<<< HEAD
-		} else if(cint(doc.is_return)) {
+		} else if (cint(doc.is_return)) {
 			return [__("Return"), "gray", "is_return,=,Yes"];
-		} else if(flt(doc.outstanding_amount)==0 && doc.docstatus==1) {
-=======
-		} else if (cint(doc.is_return)) {
-			return [__("Return"), "darkgrey", "is_return,=,Yes"];
 		} else if (doc.company == doc.represents_company && doc.is_internal_supplier) {
-			return [__("Internal Transfer"), "darkgrey", "outstanding_amount,=,0"];
+			return [__("Internal Transfer"), "gray", "outstanding_amount,=,0"];
 		} else if (flt(doc.outstanding_amount)==0 && doc.docstatus==1) {
->>>>>>> cf5f8956
 			return [__("Paid"), "green", "outstanding_amount,=,0"];
 		}
 	}
