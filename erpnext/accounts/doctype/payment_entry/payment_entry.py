# -*- coding: utf-8 -*-
# Copyright (c) 2015, Frappe Technologies Pvt. Ltd. and contributors
# For license information, please see license.txt

from __future__ import unicode_literals
import frappe, erpnext, json
from frappe import _, scrub, ValidationError
from frappe.utils import flt, comma_or, nowdate, getdate, cint
from erpnext.accounts.utils import get_outstanding_invoices, get_account_currency, get_balance_on
from erpnext.accounts.party import get_party_account
from erpnext.accounts.doctype.journal_entry.journal_entry import get_default_bank_cash_account
from erpnext.setup.utils import get_exchange_rate
from erpnext.accounts.general_ledger import make_gl_entries
from erpnext.hr.doctype.expense_claim.expense_claim import update_reimbursed_amount
from erpnext.accounts.doctype.bank_account.bank_account import get_party_bank_account, get_bank_account_details
from erpnext.controllers.accounts_controller import AccountsController, get_supplier_block_status
from erpnext.accounts.doctype.invoice_discounting.invoice_discounting import get_party_account_based_on_invoice_discounting
from erpnext.accounts.doctype.tax_withholding_category.tax_withholding_category import get_party_tax_withholding_details

from six import string_types, iteritems

class InvalidPaymentEntry(ValidationError):
	pass


class PaymentEntry(AccountsController):
	def __init__(self, *args, **kwargs):
		super(PaymentEntry, self).__init__(*args, **kwargs)
		if not self.is_new():
			self.setup_party_account_field()

	def setup_party_account_field(self):
		self.party_account_field = None
		self.party_account = None
		self.party_account_currency = None

		if self.payment_type == "Receive":
			self.party_account_field = "paid_from"
			self.party_account = self.paid_from
			self.party_account_currency = self.paid_from_account_currency

		elif self.payment_type == "Pay":
			self.party_account_field = "paid_to"
			self.party_account = self.paid_to
			self.party_account_currency = self.paid_to_account_currency

	def validate(self):
		self.setup_party_account_field()
		self.set_missing_values()
		self.validate_payment_type()
		self.validate_party_details()
		self.validate_bank_accounts()
		self.set_exchange_rate()
		self.validate_mandatory()
		self.validate_reference_documents()
		self.set_tax_withholding()
		self.apply_taxes()
		self.set_amounts()
		self.clear_unallocated_reference_document_rows()
		self.validate_payment_against_negative_invoice()
		self.validate_transaction_reference()
		self.set_title()
		self.set_remarks()
		self.validate_duplicate_entry()
		self.validate_allocated_amount()
		self.validate_paid_invoices()
		self.ensure_supplier_is_not_blocked()
		self.set_status()

	def on_submit(self):
		if self.difference_amount:
			frappe.throw(_("Difference Amount must be zero"))
		self.make_gl_entries()
		self.update_outstanding_amounts()
		self.update_advance_paid()
		self.update_expense_claim()
		self.update_donation()
		self.update_payment_schedule()
		self.set_status()

	def on_cancel(self):
		self.ignore_linked_doctypes = ('GL Entry', 'Stock Ledger Entry')
		self.make_gl_entries(cancel=1)
		self.update_outstanding_amounts()
		self.update_advance_paid()
		self.update_expense_claim()
		self.update_donation(cancel=1)
		self.delink_advance_entry_references()
		self.update_payment_schedule(cancel=1)
		self.set_payment_req_status()
		self.set_status()

	def set_payment_req_status(self):
		from erpnext.accounts.doctype.payment_request.payment_request import update_payment_req_status
		update_payment_req_status(self, None)

	def update_outstanding_amounts(self):
		self.set_missing_ref_details(force=True)

	def validate_duplicate_entry(self):
		reference_names = []
		for d in self.get("references"):
			if (d.reference_doctype, d.reference_name, d.payment_term) in reference_names:
				frappe.throw(_("Row #{0}: Duplicate entry in References {1} {2}")
					.format(d.idx, d.reference_doctype, d.reference_name))
			reference_names.append((d.reference_doctype, d.reference_name, d.payment_term))

	def set_bank_account_data(self):
		if self.bank_account:
			bank_data = get_bank_account_details(self.bank_account)

			field = "paid_from" if self.payment_type == "Pay" else "paid_to"

			self.bank = bank_data.bank
			self.bank_account_no = bank_data.bank_account_no

			if not self.get(field):
				self.set(field, bank_data.account)

	def validate_allocated_amount(self):
		for d in self.get("references"):
			if (flt(d.allocated_amount))> 0:
				if flt(d.allocated_amount) > flt(d.outstanding_amount):
					frappe.throw(_("Row #{0}: Allocated Amount cannot be greater than outstanding amount.").format(d.idx))

			# Check for negative outstanding invoices as well
			if flt(d.allocated_amount) < 0:
				if flt(d.allocated_amount) < flt(d.outstanding_amount):
					frappe.throw(_("Row #{0}: Allocated Amount cannot be greater than outstanding amount.").format(d.idx))

	def delink_advance_entry_references(self):
		for reference in self.references:
			if reference.reference_doctype in ("Sales Invoice", "Purchase Invoice"):
				doc = frappe.get_doc(reference.reference_doctype, reference.reference_name)
				doc.delink_advance_entries(self.name)

	def set_missing_values(self):
		if self.payment_type == "Internal Transfer":
			for field in ("party", "party_balance", "total_allocated_amount",
				"base_total_allocated_amount", "unallocated_amount"):
					self.set(field, None)
			self.references = []
		else:
			if not self.party_type:
				frappe.throw(_("Party Type is mandatory"))

			if not self.party:
				frappe.throw(_("Party is mandatory"))

			_party_name = "title" if self.party_type in ("Student", "Shareholder") else self.party_type.lower() + "_name"
			self.party_name = frappe.db.get_value(self.party_type, self.party, _party_name)

		if self.party:
			if not self.party_balance:
				self.party_balance = get_balance_on(party_type=self.party_type,
					party=self.party, date=self.posting_date, company=self.company)

			if not self.party_account:
				party_account = get_party_account(self.party_type, self.party, self.company)
				self.set(self.party_account_field, party_account)
				self.party_account = party_account

		if self.paid_from and not (self.paid_from_account_currency or self.paid_from_account_balance):
			acc = get_account_details(self.paid_from, self.posting_date, self.cost_center)
			self.paid_from_account_currency = acc.account_currency
			self.paid_from_account_balance = acc.account_balance

		if self.paid_to and not (self.paid_to_account_currency or self.paid_to_account_balance):
			acc = get_account_details(self.paid_to, self.posting_date, self.cost_center)
			self.paid_to_account_currency = acc.account_currency
			self.paid_to_account_balance = acc.account_balance

		self.party_account_currency = self.paid_from_account_currency \
			if self.payment_type=="Receive" else self.paid_to_account_currency

		self.set_missing_ref_details()

	def set_missing_ref_details(self, force=False):
		for d in self.get("references"):
			if d.allocated_amount:
				ref_details = get_reference_details(d.reference_doctype,
					d.reference_name, self.party_account_currency)

				for field, value in iteritems(ref_details):
					if field == 'exchange_rate' or not d.get(field) or force:
						d.db_set(field, value)

	def validate_payment_type(self):
		if self.payment_type not in ("Receive", "Pay", "Internal Transfer"):
			frappe.throw(_("Payment Type must be one of Receive, Pay and Internal Transfer"))

	def validate_party_details(self):
		if self.party:
			if not frappe.db.exists(self.party_type, self.party):
				frappe.throw(_("Invalid {0}: {1}").format(self.party_type, self.party))

			if self.party_account and self.party_type in ("Customer", "Supplier"):
				self.validate_account_type(self.party_account,
					[erpnext.get_party_account_type(self.party_type)])

	def validate_bank_accounts(self):
		if self.payment_type in ("Pay", "Internal Transfer"):
			self.validate_account_type(self.paid_from, ["Bank", "Cash"])

		if self.payment_type in ("Receive", "Internal Transfer"):
			self.validate_account_type(self.paid_to, ["Bank", "Cash"])

	def validate_account_type(self, account, account_types):
		account_type = frappe.db.get_value("Account", account, "account_type")
		# if account_type not in account_types:
		# 	frappe.throw(_("Account Type for {0} must be {1}").format(account, comma_or(account_types)))

	def set_exchange_rate(self, ref_doc=None):
		self.set_source_exchange_rate(ref_doc)
		self.set_target_exchange_rate(ref_doc)

	def set_source_exchange_rate(self, ref_doc=None):
		if self.paid_from and not self.source_exchange_rate:
			if self.paid_from_account_currency == self.company_currency:
				self.source_exchange_rate = 1
			else:
				if ref_doc:
					if self.paid_from_account_currency == ref_doc.currency:
						self.source_exchange_rate = ref_doc.get("exchange_rate")

			if not self.source_exchange_rate:
					self.source_exchange_rate = get_exchange_rate(self.paid_from_account_currency,
						self.company_currency, self.posting_date)

	def set_target_exchange_rate(self, ref_doc=None):
		if self.paid_to and not self.target_exchange_rate:
			if ref_doc:
				if self.paid_to_account_currency == ref_doc.currency:
					self.target_exchange_rate = ref_doc.get("exchange_rate")

			if not self.target_exchange_rate:
				self.target_exchange_rate = get_exchange_rate(self.paid_to_account_currency,
					self.company_currency, self.posting_date)

	def validate_mandatory(self):
		for field in ("paid_amount", "received_amount", "source_exchange_rate", "target_exchange_rate"):
			if not self.get(field):
				frappe.throw(_("{0} is mandatory").format(self.meta.get_label(field)))

	def validate_reference_documents(self):
		if self.party_type == "Student":
			valid_reference_doctypes = ("Fees")
		elif self.party_type == "Customer":
			valid_reference_doctypes = ("Sales Order", "Sales Invoice", "Journal Entry", "Dunning")
		elif self.party_type == "Supplier":
			valid_reference_doctypes = ("Purchase Order", "Purchase Invoice", "Journal Entry")
		elif self.party_type == "Employee":
			valid_reference_doctypes = ("Expense Claim", "Journal Entry", "Employee Advance", "Gratuity")
		elif self.party_type == "Shareholder":
			valid_reference_doctypes = ("Journal Entry")
		elif self.party_type == "Donor":
			valid_reference_doctypes = ("Donation")

		for d in self.get("references"):
			if not d.allocated_amount:
				continue
			if d.reference_doctype not in valid_reference_doctypes:
				frappe.throw(_("Reference Doctype must be one of {0}")
					.format(comma_or(valid_reference_doctypes)))

			elif d.reference_name:
				if not frappe.db.exists(d.reference_doctype, d.reference_name):
					frappe.throw(_("{0} {1} does not exist").format(d.reference_doctype, d.reference_name))
				else:
					ref_doc = frappe.get_doc(d.reference_doctype, d.reference_name)

					if d.reference_doctype != "Journal Entry":
						if self.party != ref_doc.get(scrub(self.party_type)):
							frappe.throw(_("{0} {1} is not associated with {2} {3}")
								.format(d.reference_doctype, d.reference_name, self.party_type, self.party))
					else:
						self.validate_journal_entry()

					if d.reference_doctype in ("Sales Invoice", "Purchase Invoice", "Expense Claim", "Fees"):
						if self.party_type == "Customer":
							ref_party_account = get_party_account_based_on_invoice_discounting(d.reference_name) or ref_doc.debit_to
						elif self.party_type == "Student":
							ref_party_account = ref_doc.receivable_account
						elif self.party_type=="Supplier":
							ref_party_account = ref_doc.credit_to
						elif self.party_type=="Employee":
							ref_party_account = ref_doc.payable_account

						if ref_party_account != self.party_account:
								frappe.throw(_("{0} {1} is associated with {2}, but Party Account is {3}")
									.format(d.reference_doctype, d.reference_name, ref_party_account, self.party_account))

					if ref_doc.docstatus != 1:
						frappe.throw(_("{0} {1} must be submitted")
							.format(d.reference_doctype, d.reference_name))

	def validate_paid_invoices(self):
		no_oustanding_refs = {}

		for d in self.get("references"):
			if not d.allocated_amount:
				continue

			if d.reference_doctype in ("Sales Invoice", "Purchase Invoice", "Fees"):
				outstanding_amount, is_return = frappe.get_cached_value(d.reference_doctype, d.reference_name, ["outstanding_amount", "is_return"])
				if outstanding_amount <= 0 and not is_return:
					no_oustanding_refs.setdefault(d.reference_doctype, []).append(d)

		for k, v in no_oustanding_refs.items():
			frappe.msgprint(
				_("{} - {} now have {} as they had no outstanding amount left before submitting the Payment Entry.")
					.format(k, frappe.bold(", ".join([d.reference_name for d in v])), frappe.bold("negative outstanding amount"))
				+ "<br><br>" + _("If this is undesirable please cancel the corresponding Payment Entry."),
				title=_("Warning"), indicator="orange")

	def validate_journal_entry(self):
		for d in self.get("references"):
			if d.allocated_amount and d.reference_doctype == "Journal Entry":
				je_accounts = frappe.db.sql("""select debit, credit from `tabJournal Entry Account`
					where account = %s and party=%s and docstatus = 1 and parent = %s
					and (reference_type is null or reference_type in ("", "Sales Order", "Purchase Order"))
					""", (self.party_account, self.party, d.reference_name), as_dict=True)

				if not je_accounts:
					frappe.throw(_("Row #{0}: Journal Entry {1} does not have account {2} or already matched against another voucher")
						.format(d.idx, d.reference_name, self.party_account))
				else:
					dr_or_cr = "debit" if self.payment_type == "Receive" else "credit"
					valid = False
					for jvd in je_accounts:
						if flt(jvd[dr_or_cr]) > 0:
							valid = True
					if not valid:
						frappe.throw(_("Against Journal Entry {0} does not have any unmatched {1} entry")
							.format(d.reference_name, dr_or_cr))

	def update_payment_schedule(self, cancel=0):
		invoice_payment_amount_map = {}
		invoice_paid_amount_map = {}

		for ref in self.get('references'):
			if ref.payment_term and ref.reference_name:
				key = (ref.payment_term, ref.reference_name)
				invoice_payment_amount_map.setdefault(key, 0.0)
				invoice_payment_amount_map[key] += ref.allocated_amount

				if not invoice_paid_amount_map.get(key):
					payment_schedule = frappe.get_all(
						'Payment Schedule',
						filters={'parent': ref.reference_name},
						fields=['paid_amount', 'payment_amount', 'payment_term', 'discount', 'outstanding']
					)
					for term in payment_schedule:
						invoice_key = (term.payment_term, ref.reference_name)
						invoice_paid_amount_map.setdefault(invoice_key, {})
						invoice_paid_amount_map[invoice_key]['outstanding'] = term.outstanding
						invoice_paid_amount_map[invoice_key]['discounted_amt'] = ref.total_amount * (term.discount / 100)

		for key, allocated_amount in iteritems(invoice_payment_amount_map):
			outstanding = flt(invoice_paid_amount_map.get(key, {}).get('outstanding'))
			discounted_amt = flt(invoice_paid_amount_map.get(key, {}).get('discounted_amt'))

			if cancel:
				frappe.db.sql("""
					UPDATE `tabPayment Schedule`
					SET
						paid_amount = `paid_amount` - %s,
						discounted_amount = `discounted_amount` - %s,
						outstanding = `outstanding` + %s
					WHERE parent = %s and payment_term = %s""",
					(allocated_amount - discounted_amt, discounted_amt, allocated_amount, key[1], key[0]))
			else:
				if allocated_amount > outstanding:
					frappe.throw(_('Cannot allocate more than {0} against payment term {1}').format(outstanding, key[0]))

				if allocated_amount and outstanding:
					frappe.db.sql("""
						UPDATE `tabPayment Schedule`
						SET
							paid_amount = `paid_amount` + %s,
							discounted_amount = `discounted_amount` + %s,
							outstanding = `outstanding` - %s
						WHERE parent = %s and payment_term = %s""",
					(allocated_amount - discounted_amt, discounted_amt, allocated_amount, key[1], key[0]))

	def set_status(self):
		if self.docstatus == 2:
			self.status = 'Cancelled'
		elif self.docstatus == 1:
			self.status = 'Submitted'
		else:
			self.status = 'Draft'

<<<<<<< HEAD
	def set_tax_withholding(self):
		if not self.party_type == 'Supplier':
			return

		if not self.apply_tax_withholding_amount:
			return

		reference_doclist = []
		net_total = self.paid_amount
		included_in_paid_amount = 0

		if self.get('references'):
			for doc in self.get('references'):
				if doc.reference_doctype == 'Purchase Order':
					reference_doclist.append(doc.reference_name)

			if reference_doclist:
				order_amount = frappe.db.get_all('Purchase Order', fields=['sum(net_total)'],
					filters = {'name': ('in', reference_doclist), 'docstatus': 1,
						'apply_tds': 1}, as_list=1)

				if order_amount:
					net_total = order_amount[0][0]
					included_in_paid_amount = 1

		# Adding args as purchase invoice to get TDS amount
		args = frappe._dict({
			'company': self.company,
			'doctype': 'Purchase Invoice',
			'supplier': self.party,
			'posting_date': self.posting_date,
			'net_total': net_total
		})

		tax_withholding_details = get_party_tax_withholding_details(args, self.tax_withholding_category)

		if not tax_withholding_details:
			return

		tax_withholding_details.update({
			'included_in_paid_amount': included_in_paid_amount,
			'cost_center': self.cost_center or erpnext.get_default_cost_center(self.company)
		})

		accounts = []
		for d in self.taxes:
			if d.account_head == tax_withholding_details.get("account_head"):

				# Preserve user updated included in paid amount
				if d.included_in_paid_amount:
					tax_withholding_details.update({'included_in_paid_amount': d.included_in_paid_amount})

				d.update(tax_withholding_details)
			accounts.append(d.account_head)

		if not accounts or tax_withholding_details.get("account_head") not in accounts:
			self.append("taxes", tax_withholding_details)

		to_remove = [d for d in self.taxes
			if not d.tax_amount and d.account_head == tax_withholding_details.get("account_head")]

		for d in to_remove:
			self.remove(d)

	def apply_taxes(self):
		self.initialize_taxes()
		self.determine_exclusive_rate()
		self.calculate_taxes()
=======
		self.db_set('status', self.status, update_modified = True)
>>>>>>> b57ebba3

	def set_amounts(self):
		self.set_received_amount()
		self.set_amounts_in_company_currency()
		self.set_amounts_after_tax()
		self.set_total_allocated_amount()
		self.set_unallocated_amount()
		self.set_difference_amount()

	def set_received_amount(self):
		self.base_received_amount = self.base_paid_amount

	def set_amounts_after_tax(self):
		applicable_tax = 0
		base_applicable_tax = 0
		for tax in self.get('taxes'):
			if not tax.included_in_paid_amount:
				amount = -1 * tax.tax_amount if tax.add_deduct_tax == 'Deduct' else tax.tax_amount
				base_amount = -1 * tax.base_tax_amount if tax.add_deduct_tax == 'Deduct' else tax.base_tax_amount

				applicable_tax += amount
				base_applicable_tax += base_amount

		self.paid_amount_after_tax = flt(flt(self.paid_amount) + flt(applicable_tax),
			self.precision("paid_amount_after_tax"))
		self.base_paid_amount_after_tax = flt(flt(self.paid_amount_after_tax) * flt(self.source_exchange_rate),
			self.precision("base_paid_amount_after_tax"))

		self.received_amount_after_tax = flt(flt(self.received_amount) + flt(applicable_tax),
			self.precision("paid_amount_after_tax"))
		self.base_received_amount_after_tax = flt(flt(self.received_amount_after_tax) * flt(self.target_exchange_rate),
			self.precision("base_paid_amount_after_tax"))

	def set_amounts_in_company_currency(self):
		self.base_paid_amount, self.base_received_amount, self.difference_amount = 0, 0, 0
		if self.paid_amount:
			self.base_paid_amount = flt(flt(self.paid_amount) * flt(self.source_exchange_rate),
				self.precision("base_paid_amount"))

		if self.received_amount:
			self.base_received_amount = flt(flt(self.received_amount) * flt(self.target_exchange_rate),
				self.precision("base_received_amount"))

	def set_total_allocated_amount(self):
		if self.payment_type == "Internal Transfer":
			return

		total_allocated_amount, base_total_allocated_amount = 0, 0
		for d in self.get("references"):
			if d.allocated_amount:
				total_allocated_amount += flt(d.allocated_amount)
				base_total_allocated_amount += flt(flt(d.allocated_amount) * flt(d.exchange_rate),
					self.precision("base_paid_amount"))

		self.total_allocated_amount = abs(total_allocated_amount)
		self.base_total_allocated_amount = abs(base_total_allocated_amount)

	def set_unallocated_amount(self):
		self.unallocated_amount = 0
		if self.party:
			total_deductions = sum([flt(d.amount) for d in self.get("deductions")])
			if self.payment_type == "Receive" \
				and self.base_total_allocated_amount < self.base_received_amount_after_tax + total_deductions \
				and self.total_allocated_amount < self.paid_amount_after_tax + (total_deductions / self.source_exchange_rate):
				self.unallocated_amount = (self.received_amount_after_tax + total_deductions -
					self.base_total_allocated_amount) / self.source_exchange_rate
			elif self.payment_type == "Pay" \
				and self.base_total_allocated_amount < (self.base_paid_amount_after_tax - total_deductions) \
				and self.total_allocated_amount < self.received_amount_after_tax + (total_deductions / self.target_exchange_rate):
				self.unallocated_amount = (self.base_paid_amount_after_tax - (total_deductions +
					self.base_total_allocated_amount)) / self.target_exchange_rate

	def set_difference_amount(self):
		base_unallocated_amount = flt(self.unallocated_amount) * (flt(self.source_exchange_rate)
			if self.payment_type == "Receive" else flt(self.target_exchange_rate))

		base_party_amount = flt(self.base_total_allocated_amount) + flt(base_unallocated_amount)

		if self.payment_type == "Receive":
			self.difference_amount = base_party_amount - self.base_received_amount_after_tax
		elif self.payment_type == "Pay":
			self.difference_amount = self.base_paid_amount_after_tax - base_party_amount
		else:
			self.difference_amount = self.base_paid_amount_after_tax - flt(self.base_received_amount_after_tax)

		total_deductions = sum([flt(d.amount) for d in self.get("deductions")])

		self.difference_amount = flt(self.difference_amount - total_deductions,
			self.precision("difference_amount"))

	# Paid amount is auto allocated in the reference document by default.
	# Clear the reference document which doesn't have allocated amount on validate so that form can be loaded fast
	def clear_unallocated_reference_document_rows(self):
		self.set("references", self.get("references", {"allocated_amount": ["not in", [0, None, ""]]}))
		frappe.db.sql("""delete from `tabPayment Entry Reference`
			where parent = %s and allocated_amount = 0""", self.name)

	def validate_payment_against_negative_invoice(self):
		if ((self.payment_type=="Pay" and self.party_type=="Customer")
				or (self.payment_type=="Receive" and self.party_type=="Supplier")):

			total_negative_outstanding = sum([abs(flt(d.outstanding_amount))
				for d in self.get("references") if flt(d.outstanding_amount) < 0])

			paid_amount = self.paid_amount if self.payment_type=="Receive" else self.received_amount
			additional_charges = sum([flt(d.amount) for d in self.deductions])

			if not total_negative_outstanding:
				frappe.throw(_("Cannot {0} {1} {2} without any negative outstanding invoice")
					.format(self.payment_type, ("to" if self.party_type=="Customer" else "from"),
						self.party_type), InvalidPaymentEntry)

			elif paid_amount - additional_charges > total_negative_outstanding:
				frappe.throw(_("Paid Amount cannot be greater than total negative outstanding amount {0}")
					.format(total_negative_outstanding), InvalidPaymentEntry)

	def set_title(self):
		if frappe.flags.in_import and self.title:
			# do not set title dynamically if title exists during data import.
			return

		if self.payment_type in ("Receive", "Pay"):
			self.title = self.party
		else:
			self.title = self.paid_from + " - " + self.paid_to

	def validate_transaction_reference(self):
		bank_account = self.paid_to if self.payment_type == "Receive" else self.paid_from
		bank_account_type = frappe.db.get_value("Account", bank_account, "account_type")

		if bank_account_type == "Bank":
			if not self.reference_no or not self.reference_date:
				frappe.throw(_("Reference No and Reference Date is mandatory for Bank transaction"))

	def set_remarks(self):
		if self.custom_remarks: return

		if self.payment_type=="Internal Transfer":
			remarks = [_("Amount {0} {1} transferred from {2} to {3}")
				.format(self.paid_from_account_currency, self.paid_amount, self.paid_from, self.paid_to)]
		else:

			remarks = [_("Amount {0} {1} {2} {3}").format(
				self.party_account_currency,
				self.paid_amount if self.payment_type=="Receive" else self.received_amount,
				_("received from") if self.payment_type=="Receive" else _("to"), self.party
			)]

		if self.reference_no:
			remarks.append(_("Transaction reference no {0} dated {1}")
				.format(self.reference_no, self.reference_date))

		if self.payment_type in ["Receive", "Pay"]:
			for d in self.get("references"):
				if d.allocated_amount:
					remarks.append(_("Amount {0} {1} against {2} {3}").format(self.party_account_currency,
						d.allocated_amount, d.reference_doctype, d.reference_name))

		for d in self.get("deductions"):
			if d.amount:
				remarks.append(_("Amount {0} {1} deducted against {2}")
					.format(self.company_currency, d.amount, d.account))

		self.set("remarks", "\n".join(remarks))

	def make_gl_entries(self, cancel=0, adv_adj=0):
		if self.payment_type in ("Receive", "Pay") and not self.get("party_account_field"):
			self.setup_party_account_field()

		gl_entries = []
		self.add_party_gl_entries(gl_entries)
		self.add_bank_gl_entries(gl_entries)
		self.add_deductions_gl_entries(gl_entries)
		self.add_tax_gl_entries(gl_entries)

		make_gl_entries(gl_entries, cancel=cancel, adv_adj=adv_adj)

	def add_party_gl_entries(self, gl_entries):
		if self.party_account:
			if self.payment_type=="Receive":
				against_account = self.paid_to
			else:
				against_account = self.paid_from

			party_gl_dict = self.get_gl_dict({
				"account": self.party_account,
				"party_type": self.party_type,
				"party": self.party,
				"against": against_account,
				"account_currency": self.party_account_currency,
				"cost_center": self.cost_center
			}, item=self)

			dr_or_cr = "credit" if erpnext.get_party_account_type(self.party_type) == 'Receivable' else "debit"

			for d in self.get("references"):
				gle = party_gl_dict.copy()
				gle.update({
					"against_voucher_type": d.reference_doctype,
					"against_voucher": d.reference_name
				})

				allocated_amount_in_company_currency = flt(flt(d.allocated_amount) * flt(d.exchange_rate),
					self.precision("paid_amount"))

				gle.update({
					dr_or_cr + "_in_account_currency": d.allocated_amount,
					dr_or_cr: allocated_amount_in_company_currency
				})

				gl_entries.append(gle)

			if self.unallocated_amount:
				base_unallocated_amount = self.unallocated_amount * \
					(self.source_exchange_rate if self.payment_type=="Receive" else self.target_exchange_rate)

				gle = party_gl_dict.copy()

				gle.update({
					dr_or_cr + "_in_account_currency": self.unallocated_amount,
					dr_or_cr: base_unallocated_amount
				})

				gl_entries.append(gle)

	def add_bank_gl_entries(self, gl_entries):
		if self.payment_type in ("Pay", "Internal Transfer"):
			gl_entries.append(
				self.get_gl_dict({
					"account": self.paid_from,
					"account_currency": self.paid_from_account_currency,
					"against": self.party if self.payment_type=="Pay" else self.paid_to,
					"credit_in_account_currency": self.paid_amount_after_tax,
					"credit": self.base_paid_amount_after_tax,
					"cost_center": self.cost_center
				}, item=self)
			)
		if self.payment_type in ("Receive", "Internal Transfer"):
			gl_entries.append(
				self.get_gl_dict({
					"account": self.paid_to,
					"account_currency": self.paid_to_account_currency,
					"against": self.party if self.payment_type=="Receive" else self.paid_from,
					"debit_in_account_currency": self.received_amount_after_tax,
					"debit": self.base_received_amount_after_tax,
					"cost_center": self.cost_center
				}, item=self)
			)

	def add_tax_gl_entries(self, gl_entries):
		for d in self.get('taxes'):
			account_currency = get_account_currency(d.account_head)
			if account_currency != self.company_currency:
				frappe.throw(_("Currency for {0} must be {1}").format(d.account_head, self.company_currency))

			if (self.payment_type == 'Pay' and self.advance_tax_account) or self.payment_type == 'Receive':
				dr_or_cr = "debit" if d.add_deduct_tax == "Add" else "credit"
			elif (self.payment_type == 'Receive' and self.advance_tax_account) or self.payment_type == 'Pay':
				dr_or_cr = "credit" if d.add_deduct_tax == "Add" else "debit"

			payment_or_advance_account = self.get_party_account_for_taxes()

			gl_entries.append(
				self.get_gl_dict({
					"account": d.account_head,
					"against": self.party if self.payment_type=="Receive" else self.paid_from,
					dr_or_cr: d.base_tax_amount,
					dr_or_cr + "_in_account_currency": d.base_tax_amount
					if account_currency==self.company_currency
					else d.tax_amount,
					"cost_center": d.cost_center
				}, account_currency, item=d))

			#Intentionally use -1 to get net values in party account
			gl_entries.append(
				self.get_gl_dict({
					"account": payment_or_advance_account,
					"against": self.party if self.payment_type=="Receive" else self.paid_from,
					dr_or_cr: -1 * d.base_tax_amount,
					dr_or_cr + "_in_account_currency": -1*d.base_tax_amount
					if account_currency==self.company_currency
					else d.tax_amount,
					"cost_center": self.cost_center,
				}, account_currency, item=d))

	def add_deductions_gl_entries(self, gl_entries):
		for d in self.get("deductions"):
			if d.amount:
				account_currency = get_account_currency(d.account)
				if account_currency != self.company_currency:
					frappe.throw(_("Currency for {0} must be {1}").format(d.account, self.company_currency))

				gl_entries.append(
					self.get_gl_dict({
						"account": d.account,
						"account_currency": account_currency,
						"against": self.party or self.paid_from,
						"debit_in_account_currency": d.amount,
						"debit": d.amount,
						"cost_center": d.cost_center
					}, item=d)
				)

	def get_party_account_for_taxes(self):
		if self.advance_tax_account:
			return self.advance_tax_account
		elif self.payment_type == 'Pay':
			return self.paid_from
		elif self.payment_type == 'Receive':
			return self.paid_to

	def update_advance_paid(self):
		if self.payment_type in ("Receive", "Pay") and self.party:
			for d in self.get("references"):
				if d.allocated_amount \
					and d.reference_doctype in ("Sales Order", "Purchase Order", "Employee Advance", "Gratuity"):
						frappe.get_doc(d.reference_doctype, d.reference_name).set_total_advance_paid()

	def update_expense_claim(self):
		if self.payment_type in ("Pay") and self.party:
			for d in self.get("references"):
				if d.reference_doctype=="Expense Claim" and d.reference_name:
					doc = frappe.get_doc("Expense Claim", d.reference_name)
					update_reimbursed_amount(doc, self.name)

	def update_donation(self, cancel=0):
		if self.payment_type == "Receive" and self.party_type == "Donor" and self.party:
			for d in self.get("references"):
				if d.reference_doctype=="Donation" and d.reference_name:
					is_paid = 0 if cancel else 1
					frappe.db.set_value("Donation", d.reference_name, "paid", is_paid)

	def on_recurring(self, reference_doc, auto_repeat_doc):
		self.reference_no = reference_doc.name
		self.reference_date = nowdate()

	def calculate_deductions(self, tax_details):
		return {
			"account": tax_details['tax']['account_head'],
			"cost_center": frappe.get_cached_value('Company',  self.company,  "cost_center"),
			"amount": self.total_allocated_amount * (tax_details['tax']['rate'] / 100)
		}

	def set_gain_or_loss(self, account_details=None):
		if not self.difference_amount:
			self.set_difference_amount()

		row = {
			'amount': self.difference_amount
		}

		if account_details:
			row.update(account_details)

		self.append('deductions', row)
		self.set_unallocated_amount()

	def initialize_taxes(self):
		for tax in self.get("taxes"):
			tax_fields = ["total", "tax_fraction_for_current_item", "grand_total_fraction_for_current_item"]

			if tax.charge_type != "Actual":
				tax_fields.append("tax_amount")

			for fieldname in tax_fields:
				tax.set(fieldname, 0.0)

		self.paid_amount_after_tax = self.paid_amount

	def determine_exclusive_rate(self):
		if not any((cint(tax.included_in_paid_amount) for tax in self.get("taxes"))):
			return

		cumulated_tax_fraction = 0
		total_inclusive_tax_amount_per_qty = 0
		for i, tax in enumerate(self.get("taxes")):

			tax.tax_fraction_for_current_item = self.get_current_tax_fraction(tax)
			if i==0:
				tax.grand_total_fraction_for_current_item = 1 + tax.tax_fraction_for_current_item
			else:
				tax.grand_total_fraction_for_current_item = \
					self.get("taxes")[i-1].grand_total_fraction_for_current_item \
					+ tax.tax_fraction_for_current_item

			cumulated_tax_fraction += tax.tax_fraction_for_current_item

		self.paid_amount_after_tax = flt(self.paid_amount/(1+cumulated_tax_fraction))

	def calculate_taxes(self):
		self.total_taxes_and_charges = 0.0
		self.base_total_taxes_and_charges = 0.0

		actual_tax_dict = dict([[tax.idx, flt(tax.tax_amount, tax.precision("tax_amount"))]
			for tax in self.get("taxes") if tax.charge_type == "Actual"])

		for i, tax in enumerate(self.get('taxes')):
			current_tax_amount = self.get_current_tax_amount(tax)

			if tax.charge_type == "Actual":
				actual_tax_dict[tax.idx] -= current_tax_amount
				if i == len(self.get("taxes")) - 1:
					current_tax_amount += actual_tax_dict[tax.idx]

			tax.tax_amount = current_tax_amount
			tax.base_tax_amount = tax.tax_amount * self.source_exchange_rate

			if tax.add_deduct_tax == "Deduct":
				current_tax_amount *= -1.0
			else:
				current_tax_amount *= 1.0

			if i == 0:
				tax.total = flt(self.paid_amount_after_tax + current_tax_amount, self.precision("total", tax))
			else:
				tax.total = flt(self.get('taxes')[i-1].total + current_tax_amount, self.precision("total", tax))

			tax.base_total = tax.total * self.source_exchange_rate

			self.total_taxes_and_charges += current_tax_amount
			self.base_total_taxes_and_charges += current_tax_amount * self.source_exchange_rate

		if self.get('taxes'):
			self.paid_amount_after_tax = self.get('taxes')[-1].base_total

	def get_current_tax_amount(self, tax):
		tax_rate = tax.rate

		# To set row_id by default as previous row.
		if tax.charge_type in ["On Previous Row Amount", "On Previous Row Total"]:
			if tax.idx == 1:
				frappe.throw(_("Cannot select charge type as 'On Previous Row Amount' or 'On Previous Row Total' for first row"))

			if not tax.row_id:
				tax.row_id = tax.idx - 1

		if tax.charge_type == "Actual":
			current_tax_amount = flt(tax.tax_amount, self.precision("tax_amount", tax))
		elif tax.charge_type == "On Paid Amount":
			current_tax_amount = (tax_rate / 100.0) * self.paid_amount_after_tax
		elif tax.charge_type == "On Previous Row Amount":
			current_tax_amount = (tax_rate / 100.0) * \
				self.get('taxes')[cint(tax.row_id) - 1].tax_amount

		elif tax.charge_type == "On Previous Row Total":
			current_tax_amount = (tax_rate / 100.0) * \
				self.get('taxes')[cint(tax.row_id) - 1].total

		return current_tax_amount

	def get_current_tax_fraction(self, tax):
		current_tax_fraction = 0

		if cint(tax.included_in_paid_amount):
			tax_rate = tax.rate

			if tax.charge_type == 'Actual':
				current_tax_fraction = tax.tax_amount/self.paid_amount_after_tax
			elif tax.charge_type == "On Paid Amount":
				current_tax_fraction = tax_rate / 100.0

			elif tax.charge_type == "On Previous Row Amount":
				current_tax_fraction = (tax_rate / 100.0) * \
					self.get("taxes")[cint(tax.row_id) - 1].tax_fraction_for_current_item

			elif tax.charge_type == "On Previous Row Total":
				current_tax_fraction = (tax_rate / 100.0) * \
					self.get("taxes")[cint(tax.row_id) - 1].grand_total_fraction_for_current_item

		if getattr(tax, "add_deduct_tax", None) and tax.add_deduct_tax == "Deduct":
			current_tax_fraction *= -1.0

		return current_tax_fraction

@frappe.whitelist()
def get_outstanding_reference_documents(args):

	if isinstance(args, string_types):
		args = json.loads(args)

	if args.get('party_type') == 'Member':
		return

	# confirm that Supplier is not blocked
	if args.get('party_type') == 'Supplier':
		supplier_status = get_supplier_block_status(args['party'])
		if supplier_status['on_hold']:
			if supplier_status['hold_type'] == 'All':
				return []
			elif supplier_status['hold_type'] == 'Payments':
				if not supplier_status['release_date'] or getdate(nowdate()) <= supplier_status['release_date']:
					return []

	party_account_currency = get_account_currency(args.get("party_account"))
	company_currency = frappe.get_cached_value('Company',  args.get("company"),  "default_currency")

	# Get negative outstanding sales /purchase invoices
	negative_outstanding_invoices = []
	if args.get("party_type") not in ["Student", "Employee"] and not args.get("voucher_no"):
		negative_outstanding_invoices = get_negative_outstanding_invoices(args.get("party_type"), args.get("party"),
			args.get("party_account"), args.get("company"), party_account_currency, company_currency)

	# Get positive outstanding sales /purchase invoices/ Fees
	condition = ""
	if args.get("voucher_type") and args.get("voucher_no"):
		condition = " and voucher_type={0} and voucher_no={1}"\
			.format(frappe.db.escape(args["voucher_type"]), frappe.db.escape(args["voucher_no"]))

	# Add cost center condition
	if args.get("cost_center"):
		condition += " and cost_center='%s'" % args.get("cost_center")

	date_fields_dict = {
		'posting_date': ['from_posting_date', 'to_posting_date'],
		'due_date': ['from_due_date', 'to_due_date']
	}

	for fieldname, date_fields in date_fields_dict.items():
		if args.get(date_fields[0]) and args.get(date_fields[1]):
			condition += " and {0} between '{1}' and '{2}'".format(fieldname,
				args.get(date_fields[0]), args.get(date_fields[1]))

	if args.get("company"):
		condition += " and company = {0}".format(frappe.db.escape(args.get("company")))

	outstanding_invoices = get_outstanding_invoices(args.get("party_type"), args.get("party"),
		args.get("party_account"), filters=args, condition=condition)

	outstanding_invoices = split_invoices_based_on_payment_terms(outstanding_invoices)

	for d in outstanding_invoices:
		d["exchange_rate"] = 1
		if party_account_currency != company_currency:
			if d.voucher_type in ("Sales Invoice", "Purchase Invoice", "Expense Claim"):
				d["exchange_rate"] = frappe.db.get_value(d.voucher_type, d.voucher_no, "conversion_rate")
			elif d.voucher_type == "Journal Entry":
				d["exchange_rate"] = get_exchange_rate(
					party_account_currency,	company_currency, d.posting_date
				)
		if d.voucher_type in ("Purchase Invoice"):
			d["bill_no"] = frappe.db.get_value(d.voucher_type, d.voucher_no, "bill_no")

	# Get all SO / PO which are not fully billed or aginst which full advance not paid
	orders_to_be_billed = []
	if (args.get("party_type") != "Student"):
		orders_to_be_billed =  get_orders_to_be_billed(args.get("posting_date"),args.get("party_type"),
			args.get("party"), args.get("company"), party_account_currency, company_currency, filters=args)

	data = negative_outstanding_invoices + outstanding_invoices + orders_to_be_billed

	if not data:
		frappe.msgprint(_("No outstanding invoices found for the {0} {1} which qualify the filters you have specified.")
			.format(args.get("party_type").lower(), frappe.bold(args.get("party"))))

	return data


def split_invoices_based_on_payment_terms(outstanding_invoices):
	invoice_ref_based_on_payment_terms = {}
	for idx, d in enumerate(outstanding_invoices):
		if d.voucher_type in ['Sales Invoice', 'Purchase Invoice']:
			payment_term_template = frappe.db.get_value(d.voucher_type, d.voucher_no, 'payment_terms_template')
			if payment_term_template:
				allocate_payment_based_on_payment_terms = frappe.db.get_value(
					'Payment Terms Template', payment_term_template, 'allocate_payment_based_on_payment_terms')
				if allocate_payment_based_on_payment_terms:
					payment_schedule = frappe.get_all('Payment Schedule', filters={'parent': d.voucher_no}, fields=["*"])

					for payment_term in payment_schedule:
						if payment_term.outstanding > 0.1:
							invoice_ref_based_on_payment_terms.setdefault(idx, [])
							invoice_ref_based_on_payment_terms[idx].append(frappe._dict({
								'due_date': d.due_date,
								'currency': d.currency,
								'voucher_no': d.voucher_no,
								'voucher_type': d.voucher_type,
								'posting_date': d.posting_date,
								'invoice_amount': flt(d.invoice_amount),
								'outstanding_amount': flt(d.outstanding_amount),
								'payment_amount': payment_term.payment_amount,
								'payment_term': payment_term.payment_term,
								'allocated_amount': payment_term.outstanding
							}))

	if invoice_ref_based_on_payment_terms:
		for idx, ref in invoice_ref_based_on_payment_terms.items():
			voucher_no = outstanding_invoices[idx]['voucher_no']
			voucher_type = outstanding_invoices[idx]['voucher_type']

			frappe.msgprint(_("Spliting {} {} into {} rows as per payment terms").format(
				voucher_type, voucher_no, len(ref)), alert=True)

			outstanding_invoices.pop(idx - 1)
			outstanding_invoices += invoice_ref_based_on_payment_terms[idx]

	return outstanding_invoices

def get_orders_to_be_billed(posting_date, party_type, party,
	company, party_account_currency, company_currency, cost_center=None, filters=None):
	if party_type == "Customer":
		voucher_type = 'Sales Order'
	elif party_type == "Supplier":
		voucher_type = 'Purchase Order'
	elif party_type == "Employee":
		voucher_type = None

	# Add cost center condition
	if voucher_type:
		doc = frappe.get_doc({"doctype": voucher_type})
		condition = ""
		if doc and hasattr(doc, 'cost_center'):
			condition = " and cost_center='%s'" % cost_center

	orders = []
	if voucher_type:
		if party_account_currency == company_currency:
			grand_total_field = "base_grand_total"
			rounded_total_field = "base_rounded_total"
		else:
			grand_total_field = "grand_total"
			rounded_total_field = "rounded_total"

		orders = frappe.db.sql("""
			select
				name as voucher_no,
				if({rounded_total_field}, {rounded_total_field}, {grand_total_field}) as invoice_amount,
				(if({rounded_total_field}, {rounded_total_field}, {grand_total_field}) - advance_paid) as outstanding_amount,
				transaction_date as posting_date
			from
				`tab{voucher_type}`
			where
				{party_type} = %s
				and docstatus = 1
				and company = %s
				and ifnull(status, "") != "Closed"
				and if({rounded_total_field}, {rounded_total_field}, {grand_total_field}) > advance_paid
				and abs(100 - per_billed) > 0.01
				{condition}
			order by
				transaction_date, name
		""".format(**{
			"rounded_total_field": rounded_total_field,
			"grand_total_field": grand_total_field,
			"voucher_type": voucher_type,
			"party_type": scrub(party_type),
			"condition": condition
		}), (party, company), as_dict=True)

	order_list = []
	for d in orders:
		if not (flt(d.outstanding_amount) >= flt(filters.get("outstanding_amt_greater_than"))
			and flt(d.outstanding_amount) <= flt(filters.get("outstanding_amt_less_than"))):
			continue

		d["voucher_type"] = voucher_type
		# This assumes that the exchange rate required is the one in the SO
		d["exchange_rate"] = get_exchange_rate(party_account_currency, company_currency, posting_date)
		order_list.append(d)

	return order_list

def get_negative_outstanding_invoices(party_type, party, party_account,
	company, party_account_currency, company_currency, cost_center=None):
	voucher_type = "Sales Invoice" if party_type == "Customer" else "Purchase Invoice"
	supplier_condition = ""
	if voucher_type == "Purchase Invoice":
		supplier_condition = "and (release_date is null or release_date <= CURDATE())"
	if party_account_currency == company_currency:
		grand_total_field = "base_grand_total"
		rounded_total_field = "base_rounded_total"
	else:
		grand_total_field = "grand_total"
		rounded_total_field = "rounded_total"

	return frappe.db.sql("""
		select
			"{voucher_type}" as voucher_type, name as voucher_no,
			if({rounded_total_field}, {rounded_total_field}, {grand_total_field}) as invoice_amount,
			outstanding_amount, posting_date,
			due_date, conversion_rate as exchange_rate
		from
			`tab{voucher_type}`
		where
			{party_type} = %s and {party_account} = %s and docstatus = 1 and
			company = %s and outstanding_amount < 0
			{supplier_condition}
		order by
			posting_date, name
		""".format(**{
			"supplier_condition": supplier_condition,
			"rounded_total_field": rounded_total_field,
			"grand_total_field": grand_total_field,
			"voucher_type": voucher_type,
			"party_type": scrub(party_type),
			"party_account": "debit_to" if party_type == "Customer" else "credit_to",
			"cost_center": cost_center
		}), (party, party_account, company), as_dict=True)


@frappe.whitelist()
def get_party_details(company, party_type, party, date, cost_center=None):
	bank_account = ''
	if not frappe.db.exists(party_type, party):
		frappe.throw(_("Invalid {0}: {1}").format(party_type, party))

	party_account = get_party_account(party_type, party, company)

	account_currency = get_account_currency(party_account)
	account_balance = get_balance_on(party_account, date, cost_center=cost_center)
	_party_name = "title" if party_type in ("Student", "Shareholder") else party_type.lower() + "_name"
	party_name = frappe.db.get_value(party_type, party, _party_name)
	party_balance = get_balance_on(party_type=party_type, party=party, cost_center=cost_center)
	if party_type in ["Customer", "Supplier"]:
		bank_account = get_party_bank_account(party_type, party)

	return {
		"party_account": party_account,
		"party_name": party_name,
		"party_account_currency": account_currency,
		"party_balance": party_balance,
		"account_balance": account_balance,
		"bank_account": bank_account
	}


@frappe.whitelist()
def get_account_details(account, date, cost_center=None):
	frappe.has_permission('Payment Entry', throw=True)

	# to check if the passed account is accessible under reference doctype Payment Entry
	account_list = frappe.get_list('Account', {
		'name': account
	}, reference_doctype='Payment Entry', limit=1)

	# There might be some user permissions which will allow account under certain doctypes
	# except for Payment Entry, only in such case we should throw permission error
	if not account_list:
		frappe.throw(_('Account: {0} is not permitted under Payment Entry').format(account))

	account_balance = get_balance_on(account, date, cost_center=cost_center,
		ignore_account_permission=True)

	return frappe._dict({
		"account_currency": get_account_currency(account),
		"account_balance": account_balance,
		"account_type": frappe.db.get_value("Account", account, "account_type")
	})


@frappe.whitelist()
def get_company_defaults(company):
	fields = ["write_off_account", "exchange_gain_loss_account", "cost_center"]
	ret = frappe.get_cached_value('Company',  company,  fields, as_dict=1)

	for fieldname in fields:
		if not ret[fieldname]:
			frappe.throw(_("Please set default {0} in Company {1}")
				.format(frappe.get_meta("Company").get_label(fieldname), company))

	return ret


def get_outstanding_on_journal_entry(name):
	res = frappe.db.sql(
			'SELECT '
			'CASE WHEN party_type IN ("Customer", "Student") '
			'THEN ifnull(sum(debit_in_account_currency - credit_in_account_currency), 0) '
			'ELSE ifnull(sum(credit_in_account_currency - debit_in_account_currency), 0) '
			'END as outstanding_amount '
			'FROM `tabGL Entry` WHERE (voucher_no=%s OR against_voucher=%s) '
			'AND party_type IS NOT NULL '
			'AND party_type != ""',
			(name, name), as_dict=1
		)

	outstanding_amount = res[0].get('outstanding_amount', 0) if res else 0

	return outstanding_amount


@frappe.whitelist()
def get_reference_details(reference_doctype, reference_name, party_account_currency):
	total_amount = outstanding_amount = exchange_rate = bill_no = None
	ref_doc = frappe.get_doc(reference_doctype, reference_name)
	company_currency = ref_doc.get("company_currency") or erpnext.get_company_currency(ref_doc.company)

	if reference_doctype == "Fees":
		total_amount = ref_doc.get("grand_total")
		exchange_rate = 1
		outstanding_amount = ref_doc.get("outstanding_amount")
	elif reference_doctype == "Donation":
		total_amount = ref_doc.get("amount")
		outstanding_amount = total_amount
		exchange_rate = 1
	elif reference_doctype == "Dunning":
		total_amount = ref_doc.get("dunning_amount")
		exchange_rate = 1
		outstanding_amount = ref_doc.get("dunning_amount")
	elif reference_doctype == "Journal Entry" and ref_doc.docstatus == 1:
		total_amount = ref_doc.get("total_amount")
		if ref_doc.multi_currency:
			exchange_rate = get_exchange_rate(party_account_currency, company_currency, ref_doc.posting_date)
		else:
			exchange_rate = 1
			outstanding_amount = get_outstanding_on_journal_entry(reference_name)
	elif reference_doctype != "Journal Entry":
		if ref_doc.doctype == "Expense Claim":
				total_amount = flt(ref_doc.total_sanctioned_amount) + flt(ref_doc.total_taxes_and_charges)
		elif ref_doc.doctype == "Employee Advance":
			total_amount = ref_doc.advance_amount
			exchange_rate = ref_doc.get("exchange_rate")
			if party_account_currency != ref_doc.currency:
				total_amount = flt(total_amount) * flt(exchange_rate)
		elif ref_doc.doctype == "Gratuity":
				total_amount = ref_doc.amount
		if not total_amount:
			if party_account_currency == company_currency:
				total_amount = ref_doc.base_grand_total
				exchange_rate = 1
			else:
				total_amount = ref_doc.grand_total
		if not exchange_rate:
			# Get the exchange rate from the original ref doc
			# or get it based on the posting date of the ref doc.
			exchange_rate = ref_doc.get("conversion_rate") or \
				get_exchange_rate(party_account_currency, company_currency, ref_doc.posting_date)
		if reference_doctype in ("Sales Invoice", "Purchase Invoice"):
			outstanding_amount = ref_doc.get("outstanding_amount")
			bill_no = ref_doc.get("bill_no")
		elif reference_doctype == "Expense Claim":
			outstanding_amount = flt(ref_doc.get("total_sanctioned_amount")) + flt(ref_doc.get("total_taxes_and_charges"))\
				- flt(ref_doc.get("total_amount_reimbursed")) - flt(ref_doc.get("total_advance_amount"))
		elif reference_doctype == "Employee Advance":
			outstanding_amount = (flt(ref_doc.advance_amount) - flt(ref_doc.paid_amount))
			if party_account_currency != ref_doc.currency:
				outstanding_amount = flt(outstanding_amount) * flt(exchange_rate)
				if party_account_currency == company_currency:
					exchange_rate = 1
		elif reference_doctype == "Gratuity":
			outstanding_amount = ref_doc.amount - flt(ref_doc.paid_amount)
		else:
			outstanding_amount = flt(total_amount) - flt(ref_doc.advance_paid)
	else:
		# Get the exchange rate based on the posting date of the ref doc.
		exchange_rate = get_exchange_rate(party_account_currency,
			company_currency, ref_doc.posting_date)

	return frappe._dict({
		"due_date": ref_doc.get("due_date"),
		"total_amount": total_amount,
		"outstanding_amount": outstanding_amount,
		"exchange_rate": exchange_rate,
		"bill_no": bill_no
	})

def get_amounts_based_on_reference_doctype(reference_doctype, ref_doc, party_account_currency, company_currency, reference_name):
	total_amount, outstanding_amount, exchange_rate = None
	if reference_doctype == "Fees":
		total_amount = ref_doc.get("grand_total")
		exchange_rate = 1
		outstanding_amount = ref_doc.get("outstanding_amount")
	elif reference_doctype == "Dunning":
		total_amount = ref_doc.get("dunning_amount")
		exchange_rate = 1
		outstanding_amount = ref_doc.get("dunning_amount")
	elif reference_doctype == "Journal Entry" and ref_doc.docstatus == 1:
		total_amount = ref_doc.get("total_amount")
		if ref_doc.multi_currency:
			exchange_rate = get_exchange_rate(party_account_currency, company_currency, ref_doc.posting_date)
		else:
			exchange_rate = 1
			outstanding_amount = get_outstanding_on_journal_entry(reference_name)

	return total_amount, outstanding_amount, exchange_rate

def get_amounts_based_on_ref_doc(reference_doctype, ref_doc, party_account_currency, company_currency):
	total_amount, outstanding_amount, exchange_rate = None
	if ref_doc.doctype == "Expense Claim":
			total_amount = flt(ref_doc.total_sanctioned_amount) + flt(ref_doc.total_taxes_and_charges)
	elif ref_doc.doctype == "Employee Advance":
		total_amount, exchange_rate = get_total_amount_exchange_rate_for_employee_advance(party_account_currency, ref_doc)

	if not total_amount:
		total_amount, exchange_rate = get_total_amount_exchange_rate_base_on_currency(
			party_account_currency, company_currency, ref_doc)

	if not exchange_rate:
		# Get the exchange rate from the original ref doc
		# or get it based on the posting date of the ref doc
		exchange_rate = ref_doc.get("conversion_rate") or \
			get_exchange_rate(party_account_currency, company_currency, ref_doc.posting_date)

	outstanding_amount, exchange_rate, bill_no = get_bill_no_and_update_amounts(
		reference_doctype, ref_doc, total_amount, exchange_rate, party_account_currency, company_currency)

	return total_amount, outstanding_amount, exchange_rate, bill_no

def get_total_amount_exchange_rate_for_employee_advance(party_account_currency, ref_doc):
	total_amount = ref_doc.advance_amount
	exchange_rate = ref_doc.get("exchange_rate")
	if party_account_currency != ref_doc.currency:
		total_amount = flt(total_amount) * flt(exchange_rate)

	return total_amount, exchange_rate

def get_total_amount_exchange_rate_base_on_currency(party_account_currency, company_currency, ref_doc):
	exchange_rate = None
	if party_account_currency == company_currency:
		total_amount = ref_doc.base_grand_total
		exchange_rate = 1
	else:
		total_amount = ref_doc.grand_total

	return total_amount, exchange_rate

def get_bill_no_and_update_amounts(reference_doctype, ref_doc, total_amount, exchange_rate, party_account_currency, company_currency):
	outstanding_amount, bill_no = None
	if reference_doctype in ("Sales Invoice", "Purchase Invoice"):
		outstanding_amount = ref_doc.get("outstanding_amount")
		bill_no = ref_doc.get("bill_no")
	elif reference_doctype == "Expense Claim":
		outstanding_amount = flt(ref_doc.get("total_sanctioned_amount")) + flt(ref_doc.get("total_taxes_and_charges"))\
			- flt(ref_doc.get("total_amount_reimbursed")) - flt(ref_doc.get("total_advance_amount"))
	elif reference_doctype == "Employee Advance":
		outstanding_amount = (flt(ref_doc.advance_amount) - flt(ref_doc.paid_amount))
		if party_account_currency != ref_doc.currency:
			outstanding_amount = flt(outstanding_amount) * flt(exchange_rate)
			if party_account_currency == company_currency:
				exchange_rate = 1
	else:
		outstanding_amount = flt(total_amount) - flt(ref_doc.advance_paid)

	return outstanding_amount, exchange_rate, bill_no


@frappe.whitelist()
def get_payment_entry(dt, dn, party_amount=None, bank_account=None, bank_amount=None):
	reference_doc = None
	doc = frappe.get_doc(dt, dn)
	if dt in ("Sales Order", "Purchase Order") and flt(doc.per_billed, 2) > 0:
		frappe.throw(_("Can only make payment against unbilled {0}").format(dt))

	party_type = set_party_type(dt)
	party_account = set_party_account(dt, dn, doc, party_type)
	party_account_currency = set_party_account_currency(dt, party_account, doc)
	payment_type = set_payment_type(dt, doc)
	grand_total, outstanding_amount = set_grand_total_and_outstanding_amount(party_amount, dt, party_account_currency, doc)

	# bank or cash
	bank = get_bank_cash_account(doc, bank_account)

	paid_amount, received_amount = set_paid_amount_and_received_amount(
		dt, party_account_currency, bank, outstanding_amount, payment_type, bank_amount, doc)

	paid_amount, received_amount, discount_amount = apply_early_payment_discount(paid_amount, received_amount, doc)

	pe = frappe.new_doc("Payment Entry")
	pe.payment_type = payment_type
	pe.company = doc.company
	pe.cost_center = doc.get("cost_center")
	pe.posting_date = nowdate()
	pe.mode_of_payment = doc.get("mode_of_payment")
	pe.party_type = party_type
	pe.party = doc.get(scrub(party_type))
	pe.contact_person = doc.get("contact_person")
	pe.contact_email = doc.get("contact_email")
	pe.ensure_supplier_is_not_blocked()

	pe.paid_from = party_account if payment_type=="Receive" else bank.account
	pe.paid_to = party_account if payment_type=="Pay" else bank.account
	pe.paid_from_account_currency = party_account_currency \
		if payment_type=="Receive" else bank.account_currency
	pe.paid_to_account_currency = party_account_currency if payment_type=="Pay" else bank.account_currency
	pe.paid_amount = paid_amount
	pe.received_amount = received_amount
	pe.letter_head = doc.get("letter_head")

	if pe.party_type in ["Customer", "Supplier"]:
		bank_account = get_party_bank_account(pe.party_type, pe.party)
		pe.set("bank_account", bank_account)
		pe.set_bank_account_data()

	# only Purchase Invoice can be blocked individually
	if doc.doctype == "Purchase Invoice" and doc.invoice_is_blocked():
		frappe.msgprint(_('{0} is on hold till {1}').format(doc.name, doc.release_date))
	else:
		if (doc.doctype in ('Sales Invoice', 'Purchase Invoice')
			and frappe.get_value('Payment Terms Template',
			{'name': doc.payment_terms_template}, 'allocate_payment_based_on_payment_terms')):

			for reference in get_reference_as_per_payment_terms(doc.payment_schedule, dt, dn, doc, grand_total, outstanding_amount):
				pe.append('references', reference)
		else:
			if dt == "Dunning":
				pe.append("references", {
					'reference_doctype': 'Sales Invoice',
					'reference_name': doc.get('sales_invoice'),
					"bill_no": doc.get("bill_no"),
					"due_date": doc.get("due_date"),
					'total_amount': doc.get('outstanding_amount'),
					'outstanding_amount': doc.get('outstanding_amount'),
					'allocated_amount': doc.get('outstanding_amount')
				})
				pe.append("references", {
					'reference_doctype': dt,
					'reference_name': dn,
					"bill_no": doc.get("bill_no"),
					"due_date": doc.get("due_date"),
					'total_amount': doc.get('dunning_amount'),
					'outstanding_amount': doc.get('dunning_amount'),
					'allocated_amount': doc.get('dunning_amount')
				})
			else:
				pe.append("references", {
					'reference_doctype': dt,
					'reference_name': dn,
					"bill_no": doc.get("bill_no"),
					"due_date": doc.get("due_date"),
					'total_amount': grand_total,
					'outstanding_amount': outstanding_amount,
					'allocated_amount': outstanding_amount
				})

	pe.setup_party_account_field()
	pe.set_missing_values()

	if party_account and bank:
		if dt == "Employee Advance":
			reference_doc = doc
		pe.set_exchange_rate(ref_doc=reference_doc)
		pe.set_amounts()
		if discount_amount:
			pe.set_gain_or_loss(account_details={
				'account': frappe.get_cached_value('Company', pe.company, "default_discount_account"),
				'cost_center': pe.cost_center or frappe.get_cached_value('Company', pe.company, "cost_center"),
				'amount': discount_amount * (-1 if payment_type == "Pay" else 1)
			})
			pe.set_difference_amount()

	if doc.doctype == 'Purchase Order' and doc.apply_tds:
		pe.apply_tax_withholding_amount = 1
		pe.tax_withholding_category = doc.tax_withholding_category

		if not pe.advance_tax_account:
			pe.advance_tax_account = frappe.db.get_value('Company', pe.company, 'unrealized_profit_loss_account')

	return pe

def get_bank_cash_account(doc, bank_account):
	bank = get_default_bank_cash_account(doc.company, "Bank", mode_of_payment=doc.get("mode_of_payment"),
		account=bank_account)

	if not bank:
		bank = get_default_bank_cash_account(doc.company, "Cash", mode_of_payment=doc.get("mode_of_payment"),
			account=bank_account)

	return bank

def set_party_type(dt):
	if dt in ("Sales Invoice", "Sales Order", "Dunning"):
		party_type = "Customer"
	elif dt in ("Purchase Invoice", "Purchase Order"):
		party_type = "Supplier"
	elif dt in ("Expense Claim", "Employee Advance", "Gratuity"):
		party_type = "Employee"
	elif dt == "Fees":
		party_type = "Student"
	elif dt == "Donation":
		party_type = "Donor"
	return party_type

def set_party_account(dt, dn, doc, party_type):
	if dt == "Sales Invoice":
		party_account = get_party_account_based_on_invoice_discounting(dn) or doc.debit_to
	elif dt == "Purchase Invoice":
		party_account = doc.credit_to
	elif dt == "Fees":
		party_account = doc.receivable_account
	elif dt == "Employee Advance":
		party_account = doc.advance_account
	elif dt == "Expense Claim":
		party_account = doc.payable_account
	elif dt == "Gratuity":
		party_account = doc.payable_account
	else:
		party_account = get_party_account(party_type, doc.get(party_type.lower()), doc.company)
	return party_account

def set_party_account_currency(dt, party_account, doc):
	if dt not in ("Sales Invoice", "Purchase Invoice"):
		party_account_currency = get_account_currency(party_account)
	else:
		party_account_currency = doc.get("party_account_currency") or get_account_currency(party_account)
	return party_account_currency

def set_payment_type(dt, doc):
	if (dt in ("Sales Order", "Donation") or (dt in ("Sales Invoice", "Fees", "Dunning") and doc.outstanding_amount > 0)) \
		or (dt=="Purchase Invoice" and doc.outstanding_amount < 0):
			payment_type = "Receive"
	else:
		payment_type = "Pay"
	return payment_type

def set_grand_total_and_outstanding_amount(party_amount, dt, party_account_currency, doc):
	grand_total = outstanding_amount = 0
	if party_amount:
		grand_total = outstanding_amount = party_amount
	elif dt in ("Sales Invoice", "Purchase Invoice"):
		if party_account_currency == doc.company_currency:
			grand_total = doc.base_rounded_total or doc.base_grand_total
		else:
			grand_total = doc.rounded_total or doc.grand_total
		outstanding_amount = doc.outstanding_amount
	elif dt in ("Expense Claim"):
		grand_total = doc.total_sanctioned_amount + doc.total_taxes_and_charges
		outstanding_amount = doc.grand_total \
			- doc.total_amount_reimbursed
	elif dt == "Employee Advance":
		grand_total = flt(doc.advance_amount)
		outstanding_amount = flt(doc.advance_amount) - flt(doc.paid_amount)
		if party_account_currency != doc.currency:
			grand_total = flt(doc.advance_amount) * flt(doc.exchange_rate)
			outstanding_amount = (flt(doc.advance_amount) - flt(doc.paid_amount)) * flt(doc.exchange_rate)
	elif dt == "Fees":
		grand_total = doc.grand_total
		outstanding_amount = doc.outstanding_amount
	elif dt == "Dunning":
		grand_total = doc.grand_total
		outstanding_amount = doc.grand_total
	elif dt == "Donation":
		grand_total = doc.amount
		outstanding_amount = doc.amount
	elif dt == "Gratuity":
		grand_total = doc.amount
		outstanding_amount = flt(doc.amount) - flt(doc.paid_amount)
	else:
		if party_account_currency == doc.company_currency:
			grand_total = flt(doc.get("base_rounded_total") or doc.base_grand_total)
		else:
			grand_total = flt(doc.get("rounded_total") or doc.grand_total)
		outstanding_amount = grand_total - flt(doc.advance_paid)
	return grand_total, outstanding_amount

def set_paid_amount_and_received_amount(dt, party_account_currency, bank, outstanding_amount, payment_type, bank_amount, doc):
	paid_amount = received_amount = 0
	if party_account_currency == bank.account_currency:
		paid_amount = received_amount = abs(outstanding_amount)
	elif payment_type == "Receive":
		paid_amount = abs(outstanding_amount)
		if bank_amount:
			received_amount = bank_amount
		else:
			received_amount = paid_amount * doc.get('conversion_rate', 1)
			if dt == "Employee Advance":
				received_amount = paid_amount * doc.get('exchange_rate', 1)
	else:
		received_amount = abs(outstanding_amount)
		if bank_amount:
			paid_amount = bank_amount
		else:
			# if party account currency and bank currency is different then populate paid amount as well
			paid_amount = received_amount * doc.get('conversion_rate', 1)
			if dt == "Employee Advance":
				paid_amount = received_amount * doc.get('exchange_rate', 1)
	return paid_amount, received_amount

def apply_early_payment_discount(paid_amount, received_amount, doc):
	total_discount = 0
	if doc.doctype in ['Sales Invoice', 'Purchase Invoice'] and doc.payment_schedule:
		for term in doc.payment_schedule:
			if not term.discounted_amount and term.discount and getdate(nowdate()) <= term.discount_date:
				if term.discount_type == 'Percentage':
					discount_amount = flt(doc.get('grand_total')) * (term.discount / 100)
				else:
					discount_amount = term.discount

				discount_amount_in_foreign_currency = discount_amount * doc.get('conversion_rate', 1)

				if doc.doctype == 'Sales Invoice':
					paid_amount -= discount_amount
					received_amount -= discount_amount_in_foreign_currency
				else:
					received_amount -= discount_amount
					paid_amount -= discount_amount_in_foreign_currency

				total_discount += discount_amount

		if total_discount:
			money = frappe.utils.fmt_money(total_discount, currency=doc.get('currency'))
			frappe.msgprint(_("Discount of {} applied as per Payment Term").format(money), alert=1)

	return paid_amount, received_amount, total_discount

def get_reference_as_per_payment_terms(payment_schedule, dt, dn, doc, grand_total, outstanding_amount):
	references = []
	for payment_term in payment_schedule:
		payment_term_outstanding = flt(payment_term.payment_amount - payment_term.paid_amount,
				payment_term.precision('payment_amount'))

		if payment_term_outstanding:
			references.append({
				'reference_doctype': dt,
				'reference_name': dn,
				'bill_no': doc.get('bill_no'),
				'due_date': doc.get('due_date'),
				'total_amount': grand_total,
				'outstanding_amount': outstanding_amount,
				'payment_term': payment_term.payment_term,
				'allocated_amount': payment_term_outstanding
			})

	return references

def get_paid_amount(dt, dn, party_type, party, account, due_date):
	if party_type=="Customer":
		dr_or_cr = "credit_in_account_currency - debit_in_account_currency"
	else:
		dr_or_cr = "debit_in_account_currency - credit_in_account_currency"

	paid_amount = frappe.db.sql("""
		select ifnull(sum({dr_or_cr}), 0) as paid_amount
		from `tabGL Entry`
		where against_voucher_type = %s
			and against_voucher = %s
			and party_type = %s
			and party = %s
			and account = %s
			and due_date = %s
			and {dr_or_cr} > 0
	""".format(dr_or_cr=dr_or_cr), (dt, dn, party_type, party, account, due_date))

	return paid_amount[0][0] if paid_amount else 0

@frappe.whitelist()
def get_party_and_account_balance(company, date, paid_from=None, paid_to=None, ptype=None, pty=None, cost_center=None):
	return frappe._dict({
		"party_balance": get_balance_on(party_type=ptype, party=pty, cost_center=cost_center),
		"paid_from_account_balance": get_balance_on(paid_from, date, cost_center=cost_center),
		"paid_to_account_balance": get_balance_on(paid_to, date=date, cost_center=cost_center)
	})

@frappe.whitelist()
def make_payment_order(source_name, target_doc=None):
	from frappe.model.mapper import get_mapped_doc
	def set_missing_values(source, target):
		target.payment_order_type = "Payment Entry"
		target.append('references', dict(
			reference_doctype="Payment Entry",
			reference_name=source.name,
			bank_account=source.party_bank_account,
			amount=source.paid_amount,
			account=source.paid_to,
			supplier=source.party,
			mode_of_payment=source.mode_of_payment,
		))

	doclist = get_mapped_doc("Payment Entry", source_name, {
		"Payment Entry": {
			"doctype": "Payment Order",
			"validation": {
				"docstatus": ["=", 1]
			},
		}

	}, target_doc, set_missing_values)

	return doclist<|MERGE_RESOLUTION|>--- conflicted
+++ resolved
@@ -391,7 +391,8 @@
 		else:
 			self.status = 'Draft'
 
-<<<<<<< HEAD
+		self.db_set('status', self.status, update_modified = True)
+
 	def set_tax_withholding(self):
 		if not self.party_type == 'Supplier':
 			return
@@ -460,9 +461,6 @@
 		self.initialize_taxes()
 		self.determine_exclusive_rate()
 		self.calculate_taxes()
-=======
-		self.db_set('status', self.status, update_modified = True)
->>>>>>> b57ebba3
 
 	def set_amounts(self):
 		self.set_received_amount()
