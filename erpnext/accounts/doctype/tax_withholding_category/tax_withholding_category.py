# Copyright (c) 2018, Frappe Technologies Pvt. Ltd. and contributors
# For license information, please see license.txt


import frappe
from frappe import _
from frappe.model.document import Document
from frappe.utils import cint, getdate


class TaxWithholdingCategory(Document):
	def validate(self):
		self.validate_dates()
		self.validate_accounts()
		self.validate_thresholds()

	def validate_dates(self):
		last_date = None
		for d in self.get("rates"):
			if getdate(d.from_date) >= getdate(d.to_date):
				frappe.throw(_("Row #{0}: From Date cannot be before To Date").format(d.idx))

			# validate overlapping of dates
			if last_date and getdate(d.to_date) < getdate(last_date):
				frappe.throw(_("Row #{0}: Dates overlapping with other row").format(d.idx))

	def validate_accounts(self):
		existing_accounts = []
		for d in self.get("accounts"):
			if d.get("account") in existing_accounts:
				frappe.throw(_("Account {0} added multiple times").format(frappe.bold(d.get("account"))))

			existing_accounts.append(d.get("account"))

	def validate_thresholds(self):
		for d in self.get("rates"):
			if (
				d.cumulative_threshold and d.single_threshold and d.cumulative_threshold < d.single_threshold
			):
				frappe.throw(
					_("Row #{0}: Cumulative threshold cannot be less than Single Transaction threshold").format(
						d.idx
					)
				)


def get_party_details(inv):
	party_type, party = "", ""

	if inv.doctype == "Sales Invoice":
		party_type = "Customer"
		party = inv.customer
	else:
		party_type = "Supplier"
		party = inv.supplier

	if not party:
		frappe.throw(_("Please select {0} first").format(party_type))

	return party_type, party


def get_party_tax_withholding_details(inv, tax_withholding_category=None):
	if inv.doctype == "Payment Entry":
		inv.tax_withholding_net_total = inv.net_total
	
	pan_no = ""
	parties = []
	party_type, party = get_party_details(inv)
	has_pan_field = frappe.get_meta(party_type).has_field("pan")

	if not tax_withholding_category:
		if has_pan_field:
			fields = ["tax_withholding_category", "pan"]
		else:
			fields = ["tax_withholding_category"]

		tax_withholding_details = frappe.db.get_value(party_type, party, fields, as_dict=1)

		tax_withholding_category = tax_withholding_details.get("tax_withholding_category")
		pan_no = tax_withholding_details.get("pan")

	if not tax_withholding_category:
		return

	# if tax_withholding_category passed as an argument but not pan_no
	if not pan_no and has_pan_field:
		pan_no = frappe.db.get_value(party_type, party, "pan")

	# Get others suppliers with the same PAN No
	if pan_no:
		parties = frappe.get_all(party_type, filters={"pan": pan_no}, pluck="name")

	if not parties:
		parties.append(party)

	posting_date = inv.get("posting_date") or inv.get("transaction_date")
	tax_details = get_tax_withholding_details(tax_withholding_category, posting_date, inv.company)

	if not tax_details:
		frappe.throw(
			_("Please set associated account in Tax Withholding Category {0} against Company {1}").format(
				tax_withholding_category, inv.company
			)
		)

	if party_type == "Customer" and not tax_details.cumulative_threshold:
		# TCS is only chargeable on sum of invoiced value
		frappe.throw(
			_(
				"Tax Withholding Category {} against Company {} for Customer {} should have Cumulative Threshold value."
			).format(tax_withholding_category, inv.company, party)
		)

	tax_amount, tax_deducted, tax_deducted_on_advances, voucher_wise_amount = get_tax_amount(
		party_type, parties, inv, tax_details, posting_date, pan_no
	)

	if party_type == "Supplier":
		tax_row = get_tax_row_for_tds(tax_details, tax_amount)
	else:
		tax_row = get_tax_row_for_tcs(inv, tax_details, tax_amount, tax_deducted)

	if inv.doctype == "Purchase Invoice":
		return tax_row, tax_deducted_on_advances, voucher_wise_amount
	else:
		return tax_row


def get_tax_withholding_details(tax_withholding_category, posting_date, company):
	tax_withholding = frappe.get_doc("Tax Withholding Category", tax_withholding_category)

	tax_rate_detail = get_tax_withholding_rates(tax_withholding, posting_date)

	for account_detail in tax_withholding.accounts:
		if company == account_detail.company:
			return frappe._dict(
				{
					"tax_withholding_category": tax_withholding_category,
					"account_head": account_detail.account,
					"rate": tax_rate_detail.tax_withholding_rate,
					"from_date": tax_rate_detail.from_date,
					"to_date": tax_rate_detail.to_date,
					"threshold": tax_rate_detail.single_threshold,
					"cumulative_threshold": tax_rate_detail.cumulative_threshold,
					"description": tax_withholding.category_name
					if tax_withholding.category_name
					else tax_withholding_category,
					"consider_party_ledger_amount": tax_withholding.consider_party_ledger_amount,
					"tax_on_excess_amount": tax_withholding.tax_on_excess_amount,
					"round_off_tax_amount": tax_withholding.round_off_tax_amount,
				}
			)


def get_tax_withholding_rates(tax_withholding, posting_date):
	# returns the row that matches with the fiscal year from posting date
	for rate in tax_withholding.rates:
		if getdate(rate.from_date) <= getdate(posting_date) <= getdate(rate.to_date):
			return rate

	frappe.throw(_("No Tax Withholding data found for the current posting date."))


def get_tax_row_for_tcs(inv, tax_details, tax_amount, tax_deducted):
	row = {
		"category": "Total",
		"charge_type": "Actual",
		"tax_amount": tax_amount,
		"description": tax_details.description,
		"account_head": tax_details.account_head,
	}

	if tax_deducted:
		# TCS already deducted on previous invoices
		# So, TCS will be calculated by 'Previous Row Total'

		taxes_excluding_tcs = [d for d in inv.taxes if d.account_head != tax_details.account_head]
		if taxes_excluding_tcs:
			# chargeable amount is the total amount after other charges are applied
			row.update(
				{
					"charge_type": "On Previous Row Total",
					"row_id": len(taxes_excluding_tcs),
					"rate": tax_details.rate,
				}
			)
		else:
			# if only TCS is to be charged, then net total is chargeable amount
			row.update({"charge_type": "On Net Total", "rate": tax_details.rate})

	return row


def get_tax_row_for_tds(tax_details, tax_amount):
	return {
		"category": "Total",
		"charge_type": "Actual",
		"tax_amount": tax_amount,
		"add_deduct_tax": "Deduct",
		"description": tax_details.description,
		"account_head": tax_details.account_head,
	}


def get_lower_deduction_certificate(tax_details, pan_no):
	ldc_name = frappe.db.get_value(
		"Lower Deduction Certificate",
		{
			"pan_no": pan_no,
			"tax_withholding_category": tax_details.tax_withholding_category,
			"valid_from": (">=", tax_details.from_date),
			"valid_upto": ("<=", tax_details.to_date),
		},
		"name",
	)

	if ldc_name:
		return frappe.get_doc("Lower Deduction Certificate", ldc_name)


def get_tax_amount(party_type, parties, inv, tax_details, posting_date, pan_no=None):
	vouchers, voucher_wise_amount = get_invoice_vouchers(
		parties, tax_details, inv.company, party_type=party_type
	)
	advance_vouchers = get_advance_vouchers(
		parties,
		company=inv.company,
		from_date=tax_details.from_date,
		to_date=tax_details.to_date,
		party_type=party_type,
	)
	taxable_vouchers = vouchers + advance_vouchers
	tax_deducted_on_advances = 0

	if inv.doctype == "Purchase Invoice":
		tax_deducted_on_advances = get_taxes_deducted_on_advances_allocated(inv, tax_details)

	tax_deducted = 0
	if taxable_vouchers:
		tax_deducted = get_deducted_tax(taxable_vouchers, tax_details)

	tax_amount = 0

	if party_type == "Supplier":
		ldc = get_lower_deduction_certificate(tax_details, pan_no)
		if tax_deducted:
			net_total = inv.tax_withholding_net_total
			if ldc:
				tax_amount = get_tds_amount_from_ldc(
					ldc, parties, pan_no, tax_details, posting_date, net_total
				)
			else:
				tax_amount = net_total * tax_details.rate / 100 if net_total > 0 else 0

			# once tds is deducted, not need to add vouchers in the invoice
			voucher_wise_amount = {}
		else:
			tax_amount = get_tds_amount(ldc, parties, inv, tax_details, tax_deducted, vouchers)

	elif party_type == "Customer":
		if tax_deducted:
			# if already TCS is charged, then amount will be calculated based on 'Previous Row Total'
			tax_amount = 0
		else:
			#  if no TCS has been charged in FY,
			# then chargeable value is "prev invoices + advances" value which cross the threshold
			tax_amount = get_tcs_amount(parties, inv, tax_details, vouchers, advance_vouchers)

	if cint(tax_details.round_off_tax_amount):
		tax_amount = round(tax_amount)

	return tax_amount, tax_deducted, tax_deducted_on_advances, voucher_wise_amount


def get_invoice_vouchers(parties, tax_details, company, party_type="Supplier"):
	doctype = "Purchase Invoice" if party_type == "Supplier" else "Sales Invoice"
	voucher_wise_amount = {}
	vouchers = []

	filters = {
		"company": company,
		frappe.scrub(party_type): ["in", parties],
		"posting_date": ["between", (tax_details.from_date, tax_details.to_date)],
		"is_opening": "No",
		"docstatus": 1,
	}

	if not tax_details.get("consider_party_ledger_amount") and doctype != "Sales Invoice":
		filters.update(
			{"apply_tds": 1, "tax_withholding_category": tax_details.get("tax_withholding_category")}
		)

	invoices_details = frappe.get_all(doctype, filters=filters, fields=["name", "base_net_total"])

	for d in invoices_details:
		vouchers.append(d.name)
		voucher_wise_amount.update({d.name: {"amount": d.base_net_total, "voucher_type": doctype}})

	journal_entries_details = frappe.db.sql(
		"""
		SELECT j.name, ja.credit - ja.debit AS amount
			FROM `tabJournal Entry` j, `tabJournal Entry Account` ja
		WHERE
			j.name = ja.parent
			AND j.docstatus = 1
			AND j.is_opening = 'No'
			AND j.posting_date between %s and %s
			AND ja.party in %s
			AND j.apply_tds = 1
			AND j.tax_withholding_category = %s
	""",
		(
			tax_details.from_date,
			tax_details.to_date,
			tuple(parties),
			tax_details.get("tax_withholding_category"),
		),
		as_dict=1,
	)

	if journal_entries_details:
		for d in journal_entries_details:
			vouchers.append(d.name)
			voucher_wise_amount.update({d.name: {"amount": d.amount, "voucher_type": "Journal Entry"}})

	return vouchers, voucher_wise_amount


def get_advance_vouchers(
	parties, company=None, from_date=None, to_date=None, party_type="Supplier"
):
	# for advance vouchers, debit and credit is reversed
	dr_or_cr = "debit" if party_type == "Supplier" else "credit"

	filters = {
		dr_or_cr: [">", 0],
		"is_opening": "No",
		"is_cancelled": 0,
		"party_type": party_type,
		"party": ["in", parties],
	}

	if party_type == "Customer":
		filters.update({"against_voucher": ["is", "not set"]})

	if company:
		filters["company"] = company
	if from_date and to_date:
		filters["posting_date"] = ["between", (from_date, to_date)]

	return frappe.get_all("GL Entry", filters=filters, distinct=1, pluck="voucher_no") or [""]


def get_taxes_deducted_on_advances_allocated(inv, tax_details):
	tax_info = []

	if inv.get("advances"):
		advances = [d.reference_name for d in inv.get("advances")]

		if advances:
			pe = frappe.qb.DocType("Payment Entry").as_("pe")
			at = frappe.qb.DocType("Advance Taxes and Charges").as_("at")

			tax_info = (
				frappe.qb.from_(at)
				.inner_join(pe)
				.on(pe.name == at.parent)
				.select(at.parent, at.name, at.tax_amount, at.allocated_amount)
				.where(pe.tax_withholding_category == tax_details.get("tax_withholding_category"))
				.where(at.parent.isin(advances))
				.where(at.account_head == tax_details.account_head)
				.run(as_dict=True)
			)

	return tax_info


def get_deducted_tax(taxable_vouchers, tax_details):
	# check if TDS / TCS account is already charged on taxable vouchers
	filters = {
		"is_cancelled": 0,
		"credit": [">", 0],
		"posting_date": ["between", (tax_details.from_date, tax_details.to_date)],
		"account": tax_details.account_head,
		"voucher_no": ["in", taxable_vouchers],
	}
	field = "credit"

	entries = frappe.db.get_all("GL Entry", filters, pluck=field)
	return sum(entries)


def get_tds_amount(ldc, parties, inv, tax_details, tax_deducted, vouchers):
	tds_amount = 0
	invoice_filters = {"name": ("in", vouchers), "docstatus": 1, "apply_tds": 1}

	field = "sum(tax_withholding_net_total)"

	if cint(tax_details.consider_party_ledger_amount):
		invoice_filters.pop("apply_tds", None)
		field = "sum(grand_total)"

	supp_credit_amt = frappe.db.get_value("Purchase Invoice", invoice_filters, field) or 0.0

	supp_jv_credit_amt = (
		frappe.db.get_value(
			"Journal Entry Account",
			{
				"parent": ("in", vouchers),
				"docstatus": 1,
				"party": ("in", parties),
				"reference_type": ("!=", "Purchase Invoice"),
			},
			"sum(credit_in_account_currency)",
		)
		or 0.0
	)

	supp_credit_amt += supp_jv_credit_amt
	supp_credit_amt += inv.tax_withholding_net_total

	threshold = tax_details.get("threshold", 0)
	cumulative_threshold = tax_details.get("cumulative_threshold", 0)

	if (threshold and inv.tax_withholding_net_total >= threshold) or (
		cumulative_threshold and supp_credit_amt >= cumulative_threshold
	):
		if (cumulative_threshold and supp_credit_amt >= cumulative_threshold) and cint(
			tax_details.tax_on_excess_amount
		):
			# Get net total again as TDS is calculated on net total
			# Grand is used to just check for threshold breach
<<<<<<< HEAD
			net_total = frappe.db.get_value("Purchase Invoice", invoice_filters, "sum(tax_withholding_net_total)") or 0.0
			net_total += inv.tax_withholding_net_total
=======
			net_total = 0
			if vouchers:
				net_total = frappe.db.get_value("Purchase Invoice", invoice_filters, "sum(net_total)")

			net_total += inv.net_total
>>>>>>> a6a28066
			supp_credit_amt = net_total - cumulative_threshold

		if ldc and is_valid_certificate(
			ldc.valid_from,
			ldc.valid_upto,
			inv.get("posting_date") or inv.get("transaction_date"),
			tax_deducted,
			inv.tax_withholding_net_total,
			ldc.certificate_limit,
		):
			tds_amount = get_ltds_amount(supp_credit_amt, 0, ldc.certificate_limit, ldc.rate, tax_details)
		else:
			tds_amount = supp_credit_amt * tax_details.rate / 100 if supp_credit_amt > 0 else 0

	return tds_amount


def get_tcs_amount(parties, inv, tax_details, vouchers, adv_vouchers):
	tcs_amount = 0

	# sum of debit entries made from sales invoices
	invoiced_amt = (
		frappe.db.get_value(
			"GL Entry",
			{
				"is_cancelled": 0,
				"party": ["in", parties],
				"company": inv.company,
				"voucher_no": ["in", vouchers],
			},
			"sum(debit)",
		)
		or 0.0
	)

	# sum of credit entries made from PE / JV with unset 'against voucher'
	advance_amt = (
		frappe.db.get_value(
			"GL Entry",
			{
				"is_cancelled": 0,
				"party": ["in", parties],
				"company": inv.company,
				"voucher_no": ["in", adv_vouchers],
			},
			"sum(credit)",
		)
		or 0.0
	)

	# sum of credit entries made from sales invoice
	credit_note_amt = sum(
		frappe.db.get_all(
			"GL Entry",
			{
				"is_cancelled": 0,
				"credit": [">", 0],
				"party": ["in", parties],
				"posting_date": ["between", (tax_details.from_date, tax_details.to_date)],
				"company": inv.company,
				"voucher_type": "Sales Invoice",
			},
			pluck="credit",
		)
	)

	cumulative_threshold = tax_details.get("cumulative_threshold", 0)

	current_invoice_total = get_invoice_total_without_tcs(inv, tax_details)
	total_invoiced_amt = current_invoice_total + invoiced_amt + advance_amt - credit_note_amt

	if cumulative_threshold and total_invoiced_amt >= cumulative_threshold:
		chargeable_amt = total_invoiced_amt - cumulative_threshold
		tcs_amount = chargeable_amt * tax_details.rate / 100 if chargeable_amt > 0 else 0

	return tcs_amount


def get_invoice_total_without_tcs(inv, tax_details):
	tcs_tax_row = [d for d in inv.taxes if d.account_head == tax_details.account_head]
	tcs_tax_row_amount = tcs_tax_row[0].base_tax_amount if tcs_tax_row else 0

	return inv.grand_total - tcs_tax_row_amount


def get_tds_amount_from_ldc(ldc, parties, pan_no, tax_details, posting_date, net_total):
	tds_amount = 0
	limit_consumed = frappe.db.get_value(
		"Purchase Invoice",
		{"supplier": ("in", parties), "apply_tds": 1, "docstatus": 1},
		"sum(tax_withholding_net_total)",
	)

	if is_valid_certificate(
		ldc.valid_from, ldc.valid_upto, posting_date, limit_consumed, net_total, ldc.certificate_limit
	):
		tds_amount = get_ltds_amount(
			net_total, limit_consumed, ldc.certificate_limit, ldc.rate, tax_details
		)

	return tds_amount


def get_ltds_amount(current_amount, deducted_amount, certificate_limit, rate, tax_details):
	if current_amount < (certificate_limit - deducted_amount):
		return current_amount * rate / 100
	else:
		ltds_amount = certificate_limit - deducted_amount
		tds_amount = current_amount - ltds_amount

		return ltds_amount * rate / 100 + tds_amount * tax_details.rate / 100


def is_valid_certificate(
	valid_from, valid_upto, posting_date, deducted_amount, current_amount, certificate_limit
):
	valid = False

	if (
		getdate(valid_from) <= getdate(posting_date) <= getdate(valid_upto)
	) and certificate_limit > deducted_amount:
		valid = True

	return valid<|MERGE_RESOLUTION|>--- conflicted
+++ resolved
@@ -431,16 +431,11 @@
 		):
 			# Get net total again as TDS is calculated on net total
 			# Grand is used to just check for threshold breach
-<<<<<<< HEAD
-			net_total = frappe.db.get_value("Purchase Invoice", invoice_filters, "sum(tax_withholding_net_total)") or 0.0
-			net_total += inv.tax_withholding_net_total
-=======
 			net_total = 0
 			if vouchers:
 				net_total = frappe.db.get_value("Purchase Invoice", invoice_filters, "sum(net_total)")
 
 			net_total += inv.net_total
->>>>>>> a6a28066
 			supp_credit_amt = net_total - cumulative_threshold
 
 		if ldc and is_valid_certificate(
