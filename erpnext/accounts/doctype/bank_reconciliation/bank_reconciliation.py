--- conflicted
+++ resolved
@@ -38,10 +38,6 @@
 			group by t2.account, t1.name
 			order by t1.posting_date ASC, t1.name DESC
 		""".format(condition=condition), {"account": self.account, "from": self.from_date, "to": self.to_date}, as_dict=1)
-<<<<<<< HEAD
-		condition = ''
-=======
->>>>>>> 7cf24589
 
 		if self.bank_account:
 			condition += 'and bank_account = %(bank_account)s'
