{
 "actions": [],
 "creation": "2013-06-24 15:49:57",
 "description": "Settings for Accounts",
 "doctype": "DocType",
 "document_type": "Other",
 "editable_grid": 1,
 "engine": "InnoDB",
 "field_order": [
  "accounts_transactions_settings_section",
  "over_billing_allowance",
  "role_allowed_to_over_bill",
  "credit_controller",
  "make_payment_via_journal_entry",
  "column_break_11",
  "check_supplier_invoice_uniqueness",
  "unlink_payment_on_cancellation_of_invoice",
  "automatically_fetch_payment_terms",
  "delete_linked_ledger_entries",
  "book_asset_depreciation_entry_automatically",
  "unlink_advance_payment_on_cancelation_of_order",
  "post_change_gl_entries",
  "enable_discount_accounting",
  "tax_settings_section",
  "determine_address_tax_category_from",
  "column_break_19",
  "add_taxes_from_item_tax_template",
  "period_closing_settings_section",
  "acc_frozen_upto",
  "frozen_accounts_modifier",
  "column_break_4",
  "deferred_accounting_settings_section",
  "book_deferred_entries_based_on",
  "column_break_18",
  "automatically_process_deferred_accounting_entry",
  "book_deferred_entries_via_journal_entry",
  "submit_journal_entries",
  "print_settings",
  "show_inclusive_tax_in_print",
  "column_break_12",
  "show_payment_schedule_in_print",
  "currency_exchange_section",
  "allow_stale",
  "stale_days",
  "report_settings_sb",
  "use_custom_cash_flow"
 ],
 "fields": [
  {
   "description": "Accounting entries are frozen up to this date. Nobody can create or modify entries except users with the role specified below",
   "fieldname": "acc_frozen_upto",
   "fieldtype": "Date",
   "in_list_view": 1,
   "label": "Accounts Frozen Till Date"
  },
  {
   "description": "Users with this role are allowed to set frozen accounts and create / modify accounting entries against frozen accounts",
   "fieldname": "frozen_accounts_modifier",
   "fieldtype": "Link",
   "in_list_view": 1,
   "label": "Role Allowed to Set Frozen Accounts and Edit Frozen Entries",
   "options": "Role"
  },
  {
   "default": "Billing Address",
   "description": "Address used to determine Tax Category in transactions",
   "fieldname": "determine_address_tax_category_from",
   "fieldtype": "Select",
   "label": "Determine Address Tax Category From",
   "options": "Billing Address\nShipping Address"
  },
  {
   "fieldname": "column_break_4",
   "fieldtype": "Column Break"
  },
  {
   "fieldname": "credit_controller",
   "fieldtype": "Link",
   "in_list_view": 1,
   "label": "Role allowed to bypass Credit Limit",
   "options": "Role"
  },
  {
   "default": "0",
   "fieldname": "check_supplier_invoice_uniqueness",
   "fieldtype": "Check",
   "label": "Check Supplier Invoice Number Uniqueness"
  },
  {
   "default": "0",
   "fieldname": "make_payment_via_journal_entry",
   "fieldtype": "Check",
   "hidden": 1,
   "label": "Make Payment via Journal Entry"
  },
  {
   "default": "1",
   "fieldname": "unlink_payment_on_cancellation_of_invoice",
   "fieldtype": "Check",
   "label": "Unlink Payment on Cancellation of Invoice"
  },
  {
   "default": "1",
   "fieldname": "unlink_advance_payment_on_cancelation_of_order",
   "fieldtype": "Check",
   "label": "Unlink Advance Payment on Cancellation of Order"
  },
  {
   "default": "1",
   "fieldname": "book_asset_depreciation_entry_automatically",
   "fieldtype": "Check",
   "label": "Book Asset Depreciation Entry Automatically"
  },
  {
   "default": "1",
   "fieldname": "add_taxes_from_item_tax_template",
   "fieldtype": "Check",
   "label": "Automatically Add Taxes and Charges from Item Tax Template"
  },
  {
   "fieldname": "print_settings",
   "fieldtype": "Section Break",
   "label": "Print Settings"
  },
  {
   "default": "0",
   "fieldname": "show_inclusive_tax_in_print",
   "fieldtype": "Check",
   "label": "Show Inclusive Tax in Print"
  },
  {
   "fieldname": "column_break_12",
   "fieldtype": "Column Break"
  },
  {
   "default": "0",
   "fieldname": "show_payment_schedule_in_print",
   "fieldtype": "Check",
   "label": "Show Payment Schedule in Print"
  },
  {
   "fieldname": "currency_exchange_section",
   "fieldtype": "Section Break",
   "label": "Currency Exchange Settings"
  },
  {
   "default": "1",
   "fieldname": "allow_stale",
   "fieldtype": "Check",
   "in_list_view": 1,
   "label": "Allow Stale Exchange Rates"
  },
  {
   "default": "1",
   "depends_on": "eval:doc.allow_stale==0",
   "fieldname": "stale_days",
   "fieldtype": "Int",
   "label": "Stale Days"
  },
  {
   "fieldname": "report_settings_sb",
   "fieldtype": "Section Break",
   "label": "Report Settings"
  },
  {
   "default": "0",
   "description": "Only select this if you have set up the Cash Flow Mapper documents",
   "fieldname": "use_custom_cash_flow",
   "fieldtype": "Check",
   "label": "Use Custom Cash Flow Format"
  },
  {
   "default": "0",
   "fieldname": "automatically_fetch_payment_terms",
   "fieldtype": "Check",
   "label": "Automatically Fetch Payment Terms"
  },
  {
   "description": "The percentage you are allowed to bill more against the amount ordered. For example, if the order value is $100 for an item and tolerance is set as 10%, then you are allowed to bill up to $110 ",
   "fieldname": "over_billing_allowance",
   "fieldtype": "Currency",
   "label": "Over Billing Allowance (%)"
  },
  {
   "default": "1",
   "fieldname": "automatically_process_deferred_accounting_entry",
   "fieldtype": "Check",
   "label": "Automatically Process Deferred Accounting Entry"
  },
  {
   "fieldname": "deferred_accounting_settings_section",
   "fieldtype": "Section Break",
   "label": "Deferred Accounting Settings"
  },
  {
   "fieldname": "column_break_18",
   "fieldtype": "Column Break"
  },
  {
   "default": "0",
   "description": "If this is unchecked, direct GL entries will be created to book deferred revenue or expense",
   "fieldname": "book_deferred_entries_via_journal_entry",
   "fieldtype": "Check",
   "label": "Book Deferred Entries Via Journal Entry"
  },
  {
   "default": "0",
   "depends_on": "eval:doc.book_deferred_entries_via_journal_entry",
   "description": "If this is unchecked Journal Entries will be saved in a Draft state and will have to be submitted manually",
   "fieldname": "submit_journal_entries",
   "fieldtype": "Check",
   "label": "Submit Journal Entries"
  },
  {
   "default": "Days",
   "description": "If \"Months\" is selected, a fixed amount will be booked as deferred revenue or expense for each month irrespective of the number of days in a month. It will be prorated if deferred revenue or expense is not booked for an entire month",
   "fieldname": "book_deferred_entries_based_on",
   "fieldtype": "Select",
   "label": "Book Deferred Entries Based On",
   "options": "Days\nMonths"
  },
  {
   "default": "0",
   "fieldname": "delete_linked_ledger_entries",
   "fieldtype": "Check",
   "label": "Delete Accounting and Stock Ledger Entries on deletion of Transaction"
  },
  {
   "description": "Users with this role are allowed to over bill above the allowance percentage",
   "fieldname": "role_allowed_to_over_bill",
   "fieldtype": "Link",
   "label": "Role Allowed to Over Bill ",
   "options": "Role"
  },
  {
   "fieldname": "period_closing_settings_section",
   "fieldtype": "Section Break",
   "label": "Period Closing Settings"
  },
  {
   "fieldname": "accounts_transactions_settings_section",
   "fieldtype": "Section Break",
   "label": "Transactions Settings"
  },
  {
   "fieldname": "column_break_11",
   "fieldtype": "Column Break"
  },
  {
   "fieldname": "tax_settings_section",
   "fieldtype": "Section Break",
   "label": "Tax Settings"
  },
  {
   "fieldname": "column_break_19",
   "fieldtype": "Column Break"
  },
  {
   "default": "1",
   "description": "If enabled, ledger entries will be posted for change amount in POS transactions",
   "fieldname": "post_change_gl_entries",
   "fieldtype": "Check",
   "label": "Create Ledger Entries for Change Amount"
  },
  {
   "default": "0",
   "description": "If enabled, additional ledger entries will be made for discounts in a separate Discount Account",
   "fieldname": "enable_discount_accounting",
   "fieldtype": "Check",
   "label": "Enable Discount Accounting"
  }
 ],
 "icon": "icon-cog",
 "idx": 1,
 "index_web_pages_for_search": 1,
 "issingle": 1,
 "links": [],
<<<<<<< HEAD
 "modified": "2021-08-09 13:08:01.335416",
=======
 "modified": "2021-07-12 18:54:29.084958",
>>>>>>> b27eeb54
 "modified_by": "Administrator",
 "module": "Accounts",
 "name": "Accounts Settings",
 "owner": "Administrator",
 "permissions": [
  {
   "create": 1,
   "email": 1,
   "print": 1,
   "read": 1,
   "role": "Accounts Manager",
   "share": 1,
   "write": 1
  },
  {
   "read": 1,
   "role": "Sales User"
  },
  {
   "read": 1,
   "role": "Purchase User"
  }
 ],
 "quick_entry": 1,
 "sort_field": "modified",
 "sort_order": "ASC",
 "track_changes": 1
}<|MERGE_RESOLUTION|>--- conflicted
+++ resolved
@@ -275,11 +275,7 @@
  "index_web_pages_for_search": 1,
  "issingle": 1,
  "links": [],
-<<<<<<< HEAD
- "modified": "2021-08-09 13:08:01.335416",
-=======
- "modified": "2021-07-12 18:54:29.084958",
->>>>>>> b27eeb54
+ "modified": "2021-08-09 13:08:04.335416",
  "modified_by": "Administrator",
  "module": "Accounts",
  "name": "Accounts Settings",
