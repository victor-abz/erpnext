--- conflicted
+++ resolved
@@ -230,11 +230,7 @@
  "is_virtual": 1,
  "issingle": 1,
  "links": [],
-<<<<<<< HEAD
  "modified": "2024-01-18 11:56:20.234667",
-=======
- "modified": "2023-12-14 13:38:16.264013",
->>>>>>> c0a11880
  "modified_by": "Administrator",
  "module": "Accounts",
  "name": "Payment Reconciliation",
