# Copyright (c) 2015, Frappe Technologies Pvt. Ltd. and Contributors
# License: GNU General Public License v3. See license.txt


import frappe
from frappe import _, msgprint, throw
from frappe.contacts.doctype.address.address import get_address_display
from frappe.model.mapper import get_mapped_doc
from frappe.model.utils import get_fetch_values
from frappe.utils import add_days, cint, cstr, flt, formatdate, get_link_to_form, getdate, nowdate
from frappe.utils.data import comma_and

import erpnext
from erpnext.accounts.deferred_revenue import validate_service_stop_date
from erpnext.accounts.doctype.loyalty_program.loyalty_program import (
	get_loyalty_program_details_with_points,
	validate_loyalty_points,
)
from erpnext.accounts.doctype.repost_accounting_ledger.repost_accounting_ledger import (
	validate_docs_for_deferred_accounting,
	validate_docs_for_voucher_types,
)
from erpnext.accounts.doctype.tax_withholding_category.tax_withholding_category import (
	get_party_tax_withholding_details,
)
from erpnext.accounts.general_ledger import get_round_off_account_and_cost_center
from erpnext.accounts.party import get_due_date, get_party_account, get_party_details
from erpnext.accounts.utils import cancel_exchange_gain_loss_journal, get_account_currency
from erpnext.assets.doctype.asset.depreciation import (
	depreciate_asset,
	get_gl_entries_on_asset_disposal,
	get_gl_entries_on_asset_regain,
	reset_depreciation_schedule,
	reverse_depreciation_entry_made_after_disposal,
)
from erpnext.assets.doctype.asset_activity.asset_activity import add_asset_activity
from erpnext.controllers.accounts_controller import validate_account_head
from erpnext.controllers.selling_controller import SellingController
from erpnext.projects.doctype.timesheet.timesheet import get_projectwise_timesheet_data
from erpnext.setup.doctype.company.company import update_company_current_month_sales
from erpnext.stock.doctype.delivery_note.delivery_note import update_billed_amount_based_on_so
<<<<<<< HEAD
from erpnext.stock.doctype.serial_no.serial_no import get_delivery_note_serial_no, get_serial_nos
from erpnext.accounts.doctype.pricing_rule.utils import validate_coupon_code, update_coupon_code_count
=======
>>>>>>> 6d47b8a2

form_grid_templates = {"items": "templates/form_grid/item_grid.html"}


class SalesInvoice(SellingController):
	# begin: auto-generated types
	# This code is auto-generated. Do not modify anything in this block.

	from typing import TYPE_CHECKING

	if TYPE_CHECKING:
		from erpnext.accounts.doctype.payment_schedule.payment_schedule import PaymentSchedule
		from erpnext.accounts.doctype.pricing_rule_detail.pricing_rule_detail import PricingRuleDetail
		from erpnext.accounts.doctype.sales_invoice_advance.sales_invoice_advance import SalesInvoiceAdvance
		from erpnext.accounts.doctype.sales_invoice_item.sales_invoice_item import SalesInvoiceItem
		from erpnext.accounts.doctype.sales_invoice_payment.sales_invoice_payment import SalesInvoicePayment
		from erpnext.accounts.doctype.sales_invoice_timesheet.sales_invoice_timesheet import SalesInvoiceTimesheet
		from erpnext.accounts.doctype.sales_taxes_and_charges.sales_taxes_and_charges import SalesTaxesandCharges
		from erpnext.selling.doctype.sales_team.sales_team import SalesTeam
		from erpnext.stock.doctype.packed_item.packed_item import PackedItem
		from frappe.types import DF

		account_for_change_amount: DF.Link | None
		additional_discount_account: DF.Link | None
		additional_discount_percentage: DF.Float
		address_display: DF.SmallText | None
		advances: DF.Table[SalesInvoiceAdvance]
		against_income_account: DF.SmallText | None
		allocate_advances_automatically: DF.Check
		amended_from: DF.Link | None
		amount_eligible_for_commission: DF.Currency
		apply_discount_on: DF.Literal["", "Grand Total", "Net Total"]
		auto_repeat: DF.Link | None
		base_change_amount: DF.Currency
		base_discount_amount: DF.Currency
		base_grand_total: DF.Currency
		base_in_words: DF.SmallText | None
		base_net_total: DF.Currency
		base_paid_amount: DF.Currency
		base_rounded_total: DF.Currency
		base_rounding_adjustment: DF.Currency
		base_total: DF.Currency
		base_total_taxes_and_charges: DF.Currency
		base_write_off_amount: DF.Currency
		campaign: DF.Link | None
		cash_bank_account: DF.Link | None
		change_amount: DF.Currency
		commission_rate: DF.Float
		company: DF.Link
		company_address: DF.Link | None
		company_address_display: DF.SmallText | None
		company_tax_id: DF.Data | None
		contact_display: DF.SmallText | None
		contact_email: DF.Data | None
		contact_mobile: DF.SmallText | None
		contact_person: DF.Link | None
		conversion_rate: DF.Float
		cost_center: DF.Link | None
		coupon_code: DF.Link | None
		currency: DF.Link
		customer: DF.Link | None
		customer_address: DF.Link | None
		customer_group: DF.Link | None
		customer_name: DF.SmallText | None
		debit_to: DF.Link
		disable_rounded_total: DF.Check
		discount_amount: DF.Currency
		dispatch_address: DF.SmallText | None
		dispatch_address_name: DF.Link | None
		dont_create_loyalty_points: DF.Check
		due_date: DF.Date | None
		from_date: DF.Date | None
		grand_total: DF.Currency
		group_same_items: DF.Check
		ignore_default_payment_terms_template: DF.Check
		ignore_pricing_rule: DF.Check
		in_words: DF.SmallText | None
		incoterm: DF.Link | None
		inter_company_invoice_reference: DF.Link | None
		is_cash_or_non_trade_discount: DF.Check
		is_consolidated: DF.Check
		is_debit_note: DF.Check
		is_discounted: DF.Check
		is_internal_customer: DF.Check
		is_opening: DF.Literal["No", "Yes"]
		is_pos: DF.Check
		is_return: DF.Check
		items: DF.Table[SalesInvoiceItem]
		language: DF.Data | None
		letter_head: DF.Link | None
		loyalty_amount: DF.Currency
		loyalty_points: DF.Int
		loyalty_program: DF.Link | None
		loyalty_redemption_account: DF.Link | None
		loyalty_redemption_cost_center: DF.Link | None
		named_place: DF.Data | None
		naming_series: DF.Literal["ACC-SINV-.YYYY.-", "ACC-SINV-RET-.YYYY.-"]
		net_total: DF.Currency
		only_include_allocated_payments: DF.Check
		other_charges_calculation: DF.LongText | None
		outstanding_amount: DF.Currency
		packed_items: DF.Table[PackedItem]
		paid_amount: DF.Currency
		party_account_currency: DF.Link | None
		payment_schedule: DF.Table[PaymentSchedule]
		payment_terms_template: DF.Link | None
		payments: DF.Table[SalesInvoicePayment]
		plc_conversion_rate: DF.Float
		po_date: DF.Date | None
		po_no: DF.Data | None
		pos_profile: DF.Link | None
		posting_date: DF.Date
		posting_time: DF.Time | None
		price_list_currency: DF.Link
		pricing_rules: DF.Table[PricingRuleDetail]
		project: DF.Link | None
		redeem_loyalty_points: DF.Check
		remarks: DF.SmallText | None
		repost_required: DF.Check
		represents_company: DF.Link | None
		return_against: DF.Link | None
		rounded_total: DF.Currency
		rounding_adjustment: DF.Currency
		sales_partner: DF.Link | None
		sales_team: DF.Table[SalesTeam]
		scan_barcode: DF.Data | None
		select_print_heading: DF.Link | None
		selling_price_list: DF.Link
		set_posting_time: DF.Check
		set_target_warehouse: DF.Link | None
		set_warehouse: DF.Link | None
		shipping_address: DF.SmallText | None
		shipping_address_name: DF.Link | None
		shipping_rule: DF.Link | None
		source: DF.Link | None
		status: DF.Literal["", "Draft", "Return", "Credit Note Issued", "Submitted", "Paid", "Partly Paid", "Unpaid", "Unpaid and Discounted", "Partly Paid and Discounted", "Overdue and Discounted", "Overdue", "Cancelled", "Internal Transfer"]
		subscription: DF.Link | None
		tax_category: DF.Link | None
		tax_id: DF.Data | None
		taxes: DF.Table[SalesTaxesandCharges]
		taxes_and_charges: DF.Link | None
		tc_name: DF.Link | None
		terms: DF.TextEditor | None
		territory: DF.Link | None
		timesheets: DF.Table[SalesInvoiceTimesheet]
		title: DF.Data | None
		to_date: DF.Date | None
		total: DF.Currency
		total_advance: DF.Currency
		total_billing_amount: DF.Currency
		total_billing_hours: DF.Float
		total_commission: DF.Currency
		total_net_weight: DF.Float
		total_qty: DF.Float
		total_taxes_and_charges: DF.Currency
		unrealized_profit_loss_account: DF.Link | None
		update_billed_amount_in_delivery_note: DF.Check
		update_billed_amount_in_sales_order: DF.Check
		update_outstanding_for_self: DF.Check
		update_stock: DF.Check
		use_company_roundoff_cost_center: DF.Check
		write_off_account: DF.Link | None
		write_off_amount: DF.Currency
		write_off_cost_center: DF.Link | None
		write_off_outstanding_amount_automatically: DF.Check
	# end: auto-generated types

	def __init__(self, *args, **kwargs):
		super(SalesInvoice, self).__init__(*args, **kwargs)
		self.status_updater = [
			{
				"source_dt": "Sales Invoice Item",
				"target_field": "billed_amt",
				"target_ref_field": "amount",
				"target_dt": "Sales Order Item",
				"join_field": "so_detail",
				"target_parent_dt": "Sales Order",
				"target_parent_field": "per_billed",
				"source_field": "amount",
				"percent_join_field": "sales_order",
				"status_field": "billing_status",
				"keyword": "Billed",
				"overflow_type": "billing",
			}
		]

	def set_indicator(self):
		"""Set indicator for portal"""
		if self.outstanding_amount < 0:
			self.indicator_title = _("Credit Note Issued")
			self.indicator_color = "gray"
		elif self.outstanding_amount > 0 and getdate(self.due_date) >= getdate(nowdate()):
			self.indicator_color = "orange"
			self.indicator_title = _("Unpaid")
		elif self.outstanding_amount > 0 and getdate(self.due_date) < getdate(nowdate()):
			self.indicator_color = "red"
			self.indicator_title = _("Overdue")
		elif cint(self.is_return) == 1:
			self.indicator_title = _("Return")
			self.indicator_color = "gray"
		else:
			self.indicator_color = "green"
			self.indicator_title = _("Paid")

	def validate(self):
		super(SalesInvoice, self).validate()
		self.validate_auto_set_posting_time()

		if not (self.is_pos or self.is_debit_note):
			self.so_dn_required()

		self.set_tax_withholding()

		self.validate_proj_cust()
		self.validate_pos_return()
		self.validate_with_previous_doc()
		self.validate_uom_is_integer("stock_uom", "stock_qty")
		self.validate_uom_is_integer("uom", "qty")
		self.check_sales_order_on_hold_or_close("sales_order")
		self.validate_debit_to_acc()
		self.clear_unallocated_advances("Sales Invoice Advance", "advances")
		self.add_remarks()
		self.validate_fixed_asset()
		self.set_income_account_for_fixed_assets()
		self.validate_item_cost_centers()
		self.check_conversion_rate()
		self.validate_accounts()

		validate_inter_company_party(
			self.doctype, self.customer, self.company, self.inter_company_invoice_reference
		)

		# Validating coupon code
		if self.coupon_code:
			validate_coupon_code(self.coupon_code)

		if cint(self.is_pos):
			self.validate_pos()

		self.validate_dropship_item()

		if cint(self.update_stock):
			self.validate_warehouse()
			self.update_current_stock()

		self.validate_delivery_note()

		# validate service stop date to lie in between start and end date
		validate_service_stop_date(self)

		if not self.is_opening:
			self.is_opening = "No"

		if self.redeem_loyalty_points:
			lp = frappe.get_doc("Loyalty Program", self.loyalty_program)
			self.loyalty_redemption_account = (
				lp.expense_account if not self.loyalty_redemption_account else self.loyalty_redemption_account
			)
			self.loyalty_redemption_cost_center = (
				lp.cost_center
				if not self.loyalty_redemption_cost_center
				else self.loyalty_redemption_cost_center
			)

		self.set_against_income_account()
		self.validate_time_sheets_are_submitted()
		self.validate_multiple_billing("Delivery Note", "dn_detail", "amount")
		if not self.is_return:
			self.validate_serial_numbers()
		else:
			self.timesheets = []
		self.update_packing_list()
		self.set_billing_hours_and_amount()
		self.update_timesheet_billing_for_project()
		self.set_status()
		if self.is_pos and not self.is_return:
			self.verify_payment_amount_is_positive()

		# validate amount in mode of payments for returned invoices for pos must be negative
		if self.is_pos and self.is_return:
			self.verify_payment_amount_is_negative()

		if (
			self.redeem_loyalty_points
			and self.loyalty_program
			and self.loyalty_points
			and not self.is_consolidated
		):
			validate_loyalty_points(self, self.loyalty_points)

		self.reset_default_field_value("set_warehouse", "items", "warehouse")

	def validate_accounts(self):
		self.validate_write_off_account()
		self.validate_account_for_change_amount()
		self.validate_income_account()

	def validate_for_repost(self):
		self.validate_write_off_account()
		self.validate_account_for_change_amount()
		self.validate_income_account()
		validate_docs_for_voucher_types(["Sales Invoice"])
		validate_docs_for_deferred_accounting([self.name], [])

	def validate_fixed_asset(self):
		for d in self.get("items"):
			if d.is_fixed_asset and d.meta.get_field("asset") and d.asset:
				asset = frappe.get_doc("Asset", d.asset)
				if self.doctype == "Sales Invoice" and self.docstatus == 1:
					if self.update_stock:
						frappe.throw(_("'Update Stock' cannot be checked for fixed asset sale"))

					elif asset.status in ("Scrapped", "Cancelled", "Capitalized", "Decapitalized") or (
						asset.status == "Sold" and not self.is_return
					):
						frappe.throw(
							_("Row #{0}: Asset {1} cannot be submitted, it is already {2}").format(
								d.idx, d.asset, asset.status
							)
						)

	def validate_item_cost_centers(self):
		for item in self.items:
			item.validate_cost_center(self.company)

	def validate_income_account(self):
		for item in self.get("items"):
			validate_account_head(item.idx, item.income_account, self.company, "Income")

	def set_tax_withholding(self):
		tax_withholding_details = get_party_tax_withholding_details(self)

		if not tax_withholding_details:
			return

		accounts = []
		tax_withholding_account = tax_withholding_details.get("account_head")

		for d in self.taxes:
			if d.account_head == tax_withholding_account:
				d.update(tax_withholding_details)
			accounts.append(d.account_head)

		if not accounts or tax_withholding_account not in accounts:
			self.append("taxes", tax_withholding_details)

		to_remove = [
			d
			for d in self.taxes
			if not d.tax_amount and d.charge_type == "Actual" and d.account_head == tax_withholding_account
		]

		for d in to_remove:
			self.remove(d)

		# calculate totals again after applying TDS
		self.calculate_taxes_and_totals()

	def before_save(self):
		self.set_account_for_mode_of_payment()
		self.set_paid_amount()

	def on_submit(self):
		self.validate_pos_paid_amount()

		if not self.auto_repeat:
			frappe.get_doc("Authorization Control").validate_approving_authority(
				self.doctype, self.company, self.base_grand_total, self
			)

		self.check_prev_docstatus()

		if self.is_return and not self.update_billed_amount_in_sales_order:
			# NOTE status updating bypassed for is_return
			self.status_updater = []

		self.update_status_updater_args()
		self.update_prevdoc_status()

		self.update_billing_status_in_dn()
		self.clear_unallocated_mode_of_payments()

		# Updating stock ledger should always be called after updating prevdoc status,
		# because updating reserved qty in bin depends upon updated delivered qty in SO
		if self.update_stock == 1:
			for table_name in ["items", "packed_items"]:
				if not self.get(table_name):
					continue

				self.make_bundle_using_old_serial_batch_fields(table_name)
			self.update_stock_ledger()

		# this sequence because outstanding may get -ve
		self.make_gl_entries()

		if self.update_stock == 1:
			self.repost_future_sle_and_gle()

		if not self.is_return:
			self.update_billing_status_for_zero_amount_refdoc("Delivery Note")
			self.update_billing_status_for_zero_amount_refdoc("Sales Order")
			self.check_credit_limit()

		if cint(self.is_pos) != 1 and not self.is_return:
			self.update_against_document_in_jv()

		self.update_time_sheet(self.name)

		if (
			frappe.db.get_single_value("Selling Settings", "sales_update_frequency") == "Each Transaction"
		):
			update_company_current_month_sales(self.company)
			self.update_project()
		update_linked_doc(self.doctype, self.name, self.inter_company_invoice_reference)

		if self.coupon_code:
			update_coupon_code_count(self.coupon_code, "used")

		# create the loyalty point ledger entry if the customer is enrolled in any loyalty program
		if (
			not self.is_return
			and not self.is_consolidated
			and self.loyalty_program
			and not self.dont_create_loyalty_points
		):
			self.make_loyalty_point_entry()
		elif (
			self.is_return and self.return_against and not self.is_consolidated and self.loyalty_program
		):
			against_si_doc = frappe.get_doc("Sales Invoice", self.return_against)
			against_si_doc.delete_loyalty_point_entry()
			against_si_doc.make_loyalty_point_entry()
		if self.redeem_loyalty_points and not self.is_consolidated and self.loyalty_points:
			self.apply_loyalty_points()

		self.process_common_party_accounting()

	def validate_pos_return(self):
		if self.is_consolidated:
			# pos return is already validated in pos invoice
			return

		if self.is_pos and self.is_return:
			total_amount_in_payments = 0
			for payment in self.payments:
				total_amount_in_payments += payment.amount
			invoice_total = self.rounded_total or self.grand_total
			if total_amount_in_payments < invoice_total:
				frappe.throw(_("Total payments amount can't be greater than {}").format(-invoice_total))

	def validate_pos_paid_amount(self):
		if len(self.payments) == 0 and self.is_pos:
			frappe.throw(_("At least one mode of payment is required for POS invoice."))

	def check_if_consolidated_invoice(self):
		# since POS Invoice extends Sales Invoice, we explicitly check if doctype is Sales Invoice
		if self.doctype == "Sales Invoice" and self.is_consolidated:
			invoice_or_credit_note = (
				"consolidated_credit_note" if self.is_return else "consolidated_invoice"
			)
			pos_closing_entry = frappe.get_all(
				"POS Invoice Merge Log", filters={invoice_or_credit_note: self.name}, pluck="pos_closing_entry"
			)
			if pos_closing_entry and pos_closing_entry[0]:
				msg = _("To cancel a {} you need to cancel the POS Closing Entry {}.").format(
					frappe.bold("Consolidated Sales Invoice"),
					get_link_to_form("POS Closing Entry", pos_closing_entry[0]),
				)
				frappe.throw(msg, title=_("Not Allowed"))

	def before_cancel(self):
		self.check_if_consolidated_invoice()

		super(SalesInvoice, self).before_cancel()
		self.update_time_sheet(None)

	def on_cancel(self):
		check_if_return_invoice_linked_with_payment_entry(self)

		super(SalesInvoice, self).on_cancel()

		self.check_sales_order_on_hold_or_close("sales_order")

		if self.is_return and not self.update_billed_amount_in_sales_order:
			# NOTE status updating bypassed for is_return
			self.status_updater = []

		self.update_status_updater_args()
		self.update_prevdoc_status()
		self.update_billing_status_in_dn()

		if not self.is_return:
			self.update_billing_status_for_zero_amount_refdoc("Delivery Note")
			self.update_billing_status_for_zero_amount_refdoc("Sales Order")

		# Updating stock ledger should always be called after updating prevdoc status,
		# because updating reserved qty in bin depends upon updated delivered qty in SO
		if self.update_stock == 1:
			self.update_stock_ledger()

		self.make_gl_entries_on_cancel()

		if self.update_stock == 1:
			self.repost_future_sle_and_gle()

		self.db_set("status", "Cancelled")
		self.db_set("repost_required", 0)

		if self.coupon_code:
			update_coupon_code_count(self.coupon_code, "cancelled")

		if (
			frappe.db.get_single_value("Selling Settings", "sales_update_frequency") == "Each Transaction"
		):
			update_company_current_month_sales(self.company)
			self.update_project()
		if not self.is_return and not self.is_consolidated and self.loyalty_program:
			self.delete_loyalty_point_entry()
		elif (
			self.is_return and self.return_against and not self.is_consolidated and self.loyalty_program
		):
			against_si_doc = frappe.get_doc("Sales Invoice", self.return_against)
			against_si_doc.delete_loyalty_point_entry()
			against_si_doc.make_loyalty_point_entry()

		unlink_inter_company_doc(self.doctype, self.name, self.inter_company_invoice_reference)

		self.unlink_sales_invoice_from_timesheets()
		self.ignore_linked_doctypes = (
			"GL Entry",
			"Stock Ledger Entry",
			"Repost Item Valuation",
			"Repost Payment Ledger",
			"Repost Payment Ledger Items",
			"Repost Accounting Ledger",
			"Repost Accounting Ledger Items",
			"Unreconcile Payment",
			"Unreconcile Payment Entries",
			"Payment Ledger Entry",
			"Serial and Batch Bundle",
		)

		self.delete_auto_created_batches()

	def update_status_updater_args(self):
		if not cint(self.update_stock):
			return

		self.status_updater.append(
			{
				"source_dt": "Sales Invoice Item",
				"target_dt": "Sales Order Item",
				"target_parent_dt": "Sales Order",
				"target_parent_field": "per_delivered",
				"target_field": "delivered_qty",
				"target_ref_field": "qty",
				"source_field": "qty",
				"join_field": "so_detail",
				"percent_join_field": "sales_order",
				"status_field": "delivery_status",
				"keyword": "Delivered",
				"second_source_dt": "Delivery Note Item",
				"second_source_field": "qty",
				"second_join_field": "so_detail",
				"overflow_type": "delivery",
				"extra_cond": """ and exists(select name from `tabSales Invoice`
				where name=`tabSales Invoice Item`.parent and update_stock = 1)""",
			}
		)

		if not cint(self.is_return):
			return

		self.status_updater.append(
			{
				"source_dt": "Sales Invoice Item",
				"target_dt": "Sales Order Item",
				"join_field": "so_detail",
				"target_field": "returned_qty",
				"target_parent_dt": "Sales Order",
				"source_field": "-1 * qty",
				"second_source_dt": "Delivery Note Item",
				"second_source_field": "-1 * qty",
				"second_join_field": "so_detail",
				"extra_cond": """ and exists (select name from `tabSales Invoice` where name=`tabSales Invoice Item`.parent and update_stock=1 and is_return=1)""",
			}
		)

	def check_credit_limit(self):
		from erpnext.selling.doctype.customer.customer import check_credit_limit

		validate_against_credit_limit = False
		bypass_credit_limit_check_at_sales_order = frappe.db.get_value(
			"Customer Credit Limit",
			filters={"parent": self.customer, "parenttype": "Customer", "company": self.company},
			fieldname=["bypass_credit_limit_check"],
		)

		if bypass_credit_limit_check_at_sales_order:
			validate_against_credit_limit = True

		for d in self.get("items"):
			if not (d.sales_order or d.delivery_note):
				validate_against_credit_limit = True
				break
		if validate_against_credit_limit:
			check_credit_limit(self.customer, self.company, bypass_credit_limit_check_at_sales_order)

	def unlink_sales_invoice_from_timesheets(self):
		for row in self.timesheets:
			timesheet = frappe.get_doc("Timesheet", row.time_sheet)
			timesheet.unlink_sales_invoice(self.name)
			timesheet.flags.ignore_validate_update_after_submit = True
			timesheet.db_update_all()

	@frappe.whitelist()
	def set_missing_values(self, for_validate=False):
		pos = self.set_pos_fields(for_validate)

		if not self.debit_to:
			self.debit_to = get_party_account("Customer", self.customer, self.company)
			self.party_account_currency = frappe.db.get_value(
				"Account", self.debit_to, "account_currency", cache=True
			)
		if not self.due_date and self.customer:
			self.due_date = get_due_date(self.posting_date, "Customer", self.customer, self.company)

		super(SalesInvoice, self).set_missing_values(for_validate)

		print_format = pos.get("print_format") if pos else None
		if not print_format and not cint(frappe.db.get_value("Print Format", "POS Invoice", "disabled")):
			print_format = "POS Invoice"

		if pos:
			return {
				"print_format": print_format,
				"allow_edit_rate": pos.get("allow_user_to_edit_rate"),
				"allow_edit_discount": pos.get("allow_user_to_edit_discount"),
				"campaign": pos.get("campaign"),
				"allow_print_before_pay": pos.get("allow_print_before_pay"),
			}

	def update_time_sheet(self, sales_invoice):
		for d in self.timesheets:
			if d.time_sheet:
				timesheet = frappe.get_doc("Timesheet", d.time_sheet)
				self.update_time_sheet_detail(timesheet, d, sales_invoice)
				timesheet.calculate_total_amounts()
				timesheet.calculate_percentage_billed()
				timesheet.flags.ignore_validate_update_after_submit = True
				timesheet.set_status()
				timesheet.db_update_all()

	def update_time_sheet_detail(self, timesheet, args, sales_invoice):
		for data in timesheet.time_logs:
			if (
				(self.project and args.timesheet_detail == data.name)
				or (not self.project and not data.sales_invoice)
				or (not sales_invoice and data.sales_invoice == self.name)
			):
				data.sales_invoice = sales_invoice

	def on_update_after_submit(self):
		if hasattr(self, "repost_required"):
			fields_to_check = [
				"additional_discount_account",
				"cash_bank_account",
				"account_for_change_amount",
				"write_off_account",
				"loyalty_redemption_account",
				"unrealized_profit_loss_account",
				"is_opening",
			]
			child_tables = {
				"items": ("income_account", "expense_account", "discount_account"),
				"taxes": ("account_head",),
			}
			self.needs_repost = self.check_if_fields_updated(fields_to_check, child_tables)
			if self.needs_repost:
				self.validate_for_repost()
				self.db_set("repost_required", self.needs_repost)

	def set_paid_amount(self):
		paid_amount = 0.0
		base_paid_amount = 0.0
		for data in self.payments:
			data.base_amount = flt(data.amount * self.conversion_rate, self.precision("base_paid_amount"))
			paid_amount += data.amount
			base_paid_amount += data.base_amount

		self.paid_amount = paid_amount
		self.base_paid_amount = base_paid_amount

	def set_account_for_mode_of_payment(self):
		for payment in self.payments:
			if not payment.account:
				payment.account = get_bank_cash_account(payment.mode_of_payment, self.company).get("account")

	def validate_time_sheets_are_submitted(self):
		for data in self.timesheets:
			if data.time_sheet:
				status = frappe.db.get_value("Timesheet", data.time_sheet, "status")
				if status not in ["Submitted", "Payslip"]:
					frappe.throw(_("Timesheet {0} is already completed or cancelled").format(data.time_sheet))

	def set_pos_fields(self, for_validate=False):
		"""Set retail related fields from POS Profiles"""
		if cint(self.is_pos) != 1:
			return

		if not self.account_for_change_amount:
			self.account_for_change_amount = frappe.get_cached_value(
				"Company", self.company, "default_cash_account"
			)

		from erpnext.stock.get_item_details import get_pos_profile, get_pos_profile_item_details

		if not self.pos_profile and not self.flags.ignore_pos_profile:
			pos_profile = get_pos_profile(self.company) or {}
			if not pos_profile:
				return
			self.pos_profile = pos_profile.get("name")

		pos = {}
		if self.pos_profile:
			pos = frappe.get_doc("POS Profile", self.pos_profile)

		if not self.get("payments") and not for_validate:
			update_multi_mode_option(self, pos)

		if pos:
			if not for_validate:
				self.tax_category = pos.get("tax_category")

			if not for_validate and not self.customer:
				self.customer = pos.customer

			if not for_validate:
				self.ignore_pricing_rule = pos.ignore_pricing_rule

			if pos.get("account_for_change_amount"):
				self.account_for_change_amount = pos.get("account_for_change_amount")

			for fieldname in (
				"currency",
				"letter_head",
				"tc_name",
				"company",
				"select_print_heading",
				"write_off_account",
				"taxes_and_charges",
				"write_off_cost_center",
				"apply_discount_on",
				"cost_center",
			):
				if (not for_validate) or (for_validate and not self.get(fieldname)):
					self.set(fieldname, pos.get(fieldname))

			if pos.get("company_address"):
				self.company_address = pos.get("company_address")

			if self.customer:
				customer_price_list, customer_group = frappe.get_value(
					"Customer", self.customer, ["default_price_list", "customer_group"]
				)
				customer_group_price_list = frappe.get_value(
					"Customer Group", customer_group, "default_price_list"
				)
				selling_price_list = (
					customer_price_list or customer_group_price_list or pos.get("selling_price_list")
				)
			else:
				selling_price_list = pos.get("selling_price_list")

			if selling_price_list:
				self.set("selling_price_list", selling_price_list)

			if not for_validate:
				self.update_stock = cint(pos.get("update_stock"))

			# set pos values in items
			for item in self.get("items"):
				if item.get("item_code"):
					profile_details = get_pos_profile_item_details(
						pos, frappe._dict(item.as_dict()), pos, update_data=True
					)
					for fname, val in profile_details.items():
						if (not for_validate) or (for_validate and not item.get(fname)):
							item.set(fname, val)

			# fetch terms
			if self.tc_name and not self.terms:
				self.terms = frappe.db.get_value("Terms and Conditions", self.tc_name, "terms")

			# fetch charges
			if self.taxes_and_charges and not len(self.get("taxes")):
				self.set_taxes()

		return pos

	def get_company_abbr(self):
		return frappe.db.sql("select abbr from tabCompany where name=%s", self.company)[0][0]

	def validate_debit_to_acc(self):
		if not self.debit_to:
			self.debit_to = get_party_account("Customer", self.customer, self.company)
			if not self.debit_to:
				self.raise_missing_debit_credit_account_error("Customer", self.customer)

		account = frappe.get_cached_value(
			"Account", self.debit_to, ["account_type", "report_type", "account_currency"], as_dict=True
		)

		if not account:
			frappe.throw(_("Debit To is required"), title=_("Account Missing"))

		if account.report_type != "Balance Sheet":
			msg = (
				_("Please ensure {} account is a Balance Sheet account.").format(frappe.bold("Debit To")) + " "
			)
			msg += _(
				"You can change the parent account to a Balance Sheet account or select a different account."
			)
			frappe.throw(msg, title=_("Invalid Account"))

		if self.customer and account.account_type != "Receivable":
			msg = (
				_("Please ensure {} account {} is a Receivable account.").format(
					frappe.bold("Debit To"), frappe.bold(self.debit_to)
				)
				+ " "
			)
			msg += _("Change the account type to Receivable or select a different account.")
			frappe.throw(msg, title=_("Invalid Account"))

		self.party_account_currency = account.account_currency

	def clear_unallocated_mode_of_payments(self):
		self.set("payments", self.get("payments", {"amount": ["not in", [0, None, ""]]}))

		frappe.db.sql(
			"""delete from `tabSales Invoice Payment` where parent = %s
			and amount = 0""",
			self.name,
		)

	def validate_with_previous_doc(self):
		super(SalesInvoice, self).validate_with_previous_doc(
			{
				"Sales Order": {
					"ref_dn_field": "sales_order",
					"compare_fields": [["customer", "="], ["company", "="], ["project", "="], ["currency", "="]],
				},
				"Sales Order Item": {
					"ref_dn_field": "so_detail",
					"compare_fields": [["item_code", "="], ["uom", "="], ["conversion_factor", "="]],
					"is_child_table": True,
					"allow_duplicate_prev_row_id": True,
				},
				"Delivery Note": {
					"ref_dn_field": "delivery_note",
					"compare_fields": [["customer", "="], ["company", "="], ["project", "="], ["currency", "="]],
				},
				"Delivery Note Item": {
					"ref_dn_field": "dn_detail",
					"compare_fields": [["item_code", "="], ["uom", "="], ["conversion_factor", "="]],
					"is_child_table": True,
					"allow_duplicate_prev_row_id": True,
				},
			}
		)

		if (
			cint(frappe.db.get_single_value("Selling Settings", "maintain_same_sales_rate"))
			and not self.is_return
			and not self.is_internal_customer
		):
			self.validate_rate_with_reference_doc(
				[["Sales Order", "sales_order", "so_detail"], ["Delivery Note", "delivery_note", "dn_detail"]]
			)

	def set_against_income_account(self):
		"""Set against account for debit to account"""
		against_acc = []
		for d in self.get("items"):
			if d.income_account and d.income_account not in against_acc:
				against_acc.append(d.income_account)
		self.against_income_account = ",".join(against_acc)

	def add_remarks(self):
		if not self.remarks:
			if self.po_no and self.po_date:
				self.remarks = _("Against Customer Order {0} dated {1}").format(
					self.po_no, formatdate(self.po_date)
				)
			else:
				self.remarks = _("No Remarks")

	def validate_auto_set_posting_time(self):
		# Don't auto set the posting date and time if invoice is amended
		if self.is_new() and self.amended_from:
			self.set_posting_time = 1

		self.validate_posting_time()

	def so_dn_required(self):
		"""check in manage account if sales order / delivery note required or not."""
		if self.is_return:
			return

		prev_doc_field_map = {
			"Sales Order": ["so_required", "is_pos"],
			"Delivery Note": ["dn_required", "update_stock"],
		}
		for key, value in prev_doc_field_map.items():
			if frappe.db.get_single_value("Selling Settings", value[0]) == "Yes":

				if frappe.get_value("Customer", self.customer, value[0]):
					continue

				for d in self.get("items"):
					if d.item_code and not d.get(key.lower().replace(" ", "_")) and not self.get(value[1]):
						msgprint(_("{0} is mandatory for Item {1}").format(key, d.item_code), raise_exception=1)

	def validate_proj_cust(self):
		"""check for does customer belong to same project as entered.."""
		if self.project and self.customer:
			res = frappe.db.sql(
				"""select name from `tabProject`
				where name = %s and (customer = %s or customer is null or customer = '')""",
				(self.project, self.customer),
			)
			if not res:
				throw(_("Customer {0} does not belong to project {1}").format(self.customer, self.project))

	def validate_pos(self):
		if self.is_return:
			invoice_total = self.rounded_total or self.grand_total
			if flt(self.paid_amount) + flt(self.write_off_amount) - flt(invoice_total) > 1.0 / (
				10.0 ** (self.precision("grand_total") + 1.0)
			):
				frappe.throw(_("Paid amount + Write Off Amount can not be greater than Grand Total"))

	def validate_warehouse(self):
		super(SalesInvoice, self).validate_warehouse()

		for d in self.get_item_list():
			if (
				not d.warehouse
				and d.item_code
				and frappe.get_cached_value("Item", d.item_code, "is_stock_item")
			):
				frappe.throw(_("Warehouse required for stock Item {0}").format(d.item_code))

	def validate_delivery_note(self):
		"""If items are linked with a delivery note, stock cannot be updated again."""
		if not cint(self.update_stock):
			return

		notes = [item.delivery_note for item in self.items if item.delivery_note]
		if notes:
			frappe.throw(
				_("Stock cannot be updated against the following Delivery Notes: {0}").format(
					comma_and(notes)
				),
			)

	def validate_write_off_account(self):
		if flt(self.write_off_amount) and not self.write_off_account:
			self.write_off_account = frappe.get_cached_value("Company", self.company, "write_off_account")

		if flt(self.write_off_amount) and not self.write_off_account:
			msgprint(_("Please enter Write Off Account"), raise_exception=1)

	def validate_account_for_change_amount(self):
		if flt(self.change_amount) and not self.account_for_change_amount:
			msgprint(_("Please enter Account for Change Amount"), raise_exception=1)

	def validate_dropship_item(self):
		"""If items are drop shipped, stock cannot be updated."""
		if not cint(self.update_stock):
			return

		if any(item.delivered_by_supplier for item in self.items):
			frappe.throw(
				_(
					"Stock cannot be updated because the invoice contains a drop shipping item. Please disable 'Update Stock' or remove the drop shipping item."
				),
			)

	def update_current_stock(self):
		for item in self.items:
			item.set_actual_qty()

		for packed_item in self.packed_items:
			packed_item.set_actual_and_projected_qty()

	def update_packing_list(self):
		if cint(self.update_stock) == 1:
			from erpnext.stock.doctype.packed_item.packed_item import make_packing_list

			make_packing_list(self)
		else:
			self.set("packed_items", [])

	def set_billing_hours_and_amount(self):
		if not self.project:
			for timesheet in self.timesheets:
				ts_doc = frappe.get_doc("Timesheet", timesheet.time_sheet)
				if not timesheet.billing_hours and ts_doc.total_billable_hours:
					timesheet.billing_hours = ts_doc.total_billable_hours

				if not timesheet.billing_amount and ts_doc.total_billable_amount:
					timesheet.billing_amount = ts_doc.total_billable_amount

	def update_timesheet_billing_for_project(self):
		if not self.timesheets and self.project:
			self.add_timesheet_data()
		else:
			self.calculate_billing_amount_for_timesheet()

	@frappe.whitelist()
	def add_timesheet_data(self):
		self.set("timesheets", [])
		if self.project:
			for data in get_projectwise_timesheet_data(self.project):
				self.append(
					"timesheets",
					{
						"time_sheet": data.time_sheet,
						"billing_hours": data.billing_hours,
						"billing_amount": data.billing_amount,
						"timesheet_detail": data.name,
						"activity_type": data.activity_type,
						"description": data.description,
					},
				)

			self.calculate_billing_amount_for_timesheet()

	def calculate_billing_amount_for_timesheet(self):
		def timesheet_sum(field):
			return sum((ts.get(field) or 0.0) for ts in self.timesheets)

		self.total_billing_amount = timesheet_sum("billing_amount")
		self.total_billing_hours = timesheet_sum("billing_hours")

	def get_warehouse(self):
		user_pos_profile = frappe.db.sql(
			"""select name, warehouse from `tabPOS Profile`
			where ifnull(user,'') = %s and company = %s""",
			(frappe.session["user"], self.company),
		)
		warehouse = user_pos_profile[0][1] if user_pos_profile else None

		if not warehouse:
			global_pos_profile = frappe.db.sql(
				"""select name, warehouse from `tabPOS Profile`
				where (user is null or user = '') and company = %s""",
				self.company,
			)

			if global_pos_profile:
				warehouse = global_pos_profile[0][1]
			elif not user_pos_profile:
				msgprint(_("POS Profile required to make POS Entry"), raise_exception=True)

		return warehouse

	def set_income_account_for_fixed_assets(self):
		for item in self.items:
			item.set_income_account_for_fixed_asset(self.company)

	def check_prev_docstatus(self):
		for d in self.get("items"):
			if (
				d.sales_order
				and frappe.db.get_value("Sales Order", d.sales_order, "docstatus", cache=True) != 1
			):
				frappe.throw(_("Sales Order {0} is not submitted").format(d.sales_order))

			if (
				d.delivery_note
				and frappe.db.get_value("Delivery Note", d.delivery_note, "docstatus", cache=True) != 1
			):
				throw(_("Delivery Note {0} is not submitted").format(d.delivery_note))

	def make_gl_entries(self, gl_entries=None, from_repost=False):
		from erpnext.accounts.general_ledger import make_gl_entries, make_reverse_gl_entries

		auto_accounting_for_stock = erpnext.is_perpetual_inventory_enabled(self.company)
		if not gl_entries:
			gl_entries = self.get_gl_entries()

		if gl_entries:
			# if POS and amount is written off, updating outstanding amt after posting all gl entries
			update_outstanding = (
				"No"
				if (cint(self.is_pos) or self.write_off_account or cint(self.redeem_loyalty_points))
				else "Yes"
			)

			if self.docstatus == 1:
				make_gl_entries(
					gl_entries,
					update_outstanding=update_outstanding,
					merge_entries=False,
					from_repost=from_repost,
				)

				self.make_exchange_gain_loss_journal()
			elif self.docstatus == 2:
				cancel_exchange_gain_loss_journal(frappe._dict(doctype=self.doctype, name=self.name))
				make_reverse_gl_entries(voucher_type=self.doctype, voucher_no=self.name)

			if update_outstanding == "No":
				from erpnext.accounts.doctype.gl_entry.gl_entry import update_outstanding_amt

				update_outstanding_amt(
					self.debit_to,
					"Customer",
					self.customer,
					self.doctype,
					self.return_against if cint(self.is_return) and self.return_against else self.name,
				)

		elif self.docstatus == 2 and cint(self.update_stock) and cint(auto_accounting_for_stock):
			make_reverse_gl_entries(voucher_type=self.doctype, voucher_no=self.name)

	def get_gl_entries(self, warehouse_account=None):
		from erpnext.accounts.general_ledger import merge_similar_entries

		gl_entries = []

		self.make_customer_gl_entry(gl_entries)

		self.make_tax_gl_entries(gl_entries)
		self.make_internal_transfer_gl_entries(gl_entries)

		self.make_item_gl_entries(gl_entries)
		self.make_precision_loss_gl_entry(gl_entries)
		self.make_discount_gl_entries(gl_entries)

		# merge gl entries before adding pos entries
		gl_entries = merge_similar_entries(gl_entries)

		self.make_loyalty_point_redemption_gle(gl_entries)
		self.make_pos_gl_entries(gl_entries)

		self.make_write_off_gl_entry(gl_entries)
		self.make_gle_for_rounding_adjustment(gl_entries)

		return gl_entries

	def make_customer_gl_entry(self, gl_entries):
		# Checked both rounding_adjustment and rounded_total
		# because rounded_total had value even before introduction of posting GLE based on rounded total
		grand_total = (
			self.rounded_total if (self.rounding_adjustment and self.rounded_total) else self.grand_total
		)
		base_grand_total = flt(
			self.base_rounded_total
			if (self.base_rounding_adjustment and self.base_rounded_total)
			else self.base_grand_total,
			self.precision("base_grand_total"),
		)

		if grand_total and not self.is_internal_transfer():
			against_voucher = self.name
			if self.is_return and self.return_against and not self.update_outstanding_for_self:
				against_voucher = self.return_against

			# Did not use base_grand_total to book rounding loss gle
			gl_entries.append(
				self.get_gl_dict(
					{
						"account": self.debit_to,
						"party_type": "Customer",
						"party": self.customer,
						"due_date": self.due_date,
						"against": self.against_income_account,
						"debit": base_grand_total,
						"debit_in_account_currency": base_grand_total
						if self.party_account_currency == self.company_currency
						else grand_total,
						"against_voucher": against_voucher,
						"against_voucher_type": self.doctype,
						"cost_center": self.cost_center,
						"project": self.project,
					},
					self.party_account_currency,
					item=self,
				)
			)

	def make_tax_gl_entries(self, gl_entries):
		enable_discount_accounting = cint(
			frappe.db.get_single_value("Selling Settings", "enable_discount_accounting")
		)

		for tax in self.get("taxes"):
			amount, base_amount = self.get_tax_amounts(tax, enable_discount_accounting)

			if flt(tax.base_tax_amount_after_discount_amount):
				account_currency = get_account_currency(tax.account_head)
				gl_entries.append(
					self.get_gl_dict(
						{
							"account": tax.account_head,
							"against": self.customer,
							"credit": flt(base_amount, tax.precision("tax_amount_after_discount_amount")),
							"credit_in_account_currency": (
								flt(base_amount, tax.precision("base_tax_amount_after_discount_amount"))
								if account_currency == self.company_currency
								else flt(amount, tax.precision("tax_amount_after_discount_amount"))
							),
							"cost_center": tax.cost_center,
						},
						account_currency,
						item=tax,
					)
				)

	def make_internal_transfer_gl_entries(self, gl_entries):
		if self.is_internal_transfer() and flt(self.base_total_taxes_and_charges):
			account_currency = get_account_currency(self.unrealized_profit_loss_account)
			gl_entries.append(
				self.get_gl_dict(
					{
						"account": self.unrealized_profit_loss_account,
						"against": self.customer,
						"debit": flt(self.total_taxes_and_charges),
						"debit_in_account_currency": flt(self.base_total_taxes_and_charges),
						"cost_center": self.cost_center,
					},
					account_currency,
					item=self,
				)
			)

	def make_item_gl_entries(self, gl_entries):
		# income account gl entries
		enable_discount_accounting = cint(
			frappe.db.get_single_value("Selling Settings", "enable_discount_accounting")
		)

		for item in self.get("items"):
			if flt(item.base_net_amount, item.precision("base_net_amount")):
				if item.is_fixed_asset:
					asset = self.get_asset(item)

					if self.is_return:
						fixed_asset_gl_entries = get_gl_entries_on_asset_regain(
							asset,
							item.base_net_amount,
							item.finance_book,
							self.get("doctype"),
							self.get("name"),
							self.get("posting_date"),
						)
						asset.db_set("disposal_date", None)
						add_asset_activity(asset.name, _("Asset returned"))

						if asset.calculate_depreciation:
							posting_date = frappe.db.get_value("Sales Invoice", self.return_against, "posting_date")
							reverse_depreciation_entry_made_after_disposal(asset, posting_date)
							notes = _(
								"This schedule was created when Asset {0} was returned through Sales Invoice {1}."
							).format(
								get_link_to_form(asset.doctype, asset.name),
								get_link_to_form(self.doctype, self.get("name")),
							)
							reset_depreciation_schedule(asset, self.posting_date, notes)
							asset.reload()

					else:
						if asset.calculate_depreciation:
							notes = _(
								"This schedule was created when Asset {0} was sold through Sales Invoice {1}."
							).format(
								get_link_to_form(asset.doctype, asset.name),
								get_link_to_form(self.doctype, self.get("name")),
							)
							depreciate_asset(asset, self.posting_date, notes)
							asset.reload()

						fixed_asset_gl_entries = get_gl_entries_on_asset_disposal(
							asset,
							item.base_net_amount,
							item.finance_book,
							self.get("doctype"),
							self.get("name"),
							self.get("posting_date"),
						)
						asset.db_set("disposal_date", self.posting_date)
						add_asset_activity(asset.name, _("Asset sold"))

					for gle in fixed_asset_gl_entries:
						gle["against"] = self.customer
						gl_entries.append(self.get_gl_dict(gle, item=item))

					self.set_asset_status(asset)

				else:
					# Do not book income for transfer within same company
					if not self.is_internal_transfer():
						income_account = (
							item.income_account
							if (not item.enable_deferred_revenue or self.is_return)
							else item.deferred_revenue_account
						)

						amount, base_amount = self.get_amount_and_base_amount(item, enable_discount_accounting)

						account_currency = get_account_currency(income_account)
						gl_entries.append(
							self.get_gl_dict(
								{
									"account": income_account,
									"against": self.customer,
									"credit": flt(base_amount, item.precision("base_net_amount")),
									"credit_in_account_currency": (
										flt(base_amount, item.precision("base_net_amount"))
										if account_currency == self.company_currency
										else flt(amount, item.precision("net_amount"))
									),
									"cost_center": item.cost_center,
									"project": item.project or self.project,
								},
								account_currency,
								item=item,
							)
						)

		# expense account gl entries
		if cint(self.update_stock) and erpnext.is_perpetual_inventory_enabled(self.company):
			gl_entries += super(SalesInvoice, self).get_gl_entries()

	def get_asset(self, item):
		if item.get("asset"):
			asset = frappe.get_doc("Asset", item.asset)
		else:
			frappe.throw(
				_("Row #{0}: You must select an Asset for Item {1}.").format(item.idx, item.item_name),
				title=_("Missing Asset"),
			)

		self.check_finance_books(item, asset)
		return asset

	@property
	def enable_discount_accounting(self):
		if not hasattr(self, "_enable_discount_accounting"):
			self._enable_discount_accounting = cint(
				frappe.db.get_single_value("Selling Settings", "enable_discount_accounting")
			)

		return self._enable_discount_accounting

	def set_asset_status(self, asset):
		if self.is_return:
			asset.set_status()
		else:
			asset.set_status("Sold" if self.docstatus == 1 else None)

	def make_loyalty_point_redemption_gle(self, gl_entries):
		if cint(self.redeem_loyalty_points):
			gl_entries.append(
				self.get_gl_dict(
					{
						"account": self.debit_to,
						"party_type": "Customer",
						"party": self.customer,
						"against": "Expense account - "
						+ cstr(self.loyalty_redemption_account)
						+ " for the Loyalty Program",
						"credit": self.loyalty_amount,
						"against_voucher": self.return_against if cint(self.is_return) else self.name,
						"against_voucher_type": self.doctype,
						"cost_center": self.cost_center,
					},
					item=self,
				)
			)
			gl_entries.append(
				self.get_gl_dict(
					{
						"account": self.loyalty_redemption_account,
						"cost_center": self.cost_center or self.loyalty_redemption_cost_center,
						"against": self.customer,
						"debit": self.loyalty_amount,
						"remark": "Loyalty Points redeemed by the customer",
					},
					item=self,
				)
			)

	def make_pos_gl_entries(self, gl_entries):
		if cint(self.is_pos):

			skip_change_gl_entries = not cint(
				frappe.db.get_single_value("Accounts Settings", "post_change_gl_entries")
			)

			for payment_mode in self.payments:
				if skip_change_gl_entries and payment_mode.account == self.account_for_change_amount:
					payment_mode.base_amount -= flt(self.change_amount)

				if payment_mode.base_amount:
					# POS, make payment entries
					gl_entries.append(
						self.get_gl_dict(
							{
								"account": self.debit_to,
								"party_type": "Customer",
								"party": self.customer,
								"against": payment_mode.account,
								"credit": payment_mode.base_amount,
								"credit_in_account_currency": payment_mode.base_amount
								if self.party_account_currency == self.company_currency
								else payment_mode.amount,
								"against_voucher": self.name,
								"against_voucher_type": self.doctype,
								"cost_center": self.cost_center,
							},
							self.party_account_currency,
							item=self,
						)
					)

					payment_mode_account_currency = get_account_currency(payment_mode.account)
					gl_entries.append(
						self.get_gl_dict(
							{
								"account": payment_mode.account,
								"against": self.customer,
								"debit": payment_mode.base_amount,
								"debit_in_account_currency": payment_mode.base_amount
								if payment_mode_account_currency == self.company_currency
								else payment_mode.amount,
								"cost_center": self.cost_center,
							},
							payment_mode_account_currency,
							item=self,
						)
					)

			if not skip_change_gl_entries:
				gl_entries.extend(self.get_gle_for_change_amount())

	def get_gle_for_change_amount(self) -> list[dict]:
		if not self.change_amount:
			return []

		if not self.account_for_change_amount:
			frappe.throw(_("Please set Account for Change Amount"), title=_("Mandatory Field"))

		return [
			self.get_gl_dict(
				{
					"account": self.debit_to,
					"party_type": "Customer",
					"party": self.customer,
					"against": self.account_for_change_amount,
					"debit": flt(self.base_change_amount),
					"debit_in_account_currency": flt(self.base_change_amount)
					if self.party_account_currency == self.company_currency
					else flt(self.change_amount),
					"against_voucher": self.return_against
					if cint(self.is_return) and self.return_against
					else self.name,
					"against_voucher_type": self.doctype,
					"cost_center": self.cost_center,
					"project": self.project,
				},
				self.party_account_currency,
				item=self,
			),
			self.get_gl_dict(
				{
					"account": self.account_for_change_amount,
					"against": self.customer,
					"credit": self.base_change_amount,
					"cost_center": self.cost_center,
				},
				item=self,
			),
		]

	def make_write_off_gl_entry(self, gl_entries):
		# write off entries, applicable if only pos
		if (
			self.is_pos
			and self.write_off_account
			and flt(self.write_off_amount, self.precision("write_off_amount"))
		):
			write_off_account_currency = get_account_currency(self.write_off_account)
			default_cost_center = frappe.get_cached_value("Company", self.company, "cost_center")

			gl_entries.append(
				self.get_gl_dict(
					{
						"account": self.debit_to,
						"party_type": "Customer",
						"party": self.customer,
						"against": self.write_off_account,
						"credit": flt(self.base_write_off_amount, self.precision("base_write_off_amount")),
						"credit_in_account_currency": (
							flt(self.base_write_off_amount, self.precision("base_write_off_amount"))
							if self.party_account_currency == self.company_currency
							else flt(self.write_off_amount, self.precision("write_off_amount"))
						),
						"against_voucher": self.return_against if cint(self.is_return) else self.name,
						"against_voucher_type": self.doctype,
						"cost_center": self.cost_center,
						"project": self.project,
					},
					self.party_account_currency,
					item=self,
				)
			)
			gl_entries.append(
				self.get_gl_dict(
					{
						"account": self.write_off_account,
						"against": self.customer,
						"debit": flt(self.base_write_off_amount, self.precision("base_write_off_amount")),
						"debit_in_account_currency": (
							flt(self.base_write_off_amount, self.precision("base_write_off_amount"))
							if write_off_account_currency == self.company_currency
							else flt(self.write_off_amount, self.precision("write_off_amount"))
						),
						"cost_center": self.cost_center or self.write_off_cost_center or default_cost_center,
					},
					write_off_account_currency,
					item=self,
				)
			)

	def make_gle_for_rounding_adjustment(self, gl_entries):
		if (
			flt(self.rounding_adjustment, self.precision("rounding_adjustment"))
			and self.base_rounding_adjustment
			and not self.is_internal_transfer()
		):
			round_off_account, round_off_cost_center = get_round_off_account_and_cost_center(
				self.company, "Sales Invoice", self.name, self.use_company_roundoff_cost_center
			)

			gl_entries.append(
				self.get_gl_dict(
					{
						"account": round_off_account,
						"against": self.customer,
						"credit_in_account_currency": flt(
							self.rounding_adjustment, self.precision("rounding_adjustment")
						),
						"credit": flt(self.base_rounding_adjustment, self.precision("base_rounding_adjustment")),
						"cost_center": round_off_cost_center
						if self.use_company_roundoff_cost_center
						else (self.cost_center or round_off_cost_center),
					},
					item=self,
				)
			)

	def update_billing_status_in_dn(self, update_modified=True):
		if self.is_return and not self.update_billed_amount_in_delivery_note:
			return
		updated_delivery_notes = []
		for d in self.get("items"):
			if d.dn_detail:
				billed_amt = frappe.db.sql(
					"""select sum(amount) from `tabSales Invoice Item`
					where dn_detail=%s and docstatus=1""",
					d.dn_detail,
				)
				billed_amt = billed_amt and billed_amt[0][0] or 0
				frappe.db.set_value(
					"Delivery Note Item", d.dn_detail, "billed_amt", billed_amt, update_modified=update_modified
				)
				updated_delivery_notes.append(d.delivery_note)
			elif d.so_detail:
				updated_delivery_notes += update_billed_amount_based_on_so(d.so_detail, update_modified)

		for dn in set(updated_delivery_notes):
			frappe.get_doc("Delivery Note", dn).update_billing_percentage(update_modified=update_modified)

	def on_recurring(self, reference_doc, auto_repeat_doc):
		self.set("write_off_amount", reference_doc.get("write_off_amount"))
		self.due_date = None

	def validate_serial_numbers(self):
		"""
		validate serial number agains Delivery Note and Sales Invoice
		"""
		for item in self.items:
			item.set_serial_no_against_delivery_note()
			item.validate_serial_against_delivery_note()

	def update_project(self):
		if self.project:
			project = frappe.get_doc("Project", self.project)
			project.update_billed_amount()
			project.db_update()

	def verify_payment_amount_is_positive(self):
		for entry in self.payments:
			if entry.amount < 0:
				frappe.throw(_("Row #{0} (Payment Table): Amount must be positive").format(entry.idx))

	def verify_payment_amount_is_negative(self):
		for entry in self.payments:
			if entry.amount > 0:
				frappe.throw(_("Row #{0} (Payment Table): Amount must be negative").format(entry.idx))

	# collection of the loyalty points, create the ledger entry for that.
	def make_loyalty_point_entry(self):
		returned_amount = self.get_returned_amount()
		current_amount = flt(self.grand_total) - cint(self.loyalty_amount)
		eligible_amount = current_amount - returned_amount
		lp_details = get_loyalty_program_details_with_points(
			self.customer,
			company=self.company,
			current_transaction_amount=current_amount,
			loyalty_program=self.loyalty_program,
			expiry_date=self.posting_date,
			include_expired_entry=True,
		)
		if (
			lp_details
			and getdate(lp_details.from_date) <= getdate(self.posting_date)
			and (not lp_details.to_date or getdate(lp_details.to_date) >= getdate(self.posting_date))
		):

			collection_factor = lp_details.collection_factor if lp_details.collection_factor else 1.0
			points_earned = cint(eligible_amount / collection_factor)

			doc = frappe.get_doc(
				{
					"doctype": "Loyalty Point Entry",
					"company": self.company,
					"loyalty_program": lp_details.loyalty_program,
					"loyalty_program_tier": lp_details.tier_name,
					"customer": self.customer,
					"invoice_type": self.doctype,
					"invoice": self.name,
					"loyalty_points": points_earned,
					"purchase_amount": eligible_amount,
					"expiry_date": add_days(self.posting_date, lp_details.expiry_duration),
					"posting_date": self.posting_date,
				}
			)
			doc.flags.ignore_permissions = 1
			doc.save()
			self.set_loyalty_program_tier()

	# valdite the redemption and then delete the loyalty points earned on cancel of the invoice
	def delete_loyalty_point_entry(self):
		lp_entry = frappe.db.sql(
			"select name from `tabLoyalty Point Entry` where invoice=%s", (self.name), as_dict=1
		)

		if not lp_entry:
			return
		against_lp_entry = frappe.db.sql(
			"""select name, invoice from `tabLoyalty Point Entry`
			where redeem_against=%s""",
			(lp_entry[0].name),
			as_dict=1,
		)
		if against_lp_entry:
			invoice_list = ", ".join([d.invoice for d in against_lp_entry])
			frappe.throw(
				_(
					"""{} can't be cancelled since the Loyalty Points earned has been redeemed. First cancel the {} No {}"""
				).format(self.doctype, self.doctype, invoice_list)
			)
		else:
			frappe.db.sql("""delete from `tabLoyalty Point Entry` where invoice=%s""", (self.name))
			# Set loyalty program
			self.set_loyalty_program_tier()

	def set_loyalty_program_tier(self):
		lp_details = get_loyalty_program_details_with_points(
			self.customer,
			company=self.company,
			loyalty_program=self.loyalty_program,
			include_expired_entry=True,
		)
		frappe.db.set_value("Customer", self.customer, "loyalty_program_tier", lp_details.tier_name)

	def get_returned_amount(self):
		from frappe.query_builder.functions import Sum

		doc = frappe.qb.DocType(self.doctype)
		returned_amount = (
			frappe.qb.from_(doc)
			.select(Sum(doc.grand_total))
			.where((doc.docstatus == 1) & (doc.is_return == 1) & (doc.return_against == self.name))
		).run()

		return abs(returned_amount[0][0]) if returned_amount[0][0] else 0

	# redeem the loyalty points.
	def apply_loyalty_points(self):
		from erpnext.accounts.doctype.loyalty_point_entry.loyalty_point_entry import (
			get_loyalty_point_entries,
			get_redemption_details,
		)

		loyalty_point_entries = get_loyalty_point_entries(
			self.customer, self.loyalty_program, self.company, self.posting_date
		)
		redemption_details = get_redemption_details(self.customer, self.loyalty_program, self.company)

		points_to_redeem = self.loyalty_points
		for lp_entry in loyalty_point_entries:
			if lp_entry.invoice_type != self.doctype or lp_entry.invoice == self.name:
				# redeemption should be done against same doctype
				# also it shouldn't be against itself
				continue
			available_points = lp_entry.loyalty_points - flt(redemption_details.get(lp_entry.name))
			if available_points > points_to_redeem:
				redeemed_points = points_to_redeem
			else:
				redeemed_points = available_points
			doc = frappe.get_doc(
				{
					"doctype": "Loyalty Point Entry",
					"company": self.company,
					"loyalty_program": self.loyalty_program,
					"loyalty_program_tier": lp_entry.loyalty_program_tier,
					"customer": self.customer,
					"invoice_type": self.doctype,
					"invoice": self.name,
					"redeem_against": lp_entry.name,
					"loyalty_points": -1 * redeemed_points,
					"purchase_amount": self.grand_total,
					"expiry_date": lp_entry.expiry_date,
					"posting_date": self.posting_date,
				}
			)
			doc.flags.ignore_permissions = 1
			doc.save()
			points_to_redeem -= redeemed_points
			if points_to_redeem < 1:  # since points_to_redeem is integer
				break

	def set_status(self, update=False, status=None, update_modified=True):
		if self.is_new():
			if self.get("amended_from"):
				self.status = "Draft"
			return

		outstanding_amount = flt(self.outstanding_amount, self.precision("outstanding_amount"))
		total = get_total_in_party_account_currency(self)

		if not status:
			if self.docstatus == 2:
				status = "Cancelled"
			elif self.docstatus == 1:
				if self.is_internal_transfer():
					self.status = "Internal Transfer"
				elif is_overdue(self, total):
					self.status = "Overdue"
				elif 0 < outstanding_amount < total:
					self.status = "Partly Paid"
				elif outstanding_amount > 0 and getdate(self.due_date) >= getdate():
					self.status = "Unpaid"
				# Check if outstanding amount is 0 due to credit note issued against invoice
				elif self.is_return == 0 and frappe.db.get_value(
					"Sales Invoice", {"is_return": 1, "return_against": self.name, "docstatus": 1}
				):
					self.status = "Credit Note Issued"
				elif self.is_return == 1:
					self.status = "Return"
				elif outstanding_amount <= 0:
					self.status = "Paid"
				else:
					self.status = "Submitted"

				if (
					self.status in ("Unpaid", "Partly Paid", "Overdue")
					and self.is_discounted
					and get_discounting_status(self.name) == "Disbursed"
				):
					self.status += " and Discounted"

			else:
				self.status = "Draft"

		if update:
			self.db_set("status", self.status, update_modified=update_modified)


def get_total_in_party_account_currency(doc):
	total_fieldname = "grand_total" if doc.disable_rounded_total else "rounded_total"
	if doc.party_account_currency != doc.currency:
		total_fieldname = "base_" + total_fieldname

	return flt(doc.get(total_fieldname), doc.precision(total_fieldname))


def is_overdue(doc, total):
	outstanding_amount = flt(doc.outstanding_amount, doc.precision("outstanding_amount"))
	if outstanding_amount <= 0:
		return

	today = getdate()
	if doc.get("is_pos") or not doc.get("payment_schedule"):
		return getdate(doc.due_date) < today

	# calculate payable amount till date
	payment_amount_field = (
		"base_payment_amount" if doc.party_account_currency != doc.currency else "payment_amount"
	)

	payable_amount = sum(
		payment.get(payment_amount_field)
		for payment in doc.payment_schedule
		if getdate(payment.due_date) < today
	)

	return (total - outstanding_amount) < payable_amount


def get_discounting_status(sales_invoice):
	status = None

	invoice_discounting_list = frappe.db.sql(
		"""
		select status
		from `tabInvoice Discounting` id, `tabDiscounted Invoice` d
		where
			id.name = d.parent
			and d.sales_invoice=%s
			and id.docstatus=1
			and status in ('Disbursed', 'Settled')
	""",
		sales_invoice,
	)

	for d in invoice_discounting_list:
		status = d[0]
		if status == "Disbursed":
			break

	return status


def validate_inter_company_party(doctype, party, company, inter_company_reference):
	if not party:
		return

	if doctype in ["Sales Invoice", "Sales Order"]:
		partytype, ref_partytype, internal = "Customer", "Supplier", "is_internal_customer"

		if doctype == "Sales Invoice":
			ref_doc = "Purchase Invoice"
		else:
			ref_doc = "Purchase Order"
	else:
		partytype, ref_partytype, internal = "Supplier", "Customer", "is_internal_supplier"

		if doctype == "Purchase Invoice":
			ref_doc = "Sales Invoice"
		else:
			ref_doc = "Sales Order"

	if inter_company_reference:
		doc = frappe.get_doc(ref_doc, inter_company_reference)
		ref_party = doc.supplier if doctype in ["Sales Invoice", "Sales Order"] else doc.customer
		if frappe.db.get_value(partytype, {"represents_company": doc.company}, "name") != party:
			frappe.throw(_("Invalid {0} for Inter Company Transaction.").format(_(partytype)))
		if frappe.get_cached_value(ref_partytype, ref_party, "represents_company") != company:
			frappe.throw(_("Invalid Company for Inter Company Transaction."))

	elif frappe.db.get_value(partytype, {"name": party, internal: 1}, "name") == party:
		companies = frappe.get_all(
			"Allowed To Transact With",
			fields=["company"],
			filters={"parenttype": partytype, "parent": party},
		)
		companies = [d.company for d in companies]
		if company not in companies:
			frappe.throw(
				_("{0} not allowed to transact with {1}. Please change the Company.").format(
					_(partytype), company
				)
			)


def update_linked_doc(doctype, name, inter_company_reference):

	if doctype in ["Sales Invoice", "Purchase Invoice"]:
		ref_field = "inter_company_invoice_reference"
	else:
		ref_field = "inter_company_order_reference"

	if inter_company_reference:
		frappe.db.set_value(doctype, inter_company_reference, ref_field, name)


def unlink_inter_company_doc(doctype, name, inter_company_reference):

	if doctype in ["Sales Invoice", "Purchase Invoice"]:
		ref_doc = "Purchase Invoice" if doctype == "Sales Invoice" else "Sales Invoice"
		ref_field = "inter_company_invoice_reference"
	else:
		ref_doc = "Purchase Order" if doctype == "Sales Order" else "Sales Order"
		ref_field = "inter_company_order_reference"

	if inter_company_reference:
		frappe.db.set_value(doctype, name, ref_field, "")
		frappe.db.set_value(ref_doc, inter_company_reference, ref_field, "")


def get_list_context(context=None):
	from erpnext.controllers.website_list_for_contact import get_list_context

	list_context = get_list_context(context)
	list_context.update(
		{
			"show_sidebar": True,
			"show_search": True,
			"no_breadcrumbs": True,
			"title": _("Invoices"),
		}
	)
	return list_context


@frappe.whitelist()
def get_bank_cash_account(mode_of_payment, company):
	account = frappe.db.get_value(
		"Mode of Payment Account", {"parent": mode_of_payment, "company": company}, "default_account"
	)
	if not account:
		frappe.throw(
			_("Please set default Cash or Bank account in Mode of Payment {0}").format(
				get_link_to_form("Mode of Payment", mode_of_payment)
			),
			title=_("Missing Account"),
		)
	return {"account": account}


@frappe.whitelist()
def make_maintenance_schedule(source_name, target_doc=None):
	doclist = get_mapped_doc(
		"Sales Invoice",
		source_name,
		{
			"Sales Invoice": {"doctype": "Maintenance Schedule", "validation": {"docstatus": ["=", 1]}},
			"Sales Invoice Item": {
				"doctype": "Maintenance Schedule Item",
			},
		},
		target_doc,
	)

	return doclist


@frappe.whitelist()
def make_delivery_note(source_name, target_doc=None):
	def set_missing_values(source, target):
		target.run_method("set_missing_values")
		target.run_method("set_po_nos")
		target.run_method("calculate_taxes_and_totals")

	def update_item(source_doc, target_doc, source_parent):
		target_doc.qty = flt(source_doc.qty) - flt(source_doc.delivered_qty)
		target_doc.stock_qty = target_doc.qty * flt(source_doc.conversion_factor)

		target_doc.base_amount = target_doc.qty * flt(source_doc.base_rate)
		target_doc.amount = target_doc.qty * flt(source_doc.rate)

	doclist = get_mapped_doc(
		"Sales Invoice",
		source_name,
		{
			"Sales Invoice": {"doctype": "Delivery Note", "validation": {"docstatus": ["=", 1]}},
			"Sales Invoice Item": {
				"doctype": "Delivery Note Item",
				"field_map": {
					"name": "si_detail",
					"parent": "against_sales_invoice",
					"serial_no": "serial_no",
					"sales_order": "against_sales_order",
					"so_detail": "so_detail",
					"cost_center": "cost_center",
				},
				"postprocess": update_item,
				"condition": lambda doc: doc.delivered_by_supplier != 1,
			},
			"Sales Taxes and Charges": {"doctype": "Sales Taxes and Charges", "add_if_empty": True},
			"Sales Team": {
				"doctype": "Sales Team",
				"field_map": {"incentives": "incentives"},
				"add_if_empty": True,
			},
		},
		target_doc,
		set_missing_values,
	)

	return doclist


@frappe.whitelist()
def make_sales_return(source_name, target_doc=None):
	from erpnext.controllers.sales_and_purchase_return import make_return_doc

	return make_return_doc("Sales Invoice", source_name, target_doc)


def get_inter_company_details(doc, doctype):
	if doctype in ["Sales Invoice", "Sales Order", "Delivery Note"]:
		parties = frappe.db.get_all(
			"Supplier",
			fields=["name"],
			filters={"disabled": 0, "is_internal_supplier": 1, "represents_company": doc.company},
		)
		company = frappe.get_cached_value("Customer", doc.customer, "represents_company")

		if not parties:
			frappe.throw(
				_("No Supplier found for Inter Company Transactions which represents company {0}").format(
					frappe.bold(doc.company)
				)
			)

		party = get_internal_party(parties, "Supplier", doc)
	else:
		parties = frappe.db.get_all(
			"Customer",
			fields=["name"],
			filters={"disabled": 0, "is_internal_customer": 1, "represents_company": doc.company},
		)
		company = frappe.get_cached_value("Supplier", doc.supplier, "represents_company")

		if not parties:
			frappe.throw(
				_("No Customer found for Inter Company Transactions which represents company {0}").format(
					frappe.bold(doc.company)
				)
			)

		party = get_internal_party(parties, "Customer", doc)

	return {"party": party, "company": company}


def get_internal_party(parties, link_doctype, doc):
	if len(parties) == 1:
		party = parties[0].name
	else:
		# If more than one Internal Supplier/Customer, get supplier/customer on basis of address
		if doc.get("company_address") or doc.get("shipping_address"):
			party = frappe.db.get_value(
				"Dynamic Link",
				{
					"parent": doc.get("company_address") or doc.get("shipping_address"),
					"parenttype": "Address",
					"link_doctype": link_doctype,
				},
				"link_name",
			)

			if not party:
				party = parties[0].name
		else:
			party = parties[0].name

	return party


def validate_inter_company_transaction(doc, doctype):

	details = get_inter_company_details(doc, doctype)
	price_list = (
		doc.selling_price_list
		if doctype in ["Sales Invoice", "Sales Order", "Delivery Note"]
		else doc.buying_price_list
	)
	valid_price_list = frappe.db.get_value(
		"Price List", {"name": price_list, "buying": 1, "selling": 1}
	)
	if not valid_price_list and not doc.is_internal_transfer():
		frappe.throw(_("Selected Price List should have buying and selling fields checked."))

	party = details.get("party")
	if not party:
		partytype = "Supplier" if doctype in ["Sales Invoice", "Sales Order"] else "Customer"
		frappe.throw(_("No {0} found for Inter Company Transactions.").format(partytype))

	company = details.get("company")
	default_currency = frappe.get_cached_value("Company", company, "default_currency")
	if default_currency != doc.currency:
		frappe.throw(
			_("Company currencies of both the companies should match for Inter Company Transactions.")
		)

	return


@frappe.whitelist()
def make_inter_company_purchase_invoice(source_name, target_doc=None):
	return make_inter_company_transaction("Sales Invoice", source_name, target_doc)


def make_inter_company_transaction(doctype, source_name, target_doc=None):
	if doctype in ["Sales Invoice", "Sales Order"]:
		source_doc = frappe.get_doc(doctype, source_name)
		target_doctype = "Purchase Invoice" if doctype == "Sales Invoice" else "Purchase Order"
		target_detail_field = "sales_invoice_item" if doctype == "Sales Invoice" else "sales_order_item"
		source_document_warehouse_field = "target_warehouse"
		target_document_warehouse_field = "from_warehouse"
		received_items = get_received_items(source_name, target_doctype, target_detail_field)
	else:
		source_doc = frappe.get_doc(doctype, source_name)
		target_doctype = "Sales Invoice" if doctype == "Purchase Invoice" else "Sales Order"
		source_document_warehouse_field = "from_warehouse"
		target_document_warehouse_field = "target_warehouse"
		received_items = {}

	validate_inter_company_transaction(source_doc, doctype)
	details = get_inter_company_details(source_doc, doctype)

	def set_missing_values(source, target):
		target.run_method("set_missing_values")
		set_purchase_references(target)

	def update_details(source_doc, target_doc, source_parent):
		target_doc.inter_company_invoice_reference = source_doc.name
		if target_doc.doctype in ["Purchase Invoice", "Purchase Order"]:
			currency = frappe.db.get_value("Supplier", details.get("party"), "default_currency")
			target_doc.company = details.get("company")
			target_doc.supplier = details.get("party")
			target_doc.is_internal_supplier = 1
			target_doc.ignore_pricing_rule = 1
			target_doc.buying_price_list = source_doc.selling_price_list

			# Invert Addresses
			update_address(target_doc, "supplier_address", "address_display", source_doc.company_address)
			update_address(
				target_doc, "shipping_address", "shipping_address_display", source_doc.customer_address
			)
			update_address(
				target_doc, "billing_address", "billing_address_display", source_doc.customer_address
			)

			if currency:
				target_doc.currency = currency

			update_taxes(
				target_doc,
				party=target_doc.supplier,
				party_type="Supplier",
				company=target_doc.company,
				doctype=target_doc.doctype,
				party_address=target_doc.supplier_address,
				company_address=target_doc.shipping_address,
			)

		else:
			currency = frappe.db.get_value("Customer", details.get("party"), "default_currency")
			target_doc.company = details.get("company")
			target_doc.customer = details.get("party")
			target_doc.selling_price_list = source_doc.buying_price_list

			update_address(
				target_doc, "company_address", "company_address_display", source_doc.supplier_address
			)
			update_address(
				target_doc, "shipping_address_name", "shipping_address", source_doc.shipping_address
			)
			update_address(target_doc, "customer_address", "address_display", source_doc.shipping_address)

			if currency:
				target_doc.currency = currency

			update_taxes(
				target_doc,
				party=target_doc.customer,
				party_type="Customer",
				company=target_doc.company,
				doctype=target_doc.doctype,
				party_address=target_doc.customer_address,
				company_address=target_doc.company_address,
				shipping_address_name=target_doc.shipping_address_name,
			)

	def update_item(source, target, source_parent):
		target.qty = flt(source.qty) - received_items.get(source.name, 0.0)
		if source.doctype == "Purchase Order Item" and target.doctype == "Sales Order Item":
			target.purchase_order = source.parent
			target.purchase_order_item = source.name
			target.material_request = source.material_request
			target.material_request_item = source.material_request_item

		if (
			source.get("purchase_order")
			and source.get("purchase_order_item")
			and target.doctype == "Purchase Invoice Item"
		):
			target.purchase_order = source.purchase_order
			target.po_detail = source.purchase_order_item

	item_field_map = {
		"doctype": target_doctype + " Item",
		"field_no_map": ["income_account", "expense_account", "cost_center", "warehouse"],
		"field_map": {
			"rate": "rate",
		},
		"postprocess": update_item,
		"condition": lambda doc: doc.qty > 0,
	}

	if doctype in ["Sales Invoice", "Sales Order"]:
		item_field_map["field_map"].update(
			{
				"name": target_detail_field,
			}
		)

	if source_doc.get("update_stock"):
		item_field_map["field_map"].update(
			{
				source_document_warehouse_field: target_document_warehouse_field,
				"batch_no": "batch_no",
				"serial_no": "serial_no",
			}
		)
	elif target_doctype == "Sales Order":
		item_field_map["field_map"].update(
			{
				source_document_warehouse_field: "warehouse",
			}
		)

	doclist = get_mapped_doc(
		doctype,
		source_name,
		{
			doctype: {
				"doctype": target_doctype,
				"postprocess": update_details,
				"set_target_warehouse": "set_from_warehouse",
				"field_no_map": ["taxes_and_charges", "set_warehouse", "shipping_address"],
			},
			doctype + " Item": item_field_map,
		},
		target_doc,
		set_missing_values,
	)

	return doclist


def get_received_items(reference_name, doctype, reference_fieldname):
	reference_field = "inter_company_invoice_reference"
	if doctype == "Purchase Order":
		reference_field = "inter_company_order_reference"

	filters = {
		reference_field: reference_name,
		"docstatus": 1,
	}

	target_doctypes = frappe.get_all(
		doctype,
		filters=filters,
		as_list=True,
	)

	if target_doctypes:
		target_doctypes = list(target_doctypes[0])

	received_items_map = frappe._dict(
		frappe.get_all(
			doctype + " Item",
			filters={"parent": ("in", target_doctypes)},
			fields=[reference_fieldname, "qty"],
			as_list=1,
		)
	)

	return received_items_map


def set_purchase_references(doc):
	# add internal PO or PR links if any

	if doc.is_internal_transfer():
		if doc.doctype == "Purchase Receipt":
			so_item_map = get_delivery_note_details(doc.inter_company_invoice_reference)

			if so_item_map:
				pd_item_map, parent_child_map, warehouse_map = get_pd_details(
					"Purchase Order Item", so_item_map, "sales_order_item"
				)

				update_pr_items(doc, so_item_map, pd_item_map, parent_child_map, warehouse_map)

		elif doc.doctype == "Purchase Invoice":
			dn_item_map, so_item_map = get_sales_invoice_details(doc.inter_company_invoice_reference)
			# First check for Purchase receipt
			if list(dn_item_map.values()):
				pd_item_map, parent_child_map, warehouse_map = get_pd_details(
					"Purchase Receipt Item", dn_item_map, "delivery_note_item"
				)

				update_pi_items(
					doc,
					"pr_detail",
					"purchase_receipt",
					dn_item_map,
					pd_item_map,
					parent_child_map,
					warehouse_map,
				)


def update_pi_items(
	doc,
	detail_field,
	parent_field,
	sales_item_map,
	purchase_item_map,
	parent_child_map,
	warehouse_map,
):
	for item in doc.get("items"):
		item.set(detail_field, purchase_item_map.get(sales_item_map.get(item.sales_invoice_item)))
		item.set(parent_field, parent_child_map.get(sales_item_map.get(item.sales_invoice_item)))
		if doc.update_stock:
			item.warehouse = warehouse_map.get(sales_item_map.get(item.sales_invoice_item))
			if not item.warehouse and item.get("purchase_order") and item.get("purchase_order_item"):
				item.warehouse = frappe.db.get_value(
					"Purchase Order Item", item.purchase_order_item, "warehouse"
				)


def update_pr_items(doc, sales_item_map, purchase_item_map, parent_child_map, warehouse_map):
	for item in doc.get("items"):
		item.warehouse = warehouse_map.get(sales_item_map.get(item.delivery_note_item))
		if not item.warehouse and item.get("purchase_order") and item.get("purchase_order_item"):
			item.warehouse = frappe.db.get_value(
				"Purchase Order Item", item.purchase_order_item, "warehouse"
			)


def get_delivery_note_details(internal_reference):
	si_item_details = frappe.get_all(
		"Delivery Note Item", fields=["name", "so_detail"], filters={"parent": internal_reference}
	)

	return {d.name: d.so_detail for d in si_item_details if d.so_detail}


def get_sales_invoice_details(internal_reference):
	dn_item_map = {}
	so_item_map = {}

	si_item_details = frappe.get_all(
		"Sales Invoice Item",
		fields=["name", "so_detail", "dn_detail"],
		filters={"parent": internal_reference},
	)

	for d in si_item_details:
		if d.dn_detail:
			dn_item_map.setdefault(d.name, d.dn_detail)
		if d.so_detail:
			so_item_map.setdefault(d.name, d.so_detail)

	return dn_item_map, so_item_map


def get_pd_details(doctype, sd_detail_map, sd_detail_field):
	pd_item_map = {}
	accepted_warehouse_map = {}
	parent_child_map = {}

	pd_item_details = frappe.get_all(
		doctype,
		fields=[sd_detail_field, "name", "warehouse", "parent"],
		filters={sd_detail_field: ("in", list(sd_detail_map.values()))},
	)

	for d in pd_item_details:
		pd_item_map.setdefault(d.get(sd_detail_field), d.name)
		parent_child_map.setdefault(d.get(sd_detail_field), d.parent)
		accepted_warehouse_map.setdefault(d.get(sd_detail_field), d.warehouse)

	return pd_item_map, parent_child_map, accepted_warehouse_map


def update_taxes(
	doc,
	party=None,
	party_type=None,
	company=None,
	doctype=None,
	party_address=None,
	company_address=None,
	shipping_address_name=None,
	master_doctype=None,
):
	# Update Party Details
	party_details = get_party_details(
		party=party,
		party_type=party_type,
		company=company,
		doctype=doctype,
		party_address=party_address,
		company_address=company_address,
		shipping_address=shipping_address_name,
	)

	# Update taxes and charges if any
	doc.taxes_and_charges = party_details.get("taxes_and_charges")
	doc.set("taxes", party_details.get("taxes"))


def update_address(doc, address_field, address_display_field, address_name):
	doc.set(address_field, address_name)
	fetch_values = get_fetch_values(doc.doctype, address_field, address_name)

	for key, value in fetch_values.items():
		doc.set(key, value)

	doc.set(address_display_field, get_address_display(doc.get(address_field)))


@frappe.whitelist()
def get_loyalty_programs(customer):
	"""sets applicable loyalty program to the customer or returns a list of applicable programs"""
	from erpnext.selling.doctype.customer.customer import get_loyalty_programs

	customer = frappe.get_doc("Customer", customer)
	if customer.loyalty_program:
		return [customer.loyalty_program]

	lp_details = get_loyalty_programs(customer)

	if len(lp_details) == 1:
		customer.db_set("loyalty_program", lp_details[0])
		return lp_details
	else:
		return lp_details


@frappe.whitelist()
def create_invoice_discounting(source_name, target_doc=None):
	invoice = frappe.get_doc("Sales Invoice", source_name)
	invoice_discounting = frappe.new_doc("Invoice Discounting")
	invoice_discounting.company = invoice.company
	invoice_discounting.append(
		"invoices",
		{
			"sales_invoice": source_name,
			"customer": invoice.customer,
			"posting_date": invoice.posting_date,
			"outstanding_amount": invoice.outstanding_amount,
		},
	)

	return invoice_discounting


def update_multi_mode_option(doc, pos_profile):
	def append_payment(payment_mode):
		payment = doc.append("payments", {})
		payment.default = payment_mode.default
		payment.mode_of_payment = payment_mode.mop
		payment.account = payment_mode.default_account
		payment.type = payment_mode.type

	doc.set("payments", [])
	invalid_modes = []
	mode_of_payments = [d.mode_of_payment for d in pos_profile.get("payments")]
	mode_of_payments_info = get_mode_of_payments_info(mode_of_payments, doc.company)

	for row in pos_profile.get("payments"):
		payment_mode = mode_of_payments_info.get(row.mode_of_payment)
		if not payment_mode:
			invalid_modes.append(get_link_to_form("Mode of Payment", row.mode_of_payment))
			continue

		payment_mode.default = row.default
		append_payment(payment_mode)

	if invalid_modes:
		if invalid_modes == 1:
			msg = _("Please set default Cash or Bank account in Mode of Payment {}")
		else:
			msg = _("Please set default Cash or Bank account in Mode of Payments {}")
		frappe.throw(msg.format(", ".join(invalid_modes)), title=_("Missing Account"))


def get_all_mode_of_payments(doc):
	return frappe.db.sql(
		"""
		select mpa.default_account, mpa.parent, mp.type as type
		from `tabMode of Payment Account` mpa,`tabMode of Payment` mp
		where mpa.parent = mp.name and mpa.company = %(company)s and mp.enabled = 1""",
		{"company": doc.company},
		as_dict=1,
	)


def get_mode_of_payments_info(mode_of_payments, company):
	data = frappe.db.sql(
		"""
		select
			mpa.default_account, mpa.parent as mop, mp.type as type
		from
			`tabMode of Payment Account` mpa,`tabMode of Payment` mp
		where
			mpa.parent = mp.name and
			mpa.company = %s and
			mp.enabled = 1 and
			mp.name in %s
		group by
			mp.name
		""",
		(company, mode_of_payments),
		as_dict=1,
	)

	return {row.get("mop"): row for row in data}


def get_mode_of_payment_info(mode_of_payment, company):
	return frappe.db.sql(
		"""
		select mpa.default_account, mpa.parent, mp.type as type
		from `tabMode of Payment Account` mpa,`tabMode of Payment` mp
		where mpa.parent = mp.name and mpa.company = %s and mp.enabled = 1 and mp.name = %s""",
		(company, mode_of_payment),
		as_dict=1,
	)


@frappe.whitelist()
def create_dunning(source_name, target_doc=None, ignore_permissions=False):
	from frappe.model.mapper import get_mapped_doc

	def postprocess_dunning(source, target):
		from erpnext.accounts.doctype.dunning.dunning import get_dunning_letter_text

		dunning_type = frappe.db.exists("Dunning Type", {"is_default": 1, "company": source.company})
		if dunning_type:
			dunning_type = frappe.get_doc("Dunning Type", dunning_type)
			target.dunning_type = dunning_type.name
			target.rate_of_interest = dunning_type.rate_of_interest
			target.dunning_fee = dunning_type.dunning_fee
			target.income_account = dunning_type.income_account
			target.cost_center = dunning_type.cost_center
			letter_text = get_dunning_letter_text(
				dunning_type=dunning_type.name, doc=target.as_dict(), language=source.language
			)

			if letter_text:
				target.body_text = letter_text.get("body_text")
				target.closing_text = letter_text.get("closing_text")
				target.language = letter_text.get("language")

		target.validate()

	return get_mapped_doc(
		from_doctype="Sales Invoice",
		from_docname=source_name,
		target_doc=target_doc,
		table_maps={
			"Sales Invoice": {
				"doctype": "Dunning",
				"field_map": {"customer_address": "customer_address", "parent": "sales_invoice"},
			},
			"Payment Schedule": {
				"doctype": "Overdue Payment",
				"field_map": {"name": "payment_schedule", "parent": "sales_invoice"},
				"condition": lambda doc: doc.outstanding > 0 and getdate(doc.due_date) < getdate(),
			},
		},
		postprocess=postprocess_dunning,
		ignore_permissions=ignore_permissions,
	)


def check_if_return_invoice_linked_with_payment_entry(self):
	# If a Return invoice is linked with payment entry along with other invoices,
	# the cancellation of the Return causes allocated amount to be greater than paid

	if not frappe.db.get_single_value(
		"Accounts Settings", "unlink_payment_on_cancellation_of_invoice"
	):
		return

	payment_entries = []
	if self.is_return and self.return_against:
		invoice = self.return_against
	else:
		invoice = self.name

	payment_entries = frappe.db.sql_list(
		"""
		SELECT
			t1.name
		FROM
			`tabPayment Entry` t1, `tabPayment Entry Reference` t2
		WHERE
			t1.name = t2.parent
			and t1.docstatus = 1
			and t2.reference_name = %s
			and t2.allocated_amount < 0
		""",
		invoice,
	)

	links_to_pe = []
	if payment_entries:
		for payment in payment_entries:
			payment_entry = frappe.get_doc("Payment Entry", payment)
			if len(payment_entry.references) > 1:
				links_to_pe.append(payment_entry.name)
		if links_to_pe:
			payment_entries_link = [
				get_link_to_form("Payment Entry", name, label=name) for name in links_to_pe
			]
			message = _("Please cancel and amend the Payment Entry")
			message += " " + ", ".join(payment_entries_link) + " "
			message += _("to unallocate the amount of this Return Invoice before cancelling it.")
			frappe.throw(message)<|MERGE_RESOLUTION|>--- conflicted
+++ resolved
@@ -15,6 +15,10 @@
 from erpnext.accounts.doctype.loyalty_program.loyalty_program import (
 	get_loyalty_program_details_with_points,
 	validate_loyalty_points,
+)
+from erpnext.accounts.doctype.pricing_rule.utils import (
+	update_coupon_code_count,
+	validate_coupon_code,
 )
 from erpnext.accounts.doctype.repost_accounting_ledger.repost_accounting_ledger import (
 	validate_docs_for_deferred_accounting,
@@ -39,11 +43,6 @@
 from erpnext.projects.doctype.timesheet.timesheet import get_projectwise_timesheet_data
 from erpnext.setup.doctype.company.company import update_company_current_month_sales
 from erpnext.stock.doctype.delivery_note.delivery_note import update_billed_amount_based_on_so
-<<<<<<< HEAD
-from erpnext.stock.doctype.serial_no.serial_no import get_delivery_note_serial_no, get_serial_nos
-from erpnext.accounts.doctype.pricing_rule.utils import validate_coupon_code, update_coupon_code_count
-=======
->>>>>>> 6d47b8a2
 
 form_grid_templates = {"items": "templates/form_grid/item_grid.html"}
 
@@ -55,16 +54,25 @@
 	from typing import TYPE_CHECKING
 
 	if TYPE_CHECKING:
+		from frappe.types import DF
+
 		from erpnext.accounts.doctype.payment_schedule.payment_schedule import PaymentSchedule
 		from erpnext.accounts.doctype.pricing_rule_detail.pricing_rule_detail import PricingRuleDetail
-		from erpnext.accounts.doctype.sales_invoice_advance.sales_invoice_advance import SalesInvoiceAdvance
+		from erpnext.accounts.doctype.sales_invoice_advance.sales_invoice_advance import (
+			SalesInvoiceAdvance,
+		)
 		from erpnext.accounts.doctype.sales_invoice_item.sales_invoice_item import SalesInvoiceItem
-		from erpnext.accounts.doctype.sales_invoice_payment.sales_invoice_payment import SalesInvoicePayment
-		from erpnext.accounts.doctype.sales_invoice_timesheet.sales_invoice_timesheet import SalesInvoiceTimesheet
-		from erpnext.accounts.doctype.sales_taxes_and_charges.sales_taxes_and_charges import SalesTaxesandCharges
+		from erpnext.accounts.doctype.sales_invoice_payment.sales_invoice_payment import (
+			SalesInvoicePayment,
+		)
+		from erpnext.accounts.doctype.sales_invoice_timesheet.sales_invoice_timesheet import (
+			SalesInvoiceTimesheet,
+		)
+		from erpnext.accounts.doctype.sales_taxes_and_charges.sales_taxes_and_charges import (
+			SalesTaxesandCharges,
+		)
 		from erpnext.selling.doctype.sales_team.sales_team import SalesTeam
 		from erpnext.stock.doctype.packed_item.packed_item import PackedItem
-		from frappe.types import DF
 
 		account_for_change_amount: DF.Link | None
 		additional_discount_account: DF.Link | None
@@ -179,7 +187,22 @@
 		shipping_address_name: DF.Link | None
 		shipping_rule: DF.Link | None
 		source: DF.Link | None
-		status: DF.Literal["", "Draft", "Return", "Credit Note Issued", "Submitted", "Paid", "Partly Paid", "Unpaid", "Unpaid and Discounted", "Partly Paid and Discounted", "Overdue and Discounted", "Overdue", "Cancelled", "Internal Transfer"]
+		status: DF.Literal[
+			"",
+			"Draft",
+			"Return",
+			"Credit Note Issued",
+			"Submitted",
+			"Paid",
+			"Partly Paid",
+			"Unpaid",
+			"Unpaid and Discounted",
+			"Partly Paid and Discounted",
+			"Overdue and Discounted",
+			"Overdue",
+			"Cancelled",
+			"Internal Transfer",
+		]
 		subscription: DF.Link | None
 		tax_category: DF.Link | None
 		tax_id: DF.Data | None
