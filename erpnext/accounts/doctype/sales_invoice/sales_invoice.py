# Copyright (c) 2015, Frappe Technologies Pvt. Ltd. and Contributors
# License: GNU General Public License v3. See license.txt


import frappe
from frappe import _, msgprint, throw
from frappe.contacts.doctype.address.address import get_address_display
from frappe.model.mapper import get_mapped_doc
from frappe.model.utils import get_fetch_values
from frappe.utils import add_days, cint, cstr, flt, formatdate, get_link_to_form, getdate, nowdate

import erpnext
from erpnext.accounts.deferred_revenue import validate_service_stop_date
from erpnext.accounts.doctype.loyalty_program.loyalty_program import (
	get_loyalty_program_details_with_points,
	validate_loyalty_points,
)
from erpnext.accounts.doctype.tax_withholding_category.tax_withholding_category import (
	get_party_tax_withholding_details,
)
from erpnext.accounts.general_ledger import get_round_off_account_and_cost_center
from erpnext.accounts.party import get_due_date, get_party_account, get_party_details
from erpnext.accounts.utils import get_account_currency
from erpnext.assets.doctype.asset.depreciation import (
	get_disposal_account_and_cost_center,
	get_gl_entries_on_asset_disposal,
	get_gl_entries_on_asset_regain,
)
from erpnext.controllers.accounts_controller import validate_account_head
from erpnext.controllers.selling_controller import SellingController
from erpnext.projects.doctype.timesheet.timesheet import get_projectwise_timesheet_data
from erpnext.setup.doctype.company.company import update_company_current_month_sales
from erpnext.stock.doctype.batch.batch import set_batch_nos
from erpnext.stock.doctype.delivery_note.delivery_note import update_billed_amount_based_on_so
from erpnext.stock.doctype.serial_no.serial_no import (
	get_delivery_note_serial_no,
	get_serial_nos,
	update_serial_nos_after_submit,
)

form_grid_templates = {"items": "templates/form_grid/item_grid.html"}


class SalesInvoice(SellingController):
	def __init__(self, *args, **kwargs):
		super(SalesInvoice, self).__init__(*args, **kwargs)
		self.status_updater = [
			{
				"source_dt": "Sales Invoice Item",
				"target_field": "billed_amt",
				"target_ref_field": "amount",
				"target_dt": "Sales Order Item",
				"join_field": "so_detail",
				"target_parent_dt": "Sales Order",
				"target_parent_field": "per_billed",
				"source_field": "amount",
				"percent_join_field": "sales_order",
				"status_field": "billing_status",
				"keyword": "Billed",
				"overflow_type": "billing",
			}
		]

	def set_indicator(self):
		"""Set indicator for portal"""
		if self.outstanding_amount < 0:
			self.indicator_title = _("Credit Note Issued")
			self.indicator_color = "gray"
		elif self.outstanding_amount > 0 and getdate(self.due_date) >= getdate(nowdate()):
			self.indicator_color = "orange"
			self.indicator_title = _("Unpaid")
		elif self.outstanding_amount > 0 and getdate(self.due_date) < getdate(nowdate()):
			self.indicator_color = "red"
			self.indicator_title = _("Overdue")
		elif cint(self.is_return) == 1:
			self.indicator_title = _("Return")
			self.indicator_color = "gray"
		else:
			self.indicator_color = "green"
			self.indicator_title = _("Paid")

	def validate(self):
		super(SalesInvoice, self).validate()
		self.validate_auto_set_posting_time()

		if not self.is_pos:
			self.so_dn_required()

		self.set_tax_withholding()

		self.validate_proj_cust()
		self.validate_pos_return()
		self.validate_with_previous_doc()
		self.validate_uom_is_integer("stock_uom", "stock_qty")
		self.validate_uom_is_integer("uom", "qty")
		self.check_sales_order_on_hold_or_close("sales_order")
		self.validate_debit_to_acc()
		self.clear_unallocated_advances("Sales Invoice Advance", "advances")
		self.add_remarks()
		self.validate_write_off_account()
		self.validate_account_for_change_amount()
		self.validate_fixed_asset()
		self.set_income_account_for_fixed_assets()
		self.validate_item_cost_centers()
		self.validate_income_account()
		self.check_conversion_rate()

		validate_inter_company_party(
			self.doctype, self.customer, self.company, self.inter_company_invoice_reference
		)

		if cint(self.is_pos):
			self.validate_pos()

		if cint(self.update_stock):
			self.validate_dropship_item()
			self.validate_item_code()
			self.validate_warehouse()
			self.update_current_stock()
			self.validate_delivery_note()

		# validate service stop date to lie in between start and end date
		validate_service_stop_date(self)

		if not self.is_opening:
			self.is_opening = "No"

		if self._action != "submit" and self.update_stock and not self.is_return:
			set_batch_nos(self, "warehouse", True)

		if self.redeem_loyalty_points:
			lp = frappe.get_doc("Loyalty Program", self.loyalty_program)
			self.loyalty_redemption_account = (
				lp.expense_account if not self.loyalty_redemption_account else self.loyalty_redemption_account
			)
			self.loyalty_redemption_cost_center = (
				lp.cost_center
				if not self.loyalty_redemption_cost_center
				else self.loyalty_redemption_cost_center
			)

		self.set_against_income_account()
		self.validate_time_sheets_are_submitted()
		self.validate_multiple_billing("Delivery Note", "dn_detail", "amount", "items")
		if not self.is_return:
			self.validate_serial_numbers()
		else:
			self.timesheets = []
		self.update_packing_list()
		self.set_billing_hours_and_amount()
		self.update_timesheet_billing_for_project()
		self.set_status()
		if self.is_pos and not self.is_return:
			self.verify_payment_amount_is_positive()

		# validate amount in mode of payments for returned invoices for pos must be negative
		if self.is_pos and self.is_return:
			self.verify_payment_amount_is_negative()

		if (
			self.redeem_loyalty_points
			and self.loyalty_program
			and self.loyalty_points
			and not self.is_consolidated
		):
			validate_loyalty_points(self, self.loyalty_points)

		self.reset_default_field_value("set_warehouse", "items", "warehouse")

	def validate_fixed_asset(self):
		for d in self.get("items"):
			if d.is_fixed_asset and d.meta.get_field("asset") and d.asset:
				asset = frappe.get_doc("Asset", d.asset)
				if self.doctype == "Sales Invoice" and self.docstatus == 1:
					if self.update_stock:
						frappe.throw(_("'Update Stock' cannot be checked for fixed asset sale"))

<<<<<<< HEAD
					elif asset.status in ("Scrapped", "Cancelled") or (
						asset.status == "Sold" and not self.is_return
					):
						frappe.throw(
							_("Row #{0}: Asset {1} cannot be submitted, it is already {2}").format(
								d.idx, d.asset, asset.status
							)
						)
=======
					elif asset.status in ("Scrapped", "Cancelled", "Capitalized", "Decapitalized") or (asset.status == "Sold" and not self.is_return):
						frappe.throw(_("Row #{0}: Asset {1} cannot be submitted, it is already {2}").format(d.idx, d.asset, asset.status))
>>>>>>> bb00d38d

	def validate_item_cost_centers(self):
		for item in self.items:
			cost_center_company = frappe.get_cached_value("Cost Center", item.cost_center, "company")
			if cost_center_company != self.company:
				frappe.throw(
					_("Row #{0}: Cost Center {1} does not belong to company {2}").format(
						frappe.bold(item.idx), frappe.bold(item.cost_center), frappe.bold(self.company)
					)
				)

	def validate_income_account(self):
		for item in self.get("items"):
			validate_account_head(item.idx, item.income_account, self.company, "Income")

	def set_tax_withholding(self):
		tax_withholding_details = get_party_tax_withholding_details(self)

		if not tax_withholding_details:
			return

		accounts = []
		tax_withholding_account = tax_withholding_details.get("account_head")

		for d in self.taxes:
			if d.account_head == tax_withholding_account:
				d.update(tax_withholding_details)
			accounts.append(d.account_head)

		if not accounts or tax_withholding_account not in accounts:
			self.append("taxes", tax_withholding_details)

		to_remove = [
			d
			for d in self.taxes
			if not d.tax_amount and d.charge_type == "Actual" and d.account_head == tax_withholding_account
		]

		for d in to_remove:
			self.remove(d)

		# calculate totals again after applying TDS
		self.calculate_taxes_and_totals()

	def before_save(self):
		set_account_for_mode_of_payment(self)

	def on_submit(self):
		self.validate_pos_paid_amount()

		if not self.auto_repeat:
			frappe.get_doc("Authorization Control").validate_approving_authority(
				self.doctype, self.company, self.base_grand_total, self
			)

		self.check_prev_docstatus()

		if self.is_return and not self.update_billed_amount_in_sales_order:
			# NOTE status updating bypassed for is_return
			self.status_updater = []

		self.update_status_updater_args()
		self.update_prevdoc_status()
		self.update_billing_status_in_dn()
		self.clear_unallocated_mode_of_payments()

		# Updating stock ledger should always be called after updating prevdoc status,
		# because updating reserved qty in bin depends upon updated delivered qty in SO
		if self.update_stock == 1:
			self.update_stock_ledger()
		if self.is_return and self.update_stock:
			update_serial_nos_after_submit(self, "items")

		# this sequence because outstanding may get -ve
		self.make_gl_entries()

		if self.update_stock == 1:
			self.repost_future_sle_and_gle()

		if not self.is_return:
			self.update_billing_status_for_zero_amount_refdoc("Delivery Note")
			self.update_billing_status_for_zero_amount_refdoc("Sales Order")
			self.check_credit_limit()

		self.update_serial_no()

		if not cint(self.is_pos) == 1 and not self.is_return:
			self.update_against_document_in_jv()

		self.update_time_sheet(self.name)

		if (
			frappe.db.get_single_value("Selling Settings", "sales_update_frequency") == "Each Transaction"
		):
			update_company_current_month_sales(self.company)
			self.update_project()
		update_linked_doc(self.doctype, self.name, self.inter_company_invoice_reference)

		# create the loyalty point ledger entry if the customer is enrolled in any loyalty program
		if not self.is_return and not self.is_consolidated and self.loyalty_program:
			self.make_loyalty_point_entry()
		elif (
			self.is_return and self.return_against and not self.is_consolidated and self.loyalty_program
		):
			against_si_doc = frappe.get_doc("Sales Invoice", self.return_against)
			against_si_doc.delete_loyalty_point_entry()
			against_si_doc.make_loyalty_point_entry()
		if self.redeem_loyalty_points and not self.is_consolidated and self.loyalty_points:
			self.apply_loyalty_points()

		self.process_common_party_accounting()

	def validate_pos_return(self):
		if self.is_consolidated:
			# pos return is already validated in pos invoice
			return

		if self.is_pos and self.is_return:
			total_amount_in_payments = 0
			for payment in self.payments:
				total_amount_in_payments += payment.amount
			invoice_total = self.rounded_total or self.grand_total
			if total_amount_in_payments < invoice_total:
				frappe.throw(_("Total payments amount can't be greater than {}").format(-invoice_total))

	def validate_pos_paid_amount(self):
		if len(self.payments) == 0 and self.is_pos:
			frappe.throw(_("At least one mode of payment is required for POS invoice."))

	def check_if_consolidated_invoice(self):
		# since POS Invoice extends Sales Invoice, we explicitly check if doctype is Sales Invoice
		if self.doctype == "Sales Invoice" and self.is_consolidated:
			invoice_or_credit_note = (
				"consolidated_credit_note" if self.is_return else "consolidated_invoice"
			)
			pos_closing_entry = frappe.get_all(
				"POS Invoice Merge Log", filters={invoice_or_credit_note: self.name}, pluck="pos_closing_entry"
			)
			if pos_closing_entry and pos_closing_entry[0]:
				msg = _("To cancel a {} you need to cancel the POS Closing Entry {}.").format(
					frappe.bold("Consolidated Sales Invoice"),
					get_link_to_form("POS Closing Entry", pos_closing_entry[0]),
				)
				frappe.throw(msg, title=_("Not Allowed"))

	def before_cancel(self):
		self.check_if_consolidated_invoice()

		super(SalesInvoice, self).before_cancel()
		self.update_time_sheet(None)

	def on_cancel(self):
		check_if_return_invoice_linked_with_payment_entry(self)

		super(SalesInvoice, self).on_cancel()

		self.check_sales_order_on_hold_or_close("sales_order")

		if self.is_return and not self.update_billed_amount_in_sales_order:
			# NOTE status updating bypassed for is_return
			self.status_updater = []

		self.update_status_updater_args()
		self.update_prevdoc_status()
		self.update_billing_status_in_dn()

		if not self.is_return:
			self.update_billing_status_for_zero_amount_refdoc("Delivery Note")
			self.update_billing_status_for_zero_amount_refdoc("Sales Order")
			self.update_serial_no(in_cancel=True)

		# Updating stock ledger should always be called after updating prevdoc status,
		# because updating reserved qty in bin depends upon updated delivered qty in SO
		if self.update_stock == 1:
			self.update_stock_ledger()

		self.make_gl_entries_on_cancel()

		if self.update_stock == 1:
			self.repost_future_sle_and_gle()

		frappe.db.set(self, "status", "Cancelled")

		if (
			frappe.db.get_single_value("Selling Settings", "sales_update_frequency") == "Each Transaction"
		):
			update_company_current_month_sales(self.company)
			self.update_project()
		if not self.is_return and not self.is_consolidated and self.loyalty_program:
			self.delete_loyalty_point_entry()
		elif (
			self.is_return and self.return_against and not self.is_consolidated and self.loyalty_program
		):
			against_si_doc = frappe.get_doc("Sales Invoice", self.return_against)
			against_si_doc.delete_loyalty_point_entry()
			against_si_doc.make_loyalty_point_entry()

		unlink_inter_company_doc(self.doctype, self.name, self.inter_company_invoice_reference)

		self.unlink_sales_invoice_from_timesheets()
		self.ignore_linked_doctypes = (
			"GL Entry",
			"Stock Ledger Entry",
			"Repost Item Valuation",
			"Payment Ledger Entry",
		)

	def update_status_updater_args(self):
		if cint(self.update_stock):
			self.status_updater.append(
				{
					"source_dt": "Sales Invoice Item",
					"target_dt": "Sales Order Item",
					"target_parent_dt": "Sales Order",
					"target_parent_field": "per_delivered",
					"target_field": "delivered_qty",
					"target_ref_field": "qty",
					"source_field": "qty",
					"join_field": "so_detail",
					"percent_join_field": "sales_order",
					"status_field": "delivery_status",
					"keyword": "Delivered",
					"second_source_dt": "Delivery Note Item",
					"second_source_field": "qty",
					"second_join_field": "so_detail",
					"overflow_type": "delivery",
					"extra_cond": """ and exists(select name from `tabSales Invoice`
					where name=`tabSales Invoice Item`.parent and update_stock = 1)""",
				}
			)
			if cint(self.is_return):
				self.status_updater.append(
					{
						"source_dt": "Sales Invoice Item",
						"target_dt": "Sales Order Item",
						"join_field": "so_detail",
						"target_field": "returned_qty",
						"target_parent_dt": "Sales Order",
						"source_field": "-1 * qty",
						"second_source_dt": "Delivery Note Item",
						"second_source_field": "-1 * qty",
						"second_join_field": "so_detail",
						"extra_cond": """ and exists (select name from `tabSales Invoice` where name=`tabSales Invoice Item`.parent and update_stock=1 and is_return=1)""",
					}
				)

	def check_credit_limit(self):
		from erpnext.selling.doctype.customer.customer import check_credit_limit

		validate_against_credit_limit = False
		bypass_credit_limit_check_at_sales_order = frappe.db.get_value(
			"Customer Credit Limit",
			filters={"parent": self.customer, "parenttype": "Customer", "company": self.company},
			fieldname=["bypass_credit_limit_check"],
		)

		if bypass_credit_limit_check_at_sales_order:
			validate_against_credit_limit = True

		for d in self.get("items"):
			if not (d.sales_order or d.delivery_note):
				validate_against_credit_limit = True
				break
		if validate_against_credit_limit:
			check_credit_limit(self.customer, self.company, bypass_credit_limit_check_at_sales_order)

	def unlink_sales_invoice_from_timesheets(self):
		for row in self.timesheets:
			timesheet = frappe.get_doc("Timesheet", row.time_sheet)
			for time_log in timesheet.time_logs:
				if time_log.sales_invoice == self.name:
					time_log.sales_invoice = None
			timesheet.calculate_total_amounts()
			timesheet.calculate_percentage_billed()
			timesheet.flags.ignore_validate_update_after_submit = True
			timesheet.set_status()
			timesheet.db_update_all()

	@frappe.whitelist()
	def set_missing_values(self, for_validate=False):
		pos = self.set_pos_fields(for_validate)

		if not self.debit_to:
			self.debit_to = get_party_account("Customer", self.customer, self.company)
			self.party_account_currency = frappe.db.get_value(
				"Account", self.debit_to, "account_currency", cache=True
			)
		if not self.due_date and self.customer:
			self.due_date = get_due_date(self.posting_date, "Customer", self.customer, self.company)

		super(SalesInvoice, self).set_missing_values(for_validate)

		print_format = pos.get("print_format") if pos else None
		if not print_format and not cint(frappe.db.get_value("Print Format", "POS Invoice", "disabled")):
			print_format = "POS Invoice"

		if pos:
			return {
				"print_format": print_format,
				"allow_edit_rate": pos.get("allow_user_to_edit_rate"),
				"allow_edit_discount": pos.get("allow_user_to_edit_discount"),
				"campaign": pos.get("campaign"),
				"allow_print_before_pay": pos.get("allow_print_before_pay"),
			}

	def update_time_sheet(self, sales_invoice):
		for d in self.timesheets:
			if d.time_sheet:
				timesheet = frappe.get_doc("Timesheet", d.time_sheet)
				self.update_time_sheet_detail(timesheet, d, sales_invoice)
				timesheet.calculate_total_amounts()
				timesheet.calculate_percentage_billed()
				timesheet.flags.ignore_validate_update_after_submit = True
				timesheet.set_status()
				timesheet.db_update_all()

	def update_time_sheet_detail(self, timesheet, args, sales_invoice):
		for data in timesheet.time_logs:
			if (
				(self.project and args.timesheet_detail == data.name)
				or (not self.project and not data.sales_invoice)
				or (not sales_invoice and data.sales_invoice == self.name)
			):
				data.sales_invoice = sales_invoice

	def on_update(self):
		self.set_paid_amount()

	def set_paid_amount(self):
		paid_amount = 0.0
		base_paid_amount = 0.0
		for data in self.payments:
			data.base_amount = flt(data.amount * self.conversion_rate, self.precision("base_paid_amount"))
			paid_amount += data.amount
			base_paid_amount += data.base_amount

		self.paid_amount = paid_amount
		self.base_paid_amount = base_paid_amount

	def validate_time_sheets_are_submitted(self):
		for data in self.timesheets:
			if data.time_sheet:
				status = frappe.db.get_value("Timesheet", data.time_sheet, "status")
				if status not in ["Submitted", "Payslip"]:
					frappe.throw(_("Timesheet {0} is already completed or cancelled").format(data.time_sheet))

	def set_pos_fields(self, for_validate=False):
		"""Set retail related fields from POS Profiles"""
		if cint(self.is_pos) != 1:
			return

		if not self.account_for_change_amount:
			self.account_for_change_amount = frappe.get_cached_value(
				"Company", self.company, "default_cash_account"
			)

		from erpnext.stock.get_item_details import get_pos_profile, get_pos_profile_item_details

		if not self.pos_profile and not self.flags.ignore_pos_profile:
			pos_profile = get_pos_profile(self.company) or {}
			if not pos_profile:
				return
			self.pos_profile = pos_profile.get("name")

		pos = {}
		if self.pos_profile:
			pos = frappe.get_doc("POS Profile", self.pos_profile)

		if not self.get("payments") and not for_validate:
			update_multi_mode_option(self, pos)

		if pos:
			if not for_validate:
				self.tax_category = pos.get("tax_category")

			if not for_validate and not self.customer:
				self.customer = pos.customer

			if not for_validate:
				self.ignore_pricing_rule = pos.ignore_pricing_rule

			if pos.get("account_for_change_amount"):
				self.account_for_change_amount = pos.get("account_for_change_amount")

			for fieldname in (
				"currency",
				"letter_head",
				"tc_name",
				"company",
				"select_print_heading",
				"write_off_account",
				"taxes_and_charges",
				"write_off_cost_center",
				"apply_discount_on",
				"cost_center",
			):
				if (not for_validate) or (for_validate and not self.get(fieldname)):
					self.set(fieldname, pos.get(fieldname))

			if pos.get("company_address"):
				self.company_address = pos.get("company_address")

			if self.customer:
				customer_price_list, customer_group = frappe.get_value(
					"Customer", self.customer, ["default_price_list", "customer_group"]
				)
				customer_group_price_list = frappe.get_value(
					"Customer Group", customer_group, "default_price_list"
				)
				selling_price_list = (
					customer_price_list or customer_group_price_list or pos.get("selling_price_list")
				)
			else:
				selling_price_list = pos.get("selling_price_list")

			if selling_price_list:
				self.set("selling_price_list", selling_price_list)

			if not for_validate:
				self.update_stock = cint(pos.get("update_stock"))

			# set pos values in items
			for item in self.get("items"):
				if item.get("item_code"):
					profile_details = get_pos_profile_item_details(
						pos, frappe._dict(item.as_dict()), pos, update_data=True
					)
					for fname, val in profile_details.items():
						if (not for_validate) or (for_validate and not item.get(fname)):
							item.set(fname, val)

			# fetch terms
			if self.tc_name and not self.terms:
				self.terms = frappe.db.get_value("Terms and Conditions", self.tc_name, "terms")

			# fetch charges
			if self.taxes_and_charges and not len(self.get("taxes")):
				self.set_taxes()

		return pos

	def get_company_abbr(self):
		return frappe.db.sql("select abbr from tabCompany where name=%s", self.company)[0][0]

	def validate_debit_to_acc(self):
		if not self.debit_to:
			self.debit_to = get_party_account("Customer", self.customer, self.company)
			if not self.debit_to:
				self.raise_missing_debit_credit_account_error("Customer", self.customer)

		account = frappe.get_cached_value(
			"Account", self.debit_to, ["account_type", "report_type", "account_currency"], as_dict=True
		)

		if not account:
			frappe.throw(_("Debit To is required"), title=_("Account Missing"))

		if account.report_type != "Balance Sheet":
			msg = (
				_("Please ensure {} account is a Balance Sheet account.").format(frappe.bold("Debit To")) + " "
			)
			msg += _(
				"You can change the parent account to a Balance Sheet account or select a different account."
			)
			frappe.throw(msg, title=_("Invalid Account"))

		if self.customer and account.account_type != "Receivable":
			msg = (
				_("Please ensure {} account {} is a Receivable account.").format(
					frappe.bold("Debit To"), frappe.bold(self.debit_to)
				)
				+ " "
			)
			msg += _("Change the account type to Receivable or select a different account.")
			frappe.throw(msg, title=_("Invalid Account"))

		self.party_account_currency = account.account_currency

	def clear_unallocated_mode_of_payments(self):
		self.set("payments", self.get("payments", {"amount": ["not in", [0, None, ""]]}))

		frappe.db.sql(
			"""delete from `tabSales Invoice Payment` where parent = %s
			and amount = 0""",
			self.name,
		)

	def validate_with_previous_doc(self):
		super(SalesInvoice, self).validate_with_previous_doc(
			{
				"Sales Order": {
					"ref_dn_field": "sales_order",
					"compare_fields": [["customer", "="], ["company", "="], ["project", "="], ["currency", "="]],
				},
				"Sales Order Item": {
					"ref_dn_field": "so_detail",
					"compare_fields": [["item_code", "="], ["uom", "="], ["conversion_factor", "="]],
					"is_child_table": True,
					"allow_duplicate_prev_row_id": True,
				},
				"Delivery Note": {
					"ref_dn_field": "delivery_note",
					"compare_fields": [["customer", "="], ["company", "="], ["project", "="], ["currency", "="]],
				},
				"Delivery Note Item": {
					"ref_dn_field": "dn_detail",
					"compare_fields": [["item_code", "="], ["uom", "="], ["conversion_factor", "="]],
					"is_child_table": True,
					"allow_duplicate_prev_row_id": True,
				},
			}
		)

		if (
			cint(frappe.db.get_single_value("Selling Settings", "maintain_same_sales_rate"))
			and not self.is_return
			and not self.is_internal_customer
		):
			self.validate_rate_with_reference_doc(
				[["Sales Order", "sales_order", "so_detail"], ["Delivery Note", "delivery_note", "dn_detail"]]
			)

	def set_against_income_account(self):
		"""Set against account for debit to account"""
		against_acc = []
		for d in self.get("items"):
			if d.income_account and d.income_account not in against_acc:
				against_acc.append(d.income_account)
		self.against_income_account = ",".join(against_acc)

	def add_remarks(self):
		if not self.remarks:
			if self.po_no and self.po_date:
				self.remarks = _("Against Customer Order {0} dated {1}").format(
					self.po_no, formatdate(self.po_date)
				)
			else:
				self.remarks = _("No Remarks")

	def validate_auto_set_posting_time(self):
		# Don't auto set the posting date and time if invoice is amended
		if self.is_new() and self.amended_from:
			self.set_posting_time = 1

		self.validate_posting_time()

	def so_dn_required(self):
		"""check in manage account if sales order / delivery note required or not."""
		if self.is_return:
			return

		prev_doc_field_map = {
			"Sales Order": ["so_required", "is_pos"],
			"Delivery Note": ["dn_required", "update_stock"],
		}
		for key, value in prev_doc_field_map.items():
			if frappe.db.get_single_value("Selling Settings", value[0]) == "Yes":

				if frappe.get_value("Customer", self.customer, value[0]):
					continue

				for d in self.get("items"):
					if d.item_code and not d.get(key.lower().replace(" ", "_")) and not self.get(value[1]):
						msgprint(_("{0} is mandatory for Item {1}").format(key, d.item_code), raise_exception=1)

	def validate_proj_cust(self):
		"""check for does customer belong to same project as entered.."""
		if self.project and self.customer:
			res = frappe.db.sql(
				"""select name from `tabProject`
				where name = %s and (customer = %s or customer is null or customer = '')""",
				(self.project, self.customer),
			)
			if not res:
				throw(_("Customer {0} does not belong to project {1}").format(self.customer, self.project))

	def validate_pos(self):
		if self.is_return:
			invoice_total = self.rounded_total or self.grand_total
			if flt(self.paid_amount) + flt(self.write_off_amount) - flt(invoice_total) > 1.0 / (
				10.0 ** (self.precision("grand_total") + 1.0)
			):
				frappe.throw(_("Paid amount + Write Off Amount can not be greater than Grand Total"))

	def validate_item_code(self):
		for d in self.get("items"):
			if not d.item_code and self.is_opening == "No":
				msgprint(_("Item Code required at Row No {0}").format(d.idx), raise_exception=True)

	def validate_warehouse(self):
		super(SalesInvoice, self).validate_warehouse()

		for d in self.get_item_list():
			if (
				not d.warehouse
				and d.item_code
				and frappe.get_cached_value("Item", d.item_code, "is_stock_item")
			):
				frappe.throw(_("Warehouse required for stock Item {0}").format(d.item_code))

	def validate_delivery_note(self):
		for d in self.get("items"):
			if d.delivery_note:
				msgprint(
					_("Stock cannot be updated against Delivery Note {0}").format(d.delivery_note),
					raise_exception=1,
				)

	def validate_write_off_account(self):
		if flt(self.write_off_amount) and not self.write_off_account:
			self.write_off_account = frappe.get_cached_value("Company", self.company, "write_off_account")

		if flt(self.write_off_amount) and not self.write_off_account:
			msgprint(_("Please enter Write Off Account"), raise_exception=1)

	def validate_account_for_change_amount(self):
		if flt(self.change_amount) and not self.account_for_change_amount:
			msgprint(_("Please enter Account for Change Amount"), raise_exception=1)

	def validate_dropship_item(self):
		for item in self.items:
			if item.sales_order:
				if frappe.db.get_value("Sales Order Item", item.so_detail, "delivered_by_supplier"):
					frappe.throw(_("Could not update stock, invoice contains drop shipping item."))

	def update_current_stock(self):
		for d in self.get("items"):
			if d.item_code and d.warehouse:
				bin = frappe.db.sql(
					"select actual_qty from `tabBin` where item_code = %s and warehouse = %s",
					(d.item_code, d.warehouse),
					as_dict=1,
				)
				d.actual_qty = bin and flt(bin[0]["actual_qty"]) or 0

		for d in self.get("packed_items"):
			bin = frappe.db.sql(
				"select actual_qty, projected_qty from `tabBin` where item_code =	%s and warehouse = %s",
				(d.item_code, d.warehouse),
				as_dict=1,
			)
			d.actual_qty = bin and flt(bin[0]["actual_qty"]) or 0
			d.projected_qty = bin and flt(bin[0]["projected_qty"]) or 0

	def update_packing_list(self):
		if cint(self.update_stock) == 1:
			from erpnext.stock.doctype.packed_item.packed_item import make_packing_list

			make_packing_list(self)
		else:
			self.set("packed_items", [])

	def set_billing_hours_and_amount(self):
		if not self.project:
			for timesheet in self.timesheets:
				ts_doc = frappe.get_doc("Timesheet", timesheet.time_sheet)
				if not timesheet.billing_hours and ts_doc.total_billable_hours:
					timesheet.billing_hours = ts_doc.total_billable_hours

				if not timesheet.billing_amount and ts_doc.total_billable_amount:
					timesheet.billing_amount = ts_doc.total_billable_amount

	def update_timesheet_billing_for_project(self):
		if not self.timesheets and self.project:
			self.add_timesheet_data()
		else:
			self.calculate_billing_amount_for_timesheet()

	@frappe.whitelist()
	def add_timesheet_data(self):
		self.set("timesheets", [])
		if self.project:
			for data in get_projectwise_timesheet_data(self.project):
				self.append(
					"timesheets",
					{
						"time_sheet": data.time_sheet,
						"billing_hours": data.billing_hours,
						"billing_amount": data.billing_amount,
						"timesheet_detail": data.name,
						"activity_type": data.activity_type,
						"description": data.description,
					},
				)

			self.calculate_billing_amount_for_timesheet()

	def calculate_billing_amount_for_timesheet(self):
		def timesheet_sum(field):
			return sum((ts.get(field) or 0.0) for ts in self.timesheets)

		self.total_billing_amount = timesheet_sum("billing_amount")
		self.total_billing_hours = timesheet_sum("billing_hours")

	def get_warehouse(self):
		user_pos_profile = frappe.db.sql(
			"""select name, warehouse from `tabPOS Profile`
			where ifnull(user,'') = %s and company = %s""",
			(frappe.session["user"], self.company),
		)
		warehouse = user_pos_profile[0][1] if user_pos_profile else None

		if not warehouse:
			global_pos_profile = frappe.db.sql(
				"""select name, warehouse from `tabPOS Profile`
				where (user is null or user = '') and company = %s""",
				self.company,
			)

			if global_pos_profile:
				warehouse = global_pos_profile[0][1]
			elif not user_pos_profile:
				msgprint(_("POS Profile required to make POS Entry"), raise_exception=True)

		return warehouse

	def set_income_account_for_fixed_assets(self):
		disposal_account = depreciation_cost_center = None
		for d in self.get("items"):
			if d.is_fixed_asset:
				if not disposal_account:
					disposal_account, depreciation_cost_center = get_disposal_account_and_cost_center(
						self.company
					)

				d.income_account = disposal_account
				if not d.cost_center:
					d.cost_center = depreciation_cost_center

	def check_prev_docstatus(self):
		for d in self.get("items"):
			if d.sales_order and frappe.db.get_value("Sales Order", d.sales_order, "docstatus") != 1:
				frappe.throw(_("Sales Order {0} is not submitted").format(d.sales_order))

			if d.delivery_note and frappe.db.get_value("Delivery Note", d.delivery_note, "docstatus") != 1:
				throw(_("Delivery Note {0} is not submitted").format(d.delivery_note))

	def make_gl_entries(self, gl_entries=None, from_repost=False):
		from erpnext.accounts.general_ledger import make_gl_entries, make_reverse_gl_entries

		auto_accounting_for_stock = erpnext.is_perpetual_inventory_enabled(self.company)
		if not gl_entries:
			gl_entries = self.get_gl_entries()

		if gl_entries:
			# if POS and amount is written off, updating outstanding amt after posting all gl entries
			update_outstanding = (
				"No"
				if (cint(self.is_pos) or self.write_off_account or cint(self.redeem_loyalty_points))
				else "Yes"
			)

			if self.docstatus == 1:
				make_gl_entries(
					gl_entries,
					update_outstanding=update_outstanding,
					merge_entries=False,
					from_repost=from_repost,
				)
			elif self.docstatus == 2:
				make_reverse_gl_entries(voucher_type=self.doctype, voucher_no=self.name)

			if update_outstanding == "No":
				from erpnext.accounts.doctype.gl_entry.gl_entry import update_outstanding_amt

				update_outstanding_amt(
					self.debit_to,
					"Customer",
					self.customer,
					self.doctype,
					self.return_against if cint(self.is_return) and self.return_against else self.name,
				)

		elif self.docstatus == 2 and cint(self.update_stock) and cint(auto_accounting_for_stock):
			make_reverse_gl_entries(voucher_type=self.doctype, voucher_no=self.name)

	def get_gl_entries(self, warehouse_account=None):
		from erpnext.accounts.general_ledger import merge_similar_entries

		gl_entries = []

		self.make_customer_gl_entry(gl_entries)

		self.make_tax_gl_entries(gl_entries)
		self.make_exchange_gain_loss_gl_entries(gl_entries)
		self.make_internal_transfer_gl_entries(gl_entries)

		self.make_item_gl_entries(gl_entries)
		self.make_discount_gl_entries(gl_entries)

		# merge gl entries before adding pos entries
		gl_entries = merge_similar_entries(gl_entries)

		self.make_loyalty_point_redemption_gle(gl_entries)
		self.make_pos_gl_entries(gl_entries)

		self.make_write_off_gl_entry(gl_entries)
		self.make_gle_for_rounding_adjustment(gl_entries)

		return gl_entries

	def make_customer_gl_entry(self, gl_entries):
		# Checked both rounding_adjustment and rounded_total
		# because rounded_total had value even before introcution of posting GLE based on rounded total
		grand_total = (
			self.rounded_total if (self.rounding_adjustment and self.rounded_total) else self.grand_total
		)
		base_grand_total = flt(
			self.base_rounded_total
			if (self.base_rounding_adjustment and self.base_rounded_total)
			else self.base_grand_total,
			self.precision("base_grand_total"),
		)

		if grand_total and not self.is_internal_transfer():
			# Did not use base_grand_total to book rounding loss gle
			gl_entries.append(
				self.get_gl_dict(
					{
						"account": self.debit_to,
						"party_type": "Customer",
						"party": self.customer,
						"due_date": self.due_date,
						"against": self.against_income_account,
						"debit": base_grand_total,
						"debit_in_account_currency": base_grand_total
						if self.party_account_currency == self.company_currency
						else grand_total,
						"against_voucher": self.return_against
						if cint(self.is_return) and self.return_against
						else self.name,
						"against_voucher_type": self.doctype,
						"cost_center": self.cost_center,
						"project": self.project,
					},
					self.party_account_currency,
					item=self,
				)
			)

	def make_tax_gl_entries(self, gl_entries):
		enable_discount_accounting = cint(
			frappe.db.get_single_value("Selling Settings", "enable_discount_accounting")
		)

		for tax in self.get("taxes"):
			amount, base_amount = self.get_tax_amounts(tax, enable_discount_accounting)

			if flt(tax.base_tax_amount_after_discount_amount):
				account_currency = get_account_currency(tax.account_head)
				gl_entries.append(
					self.get_gl_dict(
						{
							"account": tax.account_head,
							"against": self.customer,
							"credit": flt(base_amount, tax.precision("tax_amount_after_discount_amount")),
							"credit_in_account_currency": (
								flt(base_amount, tax.precision("base_tax_amount_after_discount_amount"))
								if account_currency == self.company_currency
								else flt(amount, tax.precision("tax_amount_after_discount_amount"))
							),
							"cost_center": tax.cost_center,
						},
						account_currency,
						item=tax,
					)
				)

	def make_internal_transfer_gl_entries(self, gl_entries):
		if self.is_internal_transfer() and flt(self.base_total_taxes_and_charges):
			account_currency = get_account_currency(self.unrealized_profit_loss_account)
			gl_entries.append(
				self.get_gl_dict(
					{
						"account": self.unrealized_profit_loss_account,
						"against": self.customer,
						"debit": flt(self.total_taxes_and_charges),
						"debit_in_account_currency": flt(self.base_total_taxes_and_charges),
						"cost_center": self.cost_center,
					},
					account_currency,
					item=self,
				)
			)

	def make_item_gl_entries(self, gl_entries):
		# income account gl entries
		enable_discount_accounting = cint(
			frappe.db.get_single_value("Selling Settings", "enable_discount_accounting")
		)

		for item in self.get("items"):
			if flt(item.base_net_amount, item.precision("base_net_amount")):
				if item.is_fixed_asset:
					asset = self.get_asset(item)

					if self.is_return:
						fixed_asset_gl_entries = get_gl_entries_on_asset_regain(
							asset, item.base_net_amount, item.finance_book
						)
						asset.db_set("disposal_date", None)

						if asset.calculate_depreciation:
							self.reverse_depreciation_entry_made_after_disposal(asset)
							self.reset_depreciation_schedule(asset)

					else:
						fixed_asset_gl_entries = get_gl_entries_on_asset_disposal(
							asset, item.base_net_amount, item.finance_book
						)
						asset.db_set("disposal_date", self.posting_date)

						if asset.calculate_depreciation:
							self.depreciate_asset(asset)

					for gle in fixed_asset_gl_entries:
						gle["against"] = self.customer
						gl_entries.append(self.get_gl_dict(gle, item=item))

					self.set_asset_status(asset)

				else:
					# Do not book income for transfer within same company
					if not self.is_internal_transfer():
						income_account = (
							item.income_account
							if (not item.enable_deferred_revenue or self.is_return)
							else item.deferred_revenue_account
						)

						amount, base_amount = self.get_amount_and_base_amount(item, enable_discount_accounting)

						account_currency = get_account_currency(income_account)
						gl_entries.append(
							self.get_gl_dict(
								{
									"account": income_account,
									"against": self.customer,
									"credit": flt(base_amount, item.precision("base_net_amount")),
									"credit_in_account_currency": (
										flt(base_amount, item.precision("base_net_amount"))
										if account_currency == self.company_currency
										else flt(amount, item.precision("net_amount"))
									),
									"cost_center": item.cost_center,
									"project": item.project or self.project,
								},
								account_currency,
								item=item,
							)
						)

		# expense account gl entries
		if cint(self.update_stock) and erpnext.is_perpetual_inventory_enabled(self.company):
			gl_entries += super(SalesInvoice, self).get_gl_entries()

	def get_asset(self, item):
		if item.get("asset"):
			asset = frappe.get_doc("Asset", item.asset)
		else:
			frappe.throw(
				_("Row #{0}: You must select an Asset for Item {1}.").format(item.idx, item.item_name),
				title=_("Missing Asset"),
			)

		self.check_finance_books(item, asset)
		return asset

<<<<<<< HEAD
	def check_finance_books(self, item, asset):
		if (
			len(asset.finance_books) > 1 and not item.finance_book and asset.finance_books[0].finance_book
		):
			frappe.throw(
				_("Select finance book for the item {0} at row {1}").format(item.item_code, item.idx)
			)

	def depreciate_asset(self, asset):
		asset.flags.ignore_validate_update_after_submit = True
		asset.prepare_depreciation_data(date_of_sale=self.posting_date)
		asset.save()

		make_depreciation_entry(asset.name, self.posting_date)

	def reset_depreciation_schedule(self, asset):
		asset.flags.ignore_validate_update_after_submit = True

		# recreate original depreciation schedule of the asset
		asset.prepare_depreciation_data(date_of_return=self.posting_date)

		self.modify_depreciation_schedule_for_asset_repairs(asset)
		asset.save()

	def modify_depreciation_schedule_for_asset_repairs(self, asset):
		asset_repairs = frappe.get_all(
			"Asset Repair", filters={"asset": asset.name}, fields=["name", "increase_in_asset_life"]
		)

		for repair in asset_repairs:
			if repair.increase_in_asset_life:
				asset_repair = frappe.get_doc("Asset Repair", repair.name)
				asset_repair.modify_depreciation_schedule()
				asset.prepare_depreciation_data()

	def reverse_depreciation_entry_made_after_sale(self, asset):
		from erpnext.accounts.doctype.journal_entry.journal_entry import make_reverse_journal_entry

		posting_date_of_original_invoice = self.get_posting_date_of_sales_invoice()

		row = -1
		finance_book = asset.get("schedules")[0].get("finance_book")
		for schedule in asset.get("schedules"):
			if schedule.finance_book != finance_book:
				row = 0
				finance_book = schedule.finance_book
			else:
				row += 1

			if schedule.schedule_date == posting_date_of_original_invoice:
				if not self.sale_was_made_on_original_schedule_date(
					asset, schedule, row, posting_date_of_original_invoice
				) or self.sale_happens_in_the_future(posting_date_of_original_invoice):

					reverse_journal_entry = make_reverse_journal_entry(schedule.journal_entry)
					reverse_journal_entry.posting_date = nowdate()
					frappe.flags.is_reverse_depr_entry = True
					reverse_journal_entry.submit()

					frappe.flags.is_reverse_depr_entry = False
					asset.flags.ignore_validate_update_after_submit = True
					schedule.journal_entry = None
					depreciation_amount = self.get_depreciation_amount_in_je(reverse_journal_entry)
					asset.finance_books[0].value_after_depreciation += depreciation_amount
					asset.save()

	def get_posting_date_of_sales_invoice(self):
		return frappe.db.get_value("Sales Invoice", self.return_against, "posting_date")

	# if the invoice had been posted on the date the depreciation was initially supposed to happen, the depreciation shouldn't be undone
	def sale_was_made_on_original_schedule_date(
		self, asset, schedule, row, posting_date_of_original_invoice
	):
		for finance_book in asset.get("finance_books"):
			if schedule.finance_book == finance_book.finance_book:
				orginal_schedule_date = add_months(
					finance_book.depreciation_start_date, row * cint(finance_book.frequency_of_depreciation)
				)

				if orginal_schedule_date == posting_date_of_original_invoice:
					return True
		return False

	def sale_happens_in_the_future(self, posting_date_of_original_invoice):
		if posting_date_of_original_invoice > getdate():
			return True

		return False

	def get_depreciation_amount_in_je(self, journal_entry):
		if journal_entry.accounts[0].debit_in_account_currency:
			return journal_entry.accounts[0].debit_in_account_currency
		else:
			return journal_entry.accounts[0].credit_in_account_currency

=======
>>>>>>> bb00d38d
	@property
	def enable_discount_accounting(self):
		if not hasattr(self, "_enable_discount_accounting"):
			self._enable_discount_accounting = cint(
				frappe.db.get_single_value("Selling Settings", "enable_discount_accounting")
			)

		return self._enable_discount_accounting

	def set_asset_status(self, asset):
		if self.is_return:
			asset.set_status()
		else:
			asset.set_status("Sold" if self.docstatus == 1 else None)

	def make_loyalty_point_redemption_gle(self, gl_entries):
		if cint(self.redeem_loyalty_points):
			gl_entries.append(
				self.get_gl_dict(
					{
						"account": self.debit_to,
						"party_type": "Customer",
						"party": self.customer,
						"against": "Expense account - "
						+ cstr(self.loyalty_redemption_account)
						+ " for the Loyalty Program",
						"credit": self.loyalty_amount,
						"against_voucher": self.return_against if cint(self.is_return) else self.name,
						"against_voucher_type": self.doctype,
						"cost_center": self.cost_center,
					},
					item=self,
				)
			)
			gl_entries.append(
				self.get_gl_dict(
					{
						"account": self.loyalty_redemption_account,
						"cost_center": self.cost_center or self.loyalty_redemption_cost_center,
						"against": self.customer,
						"debit": self.loyalty_amount,
						"remark": "Loyalty Points redeemed by the customer",
					},
					item=self,
				)
			)

	def make_pos_gl_entries(self, gl_entries):
		if cint(self.is_pos):

			skip_change_gl_entries = not cint(
				frappe.db.get_single_value("Accounts Settings", "post_change_gl_entries")
			)

			for payment_mode in self.payments:
				if skip_change_gl_entries and payment_mode.account == self.account_for_change_amount:
					payment_mode.base_amount -= flt(self.change_amount)

				if payment_mode.amount:
					# POS, make payment entries
					gl_entries.append(
						self.get_gl_dict(
							{
								"account": self.debit_to,
								"party_type": "Customer",
								"party": self.customer,
								"against": payment_mode.account,
								"credit": payment_mode.base_amount,
								"credit_in_account_currency": payment_mode.base_amount
								if self.party_account_currency == self.company_currency
								else payment_mode.amount,
								"against_voucher": self.return_against
								if cint(self.is_return) and self.return_against
								else self.name,
								"against_voucher_type": self.doctype,
								"cost_center": self.cost_center,
							},
							self.party_account_currency,
							item=self,
						)
					)

					payment_mode_account_currency = get_account_currency(payment_mode.account)
					gl_entries.append(
						self.get_gl_dict(
							{
								"account": payment_mode.account,
								"against": self.customer,
								"debit": payment_mode.base_amount,
								"debit_in_account_currency": payment_mode.base_amount
								if payment_mode_account_currency == self.company_currency
								else payment_mode.amount,
								"cost_center": self.cost_center,
							},
							payment_mode_account_currency,
							item=self,
						)
					)

			if not skip_change_gl_entries:
				self.make_gle_for_change_amount(gl_entries)

	def make_gle_for_change_amount(self, gl_entries):
		if self.change_amount:
			if self.account_for_change_amount:
				gl_entries.append(
					self.get_gl_dict(
						{
							"account": self.debit_to,
							"party_type": "Customer",
							"party": self.customer,
							"against": self.account_for_change_amount,
							"debit": flt(self.base_change_amount),
							"debit_in_account_currency": flt(self.base_change_amount)
							if self.party_account_currency == self.company_currency
							else flt(self.change_amount),
							"against_voucher": self.return_against
							if cint(self.is_return) and self.return_against
							else self.name,
							"against_voucher_type": self.doctype,
							"cost_center": self.cost_center,
							"project": self.project,
						},
						self.party_account_currency,
						item=self,
					)
				)

				gl_entries.append(
					self.get_gl_dict(
						{
							"account": self.account_for_change_amount,
							"against": self.customer,
							"credit": self.base_change_amount,
							"cost_center": self.cost_center,
						},
						item=self,
					)
				)
			else:
				frappe.throw(_("Select change amount account"), title=_("Mandatory Field"))

	def make_write_off_gl_entry(self, gl_entries):
		# write off entries, applicable if only pos
		if self.write_off_account and flt(self.write_off_amount, self.precision("write_off_amount")):
			write_off_account_currency = get_account_currency(self.write_off_account)
			default_cost_center = frappe.get_cached_value("Company", self.company, "cost_center")

			gl_entries.append(
				self.get_gl_dict(
					{
						"account": self.debit_to,
						"party_type": "Customer",
						"party": self.customer,
						"against": self.write_off_account,
						"credit": flt(self.base_write_off_amount, self.precision("base_write_off_amount")),
						"credit_in_account_currency": (
							flt(self.base_write_off_amount, self.precision("base_write_off_amount"))
							if self.party_account_currency == self.company_currency
							else flt(self.write_off_amount, self.precision("write_off_amount"))
						),
						"against_voucher": self.return_against if cint(self.is_return) else self.name,
						"against_voucher_type": self.doctype,
						"cost_center": self.cost_center,
						"project": self.project,
					},
					self.party_account_currency,
					item=self,
				)
			)
			gl_entries.append(
				self.get_gl_dict(
					{
						"account": self.write_off_account,
						"against": self.customer,
						"debit": flt(self.base_write_off_amount, self.precision("base_write_off_amount")),
						"debit_in_account_currency": (
							flt(self.base_write_off_amount, self.precision("base_write_off_amount"))
							if write_off_account_currency == self.company_currency
							else flt(self.write_off_amount, self.precision("write_off_amount"))
						),
						"cost_center": self.cost_center or self.write_off_cost_center or default_cost_center,
					},
					write_off_account_currency,
					item=self,
				)
			)

	def make_gle_for_rounding_adjustment(self, gl_entries):
		if (
			flt(self.rounding_adjustment, self.precision("rounding_adjustment"))
			and self.base_rounding_adjustment
			and not self.is_internal_transfer()
		):
			round_off_account, round_off_cost_center = get_round_off_account_and_cost_center(
				self.company, "Sales Invoice", self.name
			)

			gl_entries.append(
				self.get_gl_dict(
					{
						"account": round_off_account,
						"against": self.customer,
						"credit_in_account_currency": flt(
							self.rounding_adjustment, self.precision("rounding_adjustment")
						),
						"credit": flt(self.base_rounding_adjustment, self.precision("base_rounding_adjustment")),
						"cost_center": self.cost_center or round_off_cost_center,
					},
					item=self,
				)
			)

	def update_billing_status_in_dn(self, update_modified=True):
		updated_delivery_notes = []
		for d in self.get("items"):
			if d.dn_detail:
				billed_amt = frappe.db.sql(
					"""select sum(amount) from `tabSales Invoice Item`
					where dn_detail=%s and docstatus=1""",
					d.dn_detail,
				)
				billed_amt = billed_amt and billed_amt[0][0] or 0
				frappe.db.set_value(
					"Delivery Note Item", d.dn_detail, "billed_amt", billed_amt, update_modified=update_modified
				)
				updated_delivery_notes.append(d.delivery_note)
			elif d.so_detail:
				updated_delivery_notes += update_billed_amount_based_on_so(d.so_detail, update_modified)

		for dn in set(updated_delivery_notes):
			frappe.get_doc("Delivery Note", dn).update_billing_percentage(update_modified=update_modified)

	def on_recurring(self, reference_doc, auto_repeat_doc):
		self.set("write_off_amount", reference_doc.get("write_off_amount"))
		self.due_date = None

	def update_serial_no(self, in_cancel=False):
		"""update Sales Invoice refrence in Serial No"""
		invoice = None if (in_cancel or self.is_return) else self.name
		if in_cancel and self.is_return:
			invoice = self.return_against

		for item in self.items:
			if not item.serial_no:
				continue

			for serial_no in get_serial_nos(item.serial_no):
				if serial_no and frappe.db.get_value("Serial No", serial_no, "item_code") == item.item_code:
					frappe.db.set_value("Serial No", serial_no, "sales_invoice", invoice)

	def validate_serial_numbers(self):
		"""
		validate serial number agains Delivery Note and Sales Invoice
		"""
		self.set_serial_no_against_delivery_note()
		self.validate_serial_against_delivery_note()

	def set_serial_no_against_delivery_note(self):
		for item in self.items:
			if item.serial_no and item.delivery_note and item.qty != len(get_serial_nos(item.serial_no)):
				item.serial_no = get_delivery_note_serial_no(item.item_code, item.qty, item.delivery_note)

	def validate_serial_against_delivery_note(self):
		"""
		validate if the serial numbers in Sales Invoice Items are same as in
		Delivery Note Item
		"""

		for item in self.items:
			if not item.delivery_note or not item.dn_detail:
				continue

			serial_nos = frappe.db.get_value("Delivery Note Item", item.dn_detail, "serial_no") or ""
			dn_serial_nos = set(get_serial_nos(serial_nos))

			serial_nos = item.serial_no or ""
			si_serial_nos = set(get_serial_nos(serial_nos))
			serial_no_diff = si_serial_nos - dn_serial_nos

			if serial_no_diff:
				dn_link = frappe.utils.get_link_to_form("Delivery Note", item.delivery_note)
				serial_no_msg = ", ".join(frappe.bold(d) for d in serial_no_diff)

				msg = _("Row #{0}: The following Serial Nos are not present in Delivery Note {1}:").format(
					item.idx, dn_link
				)
				msg += " " + serial_no_msg

				frappe.throw(msg=msg, title=_("Serial Nos Mismatch"))

			if item.serial_no and cint(item.qty) != len(si_serial_nos):
				frappe.throw(
					_("Row #{0}: {1} Serial numbers required for Item {2}. You have provided {3}.").format(
						item.idx, item.qty, item.item_code, len(si_serial_nos)
					)
				)

	def update_project(self):
		if self.project:
			project = frappe.get_doc("Project", self.project)
			project.update_billed_amount()
			project.db_update()

	def verify_payment_amount_is_positive(self):
		for entry in self.payments:
			if entry.amount < 0:
				frappe.throw(_("Row #{0} (Payment Table): Amount must be positive").format(entry.idx))

	def verify_payment_amount_is_negative(self):
		for entry in self.payments:
			if entry.amount > 0:
				frappe.throw(_("Row #{0} (Payment Table): Amount must be negative").format(entry.idx))

	# collection of the loyalty points, create the ledger entry for that.
	def make_loyalty_point_entry(self):
		returned_amount = self.get_returned_amount()
		current_amount = flt(self.grand_total) - cint(self.loyalty_amount)
		eligible_amount = current_amount - returned_amount
		lp_details = get_loyalty_program_details_with_points(
			self.customer,
			company=self.company,
			current_transaction_amount=current_amount,
			loyalty_program=self.loyalty_program,
			expiry_date=self.posting_date,
			include_expired_entry=True,
		)
		if (
			lp_details
			and getdate(lp_details.from_date) <= getdate(self.posting_date)
			and (not lp_details.to_date or getdate(lp_details.to_date) >= getdate(self.posting_date))
		):

			collection_factor = lp_details.collection_factor if lp_details.collection_factor else 1.0
			points_earned = cint(eligible_amount / collection_factor)

			doc = frappe.get_doc(
				{
					"doctype": "Loyalty Point Entry",
					"company": self.company,
					"loyalty_program": lp_details.loyalty_program,
					"loyalty_program_tier": lp_details.tier_name,
					"customer": self.customer,
					"invoice_type": self.doctype,
					"invoice": self.name,
					"loyalty_points": points_earned,
					"purchase_amount": eligible_amount,
					"expiry_date": add_days(self.posting_date, lp_details.expiry_duration),
					"posting_date": self.posting_date,
				}
			)
			doc.flags.ignore_permissions = 1
			doc.save()
			self.set_loyalty_program_tier()

	# valdite the redemption and then delete the loyalty points earned on cancel of the invoice
	def delete_loyalty_point_entry(self):
		lp_entry = frappe.db.sql(
			"select name from `tabLoyalty Point Entry` where invoice=%s", (self.name), as_dict=1
		)

		if not lp_entry:
			return
		against_lp_entry = frappe.db.sql(
			"""select name, invoice from `tabLoyalty Point Entry`
			where redeem_against=%s""",
			(lp_entry[0].name),
			as_dict=1,
		)
		if against_lp_entry:
			invoice_list = ", ".join([d.invoice for d in against_lp_entry])
			frappe.throw(
				_(
					"""{} can't be cancelled since the Loyalty Points earned has been redeemed. First cancel the {} No {}"""
				).format(self.doctype, self.doctype, invoice_list)
			)
		else:
			frappe.db.sql("""delete from `tabLoyalty Point Entry` where invoice=%s""", (self.name))
			# Set loyalty program
			self.set_loyalty_program_tier()

	def set_loyalty_program_tier(self):
		lp_details = get_loyalty_program_details_with_points(
			self.customer,
			company=self.company,
			loyalty_program=self.loyalty_program,
			include_expired_entry=True,
		)
		frappe.db.set_value("Customer", self.customer, "loyalty_program_tier", lp_details.tier_name)

	def get_returned_amount(self):
		from frappe.query_builder.functions import Coalesce, Sum

		doc = frappe.qb.DocType(self.doctype)
		returned_amount = (
			frappe.qb.from_(doc)
			.select(Sum(doc.grand_total))
			.where(
				(doc.docstatus == 1) & (doc.is_return == 1) & (Coalesce(doc.return_against, "") == self.name)
			)
		).run()

		return abs(returned_amount[0][0]) if returned_amount[0][0] else 0

	# redeem the loyalty points.
	def apply_loyalty_points(self):
		from erpnext.accounts.doctype.loyalty_point_entry.loyalty_point_entry import (
			get_loyalty_point_entries,
			get_redemption_details,
		)

		loyalty_point_entries = get_loyalty_point_entries(
			self.customer, self.loyalty_program, self.company, self.posting_date
		)
		redemption_details = get_redemption_details(self.customer, self.loyalty_program, self.company)

		points_to_redeem = self.loyalty_points
		for lp_entry in loyalty_point_entries:
			if lp_entry.invoice_type != self.doctype or lp_entry.invoice == self.name:
				# redeemption should be done against same doctype
				# also it shouldn't be against itself
				continue
			available_points = lp_entry.loyalty_points - flt(redemption_details.get(lp_entry.name))
			if available_points > points_to_redeem:
				redeemed_points = points_to_redeem
			else:
				redeemed_points = available_points
			doc = frappe.get_doc(
				{
					"doctype": "Loyalty Point Entry",
					"company": self.company,
					"loyalty_program": self.loyalty_program,
					"loyalty_program_tier": lp_entry.loyalty_program_tier,
					"customer": self.customer,
					"invoice_type": self.doctype,
					"invoice": self.name,
					"redeem_against": lp_entry.name,
					"loyalty_points": -1 * redeemed_points,
					"purchase_amount": self.grand_total,
					"expiry_date": lp_entry.expiry_date,
					"posting_date": self.posting_date,
				}
			)
			doc.flags.ignore_permissions = 1
			doc.save()
			points_to_redeem -= redeemed_points
			if points_to_redeem < 1:  # since points_to_redeem is integer
				break

	def set_status(self, update=False, status=None, update_modified=True):
		if self.is_new():
			if self.get("amended_from"):
				self.status = "Draft"
			return

		outstanding_amount = flt(self.outstanding_amount, self.precision("outstanding_amount"))
		total = get_total_in_party_account_currency(self)

		if not status:
			if self.docstatus == 2:
				status = "Cancelled"
			elif self.docstatus == 1:
				if self.is_internal_transfer():
					self.status = "Internal Transfer"
				elif is_overdue(self, total):
					self.status = "Overdue"
				elif 0 < outstanding_amount < total:
					self.status = "Partly Paid"
				elif outstanding_amount > 0 and getdate(self.due_date) >= getdate():
					self.status = "Unpaid"
				# Check if outstanding amount is 0 due to credit note issued against invoice
				elif (
					outstanding_amount <= 0
					and self.is_return == 0
					and frappe.db.get_value(
						"Sales Invoice", {"is_return": 1, "return_against": self.name, "docstatus": 1}
					)
				):
					self.status = "Credit Note Issued"
				elif self.is_return == 1:
					self.status = "Return"
				elif outstanding_amount <= 0:
					self.status = "Paid"
				else:
					self.status = "Submitted"

				if (
					self.status in ("Unpaid", "Partly Paid", "Overdue")
					and self.is_discounted
					and get_discounting_status(self.name) == "Disbursed"
				):
					self.status += " and Discounted"

			else:
				self.status = "Draft"

		if update:
			self.db_set("status", self.status, update_modified=update_modified)


def get_total_in_party_account_currency(doc):
	total_fieldname = "grand_total" if doc.disable_rounded_total else "rounded_total"
	if doc.party_account_currency != doc.currency:
		total_fieldname = "base_" + total_fieldname

	return flt(doc.get(total_fieldname), doc.precision(total_fieldname))


def is_overdue(doc, total):
	outstanding_amount = flt(doc.outstanding_amount, doc.precision("outstanding_amount"))
	if outstanding_amount <= 0:
		return

	today = getdate()
	if doc.get("is_pos") or not doc.get("payment_schedule"):
		return getdate(doc.due_date) < today

	# calculate payable amount till date
	payment_amount_field = (
		"base_payment_amount" if doc.party_account_currency != doc.currency else "payment_amount"
	)

	payable_amount = sum(
		payment.get(payment_amount_field)
		for payment in doc.payment_schedule
		if getdate(payment.due_date) < today
	)

	return (total - outstanding_amount) < payable_amount


def get_discounting_status(sales_invoice):
	status = None

	invoice_discounting_list = frappe.db.sql(
		"""
		select status
		from `tabInvoice Discounting` id, `tabDiscounted Invoice` d
		where
			id.name = d.parent
			and d.sales_invoice=%s
			and id.docstatus=1
			and status in ('Disbursed', 'Settled')
	""",
		sales_invoice,
	)

	for d in invoice_discounting_list:
		status = d[0]
		if status == "Disbursed":
			break

	return status


def validate_inter_company_party(doctype, party, company, inter_company_reference):
	if not party:
		return

	if doctype in ["Sales Invoice", "Sales Order"]:
		partytype, ref_partytype, internal = "Customer", "Supplier", "is_internal_customer"

		if doctype == "Sales Invoice":
			ref_doc = "Purchase Invoice"
		else:
			ref_doc = "Purchase Order"
	else:
		partytype, ref_partytype, internal = "Supplier", "Customer", "is_internal_supplier"

		if doctype == "Purchase Invoice":
			ref_doc = "Sales Invoice"
		else:
			ref_doc = "Sales Order"

	if inter_company_reference:
		doc = frappe.get_doc(ref_doc, inter_company_reference)
		ref_party = doc.supplier if doctype in ["Sales Invoice", "Sales Order"] else doc.customer
		if not frappe.db.get_value(partytype, {"represents_company": doc.company}, "name") == party:
			frappe.throw(_("Invalid {0} for Inter Company Transaction.").format(partytype))
		if not frappe.get_cached_value(ref_partytype, ref_party, "represents_company") == company:
			frappe.throw(_("Invalid Company for Inter Company Transaction."))

	elif frappe.db.get_value(partytype, {"name": party, internal: 1}, "name") == party:
		companies = frappe.get_all(
			"Allowed To Transact With",
			fields=["company"],
			filters={"parenttype": partytype, "parent": party},
		)
		companies = [d.company for d in companies]
		if not company in companies:
			frappe.throw(
				_("{0} not allowed to transact with {1}. Please change the Company.").format(
					partytype, company
				)
			)


def update_linked_doc(doctype, name, inter_company_reference):

	if doctype in ["Sales Invoice", "Purchase Invoice"]:
		ref_field = "inter_company_invoice_reference"
	else:
		ref_field = "inter_company_order_reference"

	if inter_company_reference:
		frappe.db.set_value(doctype, inter_company_reference, ref_field, name)


def unlink_inter_company_doc(doctype, name, inter_company_reference):

	if doctype in ["Sales Invoice", "Purchase Invoice"]:
		ref_doc = "Purchase Invoice" if doctype == "Sales Invoice" else "Sales Invoice"
		ref_field = "inter_company_invoice_reference"
	else:
		ref_doc = "Purchase Order" if doctype == "Sales Order" else "Sales Order"
		ref_field = "inter_company_order_reference"

	if inter_company_reference:
		frappe.db.set_value(doctype, name, ref_field, "")
		frappe.db.set_value(ref_doc, inter_company_reference, ref_field, "")


def get_list_context(context=None):
	from erpnext.controllers.website_list_for_contact import get_list_context

	list_context = get_list_context(context)
	list_context.update(
		{
			"show_sidebar": True,
			"show_search": True,
			"no_breadcrumbs": True,
			"title": _("Invoices"),
		}
	)
	return list_context


@frappe.whitelist()
def get_bank_cash_account(mode_of_payment, company):
	account = frappe.db.get_value(
		"Mode of Payment Account", {"parent": mode_of_payment, "company": company}, "default_account"
	)
	if not account:
		frappe.throw(
			_("Please set default Cash or Bank account in Mode of Payment {0}").format(
				get_link_to_form("Mode of Payment", mode_of_payment)
			),
			title=_("Missing Account"),
		)
	return {"account": account}


@frappe.whitelist()
def make_maintenance_schedule(source_name, target_doc=None):
	doclist = get_mapped_doc(
		"Sales Invoice",
		source_name,
		{
			"Sales Invoice": {"doctype": "Maintenance Schedule", "validation": {"docstatus": ["=", 1]}},
			"Sales Invoice Item": {
				"doctype": "Maintenance Schedule Item",
			},
		},
		target_doc,
	)

	return doclist


@frappe.whitelist()
def make_delivery_note(source_name, target_doc=None):
	def set_missing_values(source, target):
		target.run_method("set_missing_values")
		target.run_method("set_po_nos")
		target.run_method("calculate_taxes_and_totals")

	def update_item(source_doc, target_doc, source_parent):
		target_doc.qty = flt(source_doc.qty) - flt(source_doc.delivered_qty)
		target_doc.stock_qty = target_doc.qty * flt(source_doc.conversion_factor)

		target_doc.base_amount = target_doc.qty * flt(source_doc.base_rate)
		target_doc.amount = target_doc.qty * flt(source_doc.rate)

	doclist = get_mapped_doc(
		"Sales Invoice",
		source_name,
		{
			"Sales Invoice": {"doctype": "Delivery Note", "validation": {"docstatus": ["=", 1]}},
			"Sales Invoice Item": {
				"doctype": "Delivery Note Item",
				"field_map": {
					"name": "si_detail",
					"parent": "against_sales_invoice",
					"serial_no": "serial_no",
					"sales_order": "against_sales_order",
					"so_detail": "so_detail",
					"cost_center": "cost_center",
				},
				"postprocess": update_item,
				"condition": lambda doc: doc.delivered_by_supplier != 1,
			},
			"Sales Taxes and Charges": {"doctype": "Sales Taxes and Charges", "add_if_empty": True},
			"Sales Team": {
				"doctype": "Sales Team",
				"field_map": {"incentives": "incentives"},
				"add_if_empty": True,
			},
		},
		target_doc,
		set_missing_values,
	)

	doclist.set_onload("ignore_price_list", True)
	return doclist


@frappe.whitelist()
def make_sales_return(source_name, target_doc=None):
	from erpnext.controllers.sales_and_purchase_return import make_return_doc

	return make_return_doc("Sales Invoice", source_name, target_doc)


def set_account_for_mode_of_payment(self):
	for data in self.payments:
		if not data.account:
			data.account = get_bank_cash_account(data.mode_of_payment, self.company).get("account")


def get_inter_company_details(doc, doctype):
	if doctype in ["Sales Invoice", "Sales Order", "Delivery Note"]:
		parties = frappe.db.get_all(
			"Supplier",
			fields=["name"],
			filters={"disabled": 0, "is_internal_supplier": 1, "represents_company": doc.company},
		)
		company = frappe.get_cached_value("Customer", doc.customer, "represents_company")

		if not parties:
			frappe.throw(
				_("No Supplier found for Inter Company Transactions which represents company {0}").format(
					frappe.bold(doc.company)
				)
			)

		party = get_internal_party(parties, "Supplier", doc)
	else:
		parties = frappe.db.get_all(
			"Customer",
			fields=["name"],
			filters={"disabled": 0, "is_internal_customer": 1, "represents_company": doc.company},
		)
		company = frappe.get_cached_value("Supplier", doc.supplier, "represents_company")

		if not parties:
			frappe.throw(
				_("No Customer found for Inter Company Transactions which represents company {0}").format(
					frappe.bold(doc.company)
				)
			)

		party = get_internal_party(parties, "Customer", doc)

	return {"party": party, "company": company}


def get_internal_party(parties, link_doctype, doc):
	if len(parties) == 1:
		party = parties[0].name
	else:
		# If more than one Internal Supplier/Customer, get supplier/customer on basis of address
		if doc.get("company_address") or doc.get("shipping_address"):
			party = frappe.db.get_value(
				"Dynamic Link",
				{
					"parent": doc.get("company_address") or doc.get("shipping_address"),
					"parenttype": "Address",
					"link_doctype": link_doctype,
				},
				"link_name",
			)

			if not party:
				party = parties[0].name
		else:
			party = parties[0].name

	return party


def validate_inter_company_transaction(doc, doctype):

	details = get_inter_company_details(doc, doctype)
	price_list = (
		doc.selling_price_list
		if doctype in ["Sales Invoice", "Sales Order", "Delivery Note"]
		else doc.buying_price_list
	)
	valid_price_list = frappe.db.get_value(
		"Price List", {"name": price_list, "buying": 1, "selling": 1}
	)
	if not valid_price_list and not doc.is_internal_transfer():
		frappe.throw(_("Selected Price List should have buying and selling fields checked."))

	party = details.get("party")
	if not party:
		partytype = "Supplier" if doctype in ["Sales Invoice", "Sales Order"] else "Customer"
		frappe.throw(_("No {0} found for Inter Company Transactions.").format(partytype))

	company = details.get("company")
	default_currency = frappe.get_cached_value("Company", company, "default_currency")
	if default_currency != doc.currency:
		frappe.throw(
			_("Company currencies of both the companies should match for Inter Company Transactions.")
		)

	return


@frappe.whitelist()
def make_inter_company_purchase_invoice(source_name, target_doc=None):
	return make_inter_company_transaction("Sales Invoice", source_name, target_doc)


def make_inter_company_transaction(doctype, source_name, target_doc=None):
	if doctype in ["Sales Invoice", "Sales Order"]:
		source_doc = frappe.get_doc(doctype, source_name)
		target_doctype = "Purchase Invoice" if doctype == "Sales Invoice" else "Purchase Order"
		target_detail_field = "sales_invoice_item" if doctype == "Sales Invoice" else "sales_order_item"
		source_document_warehouse_field = "target_warehouse"
		target_document_warehouse_field = "from_warehouse"
		received_items = get_received_items(source_name, target_doctype, target_detail_field)
	else:
		source_doc = frappe.get_doc(doctype, source_name)
		target_doctype = "Sales Invoice" if doctype == "Purchase Invoice" else "Sales Order"
		source_document_warehouse_field = "from_warehouse"
		target_document_warehouse_field = "target_warehouse"
		received_items = {}

	validate_inter_company_transaction(source_doc, doctype)
	details = get_inter_company_details(source_doc, doctype)

	def set_missing_values(source, target):
		target.run_method("set_missing_values")
		set_purchase_references(target)

	def update_details(source_doc, target_doc, source_parent):
		target_doc.inter_company_invoice_reference = source_doc.name
		if target_doc.doctype in ["Purchase Invoice", "Purchase Order"]:
			currency = frappe.db.get_value("Supplier", details.get("party"), "default_currency")
			target_doc.company = details.get("company")
			target_doc.supplier = details.get("party")
			target_doc.is_internal_supplier = 1
			target_doc.ignore_pricing_rule = 1
			target_doc.buying_price_list = source_doc.selling_price_list

			# Invert Addresses
			update_address(target_doc, "supplier_address", "address_display", source_doc.company_address)
			update_address(
				target_doc, "shipping_address", "shipping_address_display", source_doc.customer_address
			)

			if currency:
				target_doc.currency = currency

			update_taxes(
				target_doc,
				party=target_doc.supplier,
				party_type="Supplier",
				company=target_doc.company,
				doctype=target_doc.doctype,
				party_address=target_doc.supplier_address,
				company_address=target_doc.shipping_address,
			)

		else:
			currency = frappe.db.get_value("Customer", details.get("party"), "default_currency")
			target_doc.company = details.get("company")
			target_doc.customer = details.get("party")
			target_doc.selling_price_list = source_doc.buying_price_list

			update_address(
				target_doc, "company_address", "company_address_display", source_doc.supplier_address
			)
			update_address(
				target_doc, "shipping_address_name", "shipping_address", source_doc.shipping_address
			)
			update_address(target_doc, "customer_address", "address_display", source_doc.shipping_address)

			if currency:
				target_doc.currency = currency

			update_taxes(
				target_doc,
				party=target_doc.customer,
				party_type="Customer",
				company=target_doc.company,
				doctype=target_doc.doctype,
				party_address=target_doc.customer_address,
				company_address=target_doc.company_address,
				shipping_address_name=target_doc.shipping_address_name,
			)

	def update_item(source, target, source_parent):
		target.qty = flt(source.qty) - received_items.get(source.name, 0.0)
		if source.doctype == "Purchase Order Item" and target.doctype == "Sales Order Item":
			target.purchase_order = source.parent
			target.purchase_order_item = source.name

		if (
			source.get("purchase_order")
			and source.get("purchase_order_item")
			and target.doctype == "Purchase Invoice Item"
		):
			target.purchase_order = source.purchase_order
			target.po_detail = source.purchase_order_item

	item_field_map = {
		"doctype": target_doctype + " Item",
		"field_no_map": ["income_account", "expense_account", "cost_center", "warehouse"],
		"field_map": {
			"rate": "rate",
		},
		"postprocess": update_item,
		"condition": lambda doc: doc.qty > 0,
	}

	if doctype in ["Sales Invoice", "Sales Order"]:
		item_field_map["field_map"].update(
			{
				"name": target_detail_field,
			}
		)

	if source_doc.get("update_stock"):
		item_field_map["field_map"].update(
			{
				source_document_warehouse_field: target_document_warehouse_field,
				"batch_no": "batch_no",
				"serial_no": "serial_no",
			}
		)
	elif target_doctype == "Sales Order":
		item_field_map["field_map"].update(
			{
				source_document_warehouse_field: "warehouse",
			}
		)

	doclist = get_mapped_doc(
		doctype,
		source_name,
		{
			doctype: {
				"doctype": target_doctype,
				"postprocess": update_details,
				"set_target_warehouse": "set_from_warehouse",
				"field_no_map": ["taxes_and_charges", "set_warehouse", "shipping_address"],
			},
			doctype + " Item": item_field_map,
		},
		target_doc,
		set_missing_values,
	)

	return doclist


def get_received_items(reference_name, doctype, reference_fieldname):
	target_doctypes = frappe.get_all(
		doctype,
		filters={"inter_company_invoice_reference": reference_name, "docstatus": 1},
		as_list=True,
	)

	if target_doctypes:
		target_doctypes = list(target_doctypes[0])

	received_items_map = frappe._dict(
		frappe.get_all(
			doctype + " Item",
			filters={"parent": ("in", target_doctypes)},
			fields=[reference_fieldname, "qty"],
			as_list=1,
		)
	)

	return received_items_map


def set_purchase_references(doc):
	# add internal PO or PR links if any

	if doc.is_internal_transfer():
		if doc.doctype == "Purchase Receipt":
			so_item_map = get_delivery_note_details(doc.inter_company_invoice_reference)

			if so_item_map:
				pd_item_map, parent_child_map, warehouse_map = get_pd_details(
					"Purchase Order Item", so_item_map, "sales_order_item"
				)

				update_pr_items(doc, so_item_map, pd_item_map, parent_child_map, warehouse_map)

		elif doc.doctype == "Purchase Invoice":
			dn_item_map, so_item_map = get_sales_invoice_details(doc.inter_company_invoice_reference)
			# First check for Purchase receipt
			if list(dn_item_map.values()):
				pd_item_map, parent_child_map, warehouse_map = get_pd_details(
					"Purchase Receipt Item", dn_item_map, "delivery_note_item"
				)

				update_pi_items(
					doc,
					"pr_detail",
					"purchase_receipt",
					dn_item_map,
					pd_item_map,
					parent_child_map,
					warehouse_map,
				)


def update_pi_items(
	doc,
	detail_field,
	parent_field,
	sales_item_map,
	purchase_item_map,
	parent_child_map,
	warehouse_map,
):
	for item in doc.get("items"):
		item.set(detail_field, purchase_item_map.get(sales_item_map.get(item.sales_invoice_item)))
		item.set(parent_field, parent_child_map.get(sales_item_map.get(item.sales_invoice_item)))
		if doc.update_stock:
			item.warehouse = warehouse_map.get(sales_item_map.get(item.sales_invoice_item))
			if not item.warehouse and item.get("purchase_order") and item.get("purchase_order_item"):
				item.warehouse = frappe.db.get_value(
					"Purchase Order Item", item.purchase_order_item, "warehouse"
				)


def update_pr_items(doc, sales_item_map, purchase_item_map, parent_child_map, warehouse_map):
	for item in doc.get("items"):
		item.warehouse = warehouse_map.get(sales_item_map.get(item.delivery_note_item))
		if not item.warehouse and item.get("purchase_order") and item.get("purchase_order_item"):
			item.warehouse = frappe.db.get_value(
				"Purchase Order Item", item.purchase_order_item, "warehouse"
			)


def get_delivery_note_details(internal_reference):
	si_item_details = frappe.get_all(
		"Delivery Note Item", fields=["name", "so_detail"], filters={"parent": internal_reference}
	)

	return {d.name: d.so_detail for d in si_item_details if d.so_detail}


def get_sales_invoice_details(internal_reference):
	dn_item_map = {}
	so_item_map = {}

	si_item_details = frappe.get_all(
		"Sales Invoice Item",
		fields=["name", "so_detail", "dn_detail"],
		filters={"parent": internal_reference},
	)

	for d in si_item_details:
		if d.dn_detail:
			dn_item_map.setdefault(d.name, d.dn_detail)
		if d.so_detail:
			so_item_map.setdefault(d.name, d.so_detail)

	return dn_item_map, so_item_map


def get_pd_details(doctype, sd_detail_map, sd_detail_field):
	pd_item_map = {}
	accepted_warehouse_map = {}
	parent_child_map = {}

	pd_item_details = frappe.get_all(
		doctype,
		fields=[sd_detail_field, "name", "warehouse", "parent"],
		filters={sd_detail_field: ("in", list(sd_detail_map.values()))},
	)

	for d in pd_item_details:
		pd_item_map.setdefault(d.get(sd_detail_field), d.name)
		parent_child_map.setdefault(d.get(sd_detail_field), d.parent)
		accepted_warehouse_map.setdefault(d.get(sd_detail_field), d.warehouse)

	return pd_item_map, parent_child_map, accepted_warehouse_map


def update_taxes(
	doc,
	party=None,
	party_type=None,
	company=None,
	doctype=None,
	party_address=None,
	company_address=None,
	shipping_address_name=None,
	master_doctype=None,
):
	# Update Party Details
	party_details = get_party_details(
		party=party,
		party_type=party_type,
		company=company,
		doctype=doctype,
		party_address=party_address,
		company_address=company_address,
		shipping_address=shipping_address_name,
	)

	# Update taxes and charges if any
	doc.taxes_and_charges = party_details.get("taxes_and_charges")
	doc.set("taxes", party_details.get("taxes"))


def update_address(doc, address_field, address_display_field, address_name):
	doc.set(address_field, address_name)
	fetch_values = get_fetch_values(doc.doctype, address_field, address_name)

	for key, value in fetch_values.items():
		doc.set(key, value)

	doc.set(address_display_field, get_address_display(doc.get(address_field)))


@frappe.whitelist()
def get_loyalty_programs(customer):
	"""sets applicable loyalty program to the customer or returns a list of applicable programs"""
	from erpnext.selling.doctype.customer.customer import get_loyalty_programs

	customer = frappe.get_doc("Customer", customer)
	if customer.loyalty_program:
		return [customer.loyalty_program]

	lp_details = get_loyalty_programs(customer)

	if len(lp_details) == 1:
		frappe.db.set(customer, "loyalty_program", lp_details[0])
		return lp_details
	else:
		return lp_details


def on_doctype_update():
	frappe.db.add_index("Sales Invoice", ["customer", "is_return", "return_against"])


@frappe.whitelist()
def create_invoice_discounting(source_name, target_doc=None):
	invoice = frappe.get_doc("Sales Invoice", source_name)
	invoice_discounting = frappe.new_doc("Invoice Discounting")
	invoice_discounting.company = invoice.company
	invoice_discounting.append(
		"invoices",
		{
			"sales_invoice": source_name,
			"customer": invoice.customer,
			"posting_date": invoice.posting_date,
			"outstanding_amount": invoice.outstanding_amount,
		},
	)

	return invoice_discounting


def update_multi_mode_option(doc, pos_profile):
	def append_payment(payment_mode):
		payment = doc.append("payments", {})
		payment.default = payment_mode.default
		payment.mode_of_payment = payment_mode.mop
		payment.account = payment_mode.default_account
		payment.type = payment_mode.type

	doc.set("payments", [])
	invalid_modes = []
	mode_of_payments = [d.mode_of_payment for d in pos_profile.get("payments")]
	mode_of_payments_info = get_mode_of_payments_info(mode_of_payments, doc.company)

	for row in pos_profile.get("payments"):
		payment_mode = mode_of_payments_info.get(row.mode_of_payment)
		if not payment_mode:
			invalid_modes.append(get_link_to_form("Mode of Payment", row.mode_of_payment))
			continue

		payment_mode.default = row.default
		append_payment(payment_mode)

	if invalid_modes:
		if invalid_modes == 1:
			msg = _("Please set default Cash or Bank account in Mode of Payment {}")
		else:
			msg = _("Please set default Cash or Bank account in Mode of Payments {}")
		frappe.throw(msg.format(", ".join(invalid_modes)), title=_("Missing Account"))


def get_all_mode_of_payments(doc):
	return frappe.db.sql(
		"""
		select mpa.default_account, mpa.parent, mp.type as type
		from `tabMode of Payment Account` mpa,`tabMode of Payment` mp
		where mpa.parent = mp.name and mpa.company = %(company)s and mp.enabled = 1""",
		{"company": doc.company},
		as_dict=1,
	)


def get_mode_of_payments_info(mode_of_payments, company):
	data = frappe.db.sql(
		"""
		select
			mpa.default_account, mpa.parent as mop, mp.type as type
		from
			`tabMode of Payment Account` mpa,`tabMode of Payment` mp
		where
			mpa.parent = mp.name and
			mpa.company = %s and
			mp.enabled = 1 and
			mp.name in %s
		group by
			mp.name
		""",
		(company, mode_of_payments),
		as_dict=1,
	)

	return {row.get("mop"): row for row in data}


def get_mode_of_payment_info(mode_of_payment, company):
	return frappe.db.sql(
		"""
		select mpa.default_account, mpa.parent, mp.type as type
		from `tabMode of Payment Account` mpa,`tabMode of Payment` mp
		where mpa.parent = mp.name and mpa.company = %s and mp.enabled = 1 and mp.name = %s""",
		(company, mode_of_payment),
		as_dict=1,
	)


@frappe.whitelist()
def create_dunning(source_name, target_doc=None):
	from frappe.model.mapper import get_mapped_doc

	from erpnext.accounts.doctype.dunning.dunning import (
		calculate_interest_and_amount,
		get_dunning_letter_text,
	)

	def set_missing_values(source, target):
		target.sales_invoice = source_name
		target.outstanding_amount = source.outstanding_amount
		overdue_days = (getdate(target.posting_date) - getdate(source.due_date)).days
		target.overdue_days = overdue_days
		if frappe.db.exists(
			"Dunning Type", {"start_day": ["<", overdue_days], "end_day": [">=", overdue_days]}
		):
			dunning_type = frappe.get_doc(
				"Dunning Type", {"start_day": ["<", overdue_days], "end_day": [">=", overdue_days]}
			)
			target.dunning_type = dunning_type.name
			target.rate_of_interest = dunning_type.rate_of_interest
			target.dunning_fee = dunning_type.dunning_fee
			letter_text = get_dunning_letter_text(dunning_type=dunning_type.name, doc=target.as_dict())
			if letter_text:
				target.body_text = letter_text.get("body_text")
				target.closing_text = letter_text.get("closing_text")
				target.language = letter_text.get("language")
			amounts = calculate_interest_and_amount(
				target.posting_date,
				target.outstanding_amount,
				target.rate_of_interest,
				target.dunning_fee,
				target.overdue_days,
			)
			target.interest_amount = amounts.get("interest_amount")
			target.dunning_amount = amounts.get("dunning_amount")
			target.grand_total = amounts.get("grand_total")

	doclist = get_mapped_doc(
		"Sales Invoice",
		source_name,
		{
			"Sales Invoice": {
				"doctype": "Dunning",
			}
		},
		target_doc,
		set_missing_values,
	)
	return doclist


def check_if_return_invoice_linked_with_payment_entry(self):
	# If a Return invoice is linked with payment entry along with other invoices,
	# the cancellation of the Return causes allocated amount to be greater than paid

	if not frappe.db.get_single_value(
		"Accounts Settings", "unlink_payment_on_cancellation_of_invoice"
	):
		return

	payment_entries = []
	if self.is_return and self.return_against:
		invoice = self.return_against
	else:
		invoice = self.name

	payment_entries = frappe.db.sql_list(
		"""
		SELECT
			t1.name
		FROM
			`tabPayment Entry` t1, `tabPayment Entry Reference` t2
		WHERE
			t1.name = t2.parent
			and t1.docstatus = 1
			and t2.reference_name = %s
			and t2.allocated_amount < 0
		""",
		invoice,
	)

	links_to_pe = []
	if payment_entries:
		for payment in payment_entries:
			payment_entry = frappe.get_doc("Payment Entry", payment)
			if len(payment_entry.references) > 1:
				links_to_pe.append(payment_entry.name)
		if links_to_pe:
			payment_entries_link = [
				get_link_to_form("Payment Entry", name, label=name) for name in links_to_pe
			]
			message = _("Please cancel and amend the Payment Entry")
			message += " " + ", ".join(payment_entries_link) + " "
			message += _("to unallocate the amount of this Return Invoice before cancelling it.")
			frappe.throw(message)<|MERGE_RESOLUTION|>--- conflicted
+++ resolved
@@ -175,8 +175,7 @@
 					if self.update_stock:
 						frappe.throw(_("'Update Stock' cannot be checked for fixed asset sale"))
 
-<<<<<<< HEAD
-					elif asset.status in ("Scrapped", "Cancelled") or (
+					elif asset.status in ("Scrapped", "Cancelled", "Capitalized", "Decapitalized") or (
 						asset.status == "Sold" and not self.is_return
 					):
 						frappe.throw(
@@ -184,10 +183,6 @@
 								d.idx, d.asset, asset.status
 							)
 						)
-=======
-					elif asset.status in ("Scrapped", "Cancelled", "Capitalized", "Decapitalized") or (asset.status == "Sold" and not self.is_return):
-						frappe.throw(_("Row #{0}: Asset {1} cannot be submitted, it is already {2}").format(d.idx, d.asset, asset.status))
->>>>>>> bb00d38d
 
 	def validate_item_cost_centers(self):
 		for item in self.items:
@@ -1156,104 +1151,6 @@
 		self.check_finance_books(item, asset)
 		return asset
 
-<<<<<<< HEAD
-	def check_finance_books(self, item, asset):
-		if (
-			len(asset.finance_books) > 1 and not item.finance_book and asset.finance_books[0].finance_book
-		):
-			frappe.throw(
-				_("Select finance book for the item {0} at row {1}").format(item.item_code, item.idx)
-			)
-
-	def depreciate_asset(self, asset):
-		asset.flags.ignore_validate_update_after_submit = True
-		asset.prepare_depreciation_data(date_of_sale=self.posting_date)
-		asset.save()
-
-		make_depreciation_entry(asset.name, self.posting_date)
-
-	def reset_depreciation_schedule(self, asset):
-		asset.flags.ignore_validate_update_after_submit = True
-
-		# recreate original depreciation schedule of the asset
-		asset.prepare_depreciation_data(date_of_return=self.posting_date)
-
-		self.modify_depreciation_schedule_for_asset_repairs(asset)
-		asset.save()
-
-	def modify_depreciation_schedule_for_asset_repairs(self, asset):
-		asset_repairs = frappe.get_all(
-			"Asset Repair", filters={"asset": asset.name}, fields=["name", "increase_in_asset_life"]
-		)
-
-		for repair in asset_repairs:
-			if repair.increase_in_asset_life:
-				asset_repair = frappe.get_doc("Asset Repair", repair.name)
-				asset_repair.modify_depreciation_schedule()
-				asset.prepare_depreciation_data()
-
-	def reverse_depreciation_entry_made_after_sale(self, asset):
-		from erpnext.accounts.doctype.journal_entry.journal_entry import make_reverse_journal_entry
-
-		posting_date_of_original_invoice = self.get_posting_date_of_sales_invoice()
-
-		row = -1
-		finance_book = asset.get("schedules")[0].get("finance_book")
-		for schedule in asset.get("schedules"):
-			if schedule.finance_book != finance_book:
-				row = 0
-				finance_book = schedule.finance_book
-			else:
-				row += 1
-
-			if schedule.schedule_date == posting_date_of_original_invoice:
-				if not self.sale_was_made_on_original_schedule_date(
-					asset, schedule, row, posting_date_of_original_invoice
-				) or self.sale_happens_in_the_future(posting_date_of_original_invoice):
-
-					reverse_journal_entry = make_reverse_journal_entry(schedule.journal_entry)
-					reverse_journal_entry.posting_date = nowdate()
-					frappe.flags.is_reverse_depr_entry = True
-					reverse_journal_entry.submit()
-
-					frappe.flags.is_reverse_depr_entry = False
-					asset.flags.ignore_validate_update_after_submit = True
-					schedule.journal_entry = None
-					depreciation_amount = self.get_depreciation_amount_in_je(reverse_journal_entry)
-					asset.finance_books[0].value_after_depreciation += depreciation_amount
-					asset.save()
-
-	def get_posting_date_of_sales_invoice(self):
-		return frappe.db.get_value("Sales Invoice", self.return_against, "posting_date")
-
-	# if the invoice had been posted on the date the depreciation was initially supposed to happen, the depreciation shouldn't be undone
-	def sale_was_made_on_original_schedule_date(
-		self, asset, schedule, row, posting_date_of_original_invoice
-	):
-		for finance_book in asset.get("finance_books"):
-			if schedule.finance_book == finance_book.finance_book:
-				orginal_schedule_date = add_months(
-					finance_book.depreciation_start_date, row * cint(finance_book.frequency_of_depreciation)
-				)
-
-				if orginal_schedule_date == posting_date_of_original_invoice:
-					return True
-		return False
-
-	def sale_happens_in_the_future(self, posting_date_of_original_invoice):
-		if posting_date_of_original_invoice > getdate():
-			return True
-
-		return False
-
-	def get_depreciation_amount_in_je(self, journal_entry):
-		if journal_entry.accounts[0].debit_in_account_currency:
-			return journal_entry.accounts[0].debit_in_account_currency
-		else:
-			return journal_entry.accounts[0].credit_in_account_currency
-
-=======
->>>>>>> bb00d38d
 	@property
 	def enable_discount_accounting(self):
 		if not hasattr(self, "_enable_discount_accounting"):
