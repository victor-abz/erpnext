{
 "actions": [],
 "allow_copy": 1,
 "allow_import": 1,
 "creation": "2013-01-30 12:49:46",
 "description": "Heads (or groups) against which Accounting Entries are made and balances are maintained.",
 "doctype": "DocType",
 "document_type": "Setup",
 "engine": "InnoDB",
 "field_order": [
  "properties",
  "column_break0",
  "disabled",
  "account_name",
  "account_number",
  "is_group",
  "company",
  "root_type",
  "report_type",
  "account_currency",
  "inter_company_account",
  "column_break1",
  "parent_account",
  "account_type",
  "tax_rate",
  "freeze_account",
  "balance_must_be",
  "lft",
  "rgt",
  "old_parent",
  "include_in_gross"
 ],
 "fields": [
  {
   "fieldname": "properties",
   "fieldtype": "Section Break",
   "oldfieldtype": "Section Break"
  },
  {
   "fieldname": "column_break0",
   "fieldtype": "Column Break",
   "width": "50%"
  },
  {
   "fieldname": "account_name",
   "fieldtype": "Data",
   "in_list_view": 1,
   "label": "Account Name",
   "no_copy": 1,
   "oldfieldname": "account_name",
   "oldfieldtype": "Data",
   "reqd": 1
  },
  {
   "fieldname": "account_number",
   "fieldtype": "Data",
   "in_list_view": 1,
   "in_standard_filter": 1,
   "label": "Account Number",
   "read_only": 1
  },
  {
   "default": "0",
   "fieldname": "is_group",
   "fieldtype": "Check",
   "label": "Is Group"
  },
  {
   "fieldname": "company",
   "fieldtype": "Link",
   "in_standard_filter": 1,
   "label": "Company",
   "oldfieldname": "company",
   "oldfieldtype": "Link",
   "options": "Company",
   "read_only": 1,
   "remember_last_selected_value": 1,
   "reqd": 1
  },
  {
   "fieldname": "root_type",
   "fieldtype": "Select",
   "in_standard_filter": 1,
   "label": "Root Type",
   "options": "\nAsset\nLiability\nIncome\nExpense\nEquity",
   "read_only": 1
  },
  {
   "fieldname": "report_type",
   "fieldtype": "Select",
   "in_standard_filter": 1,
   "label": "Report Type",
   "options": "\nBalance Sheet\nProfit and Loss",
   "read_only": 1
  },
  {
   "depends_on": "eval:doc.is_group==0",
   "fieldname": "account_currency",
   "fieldtype": "Link",
   "label": "Currency",
   "options": "Currency"
  },
  {
   "default": "0",
   "fieldname": "inter_company_account",
   "fieldtype": "Check",
   "label": "Inter Company Account"
  },
  {
   "fieldname": "column_break1",
   "fieldtype": "Column Break",
   "width": "50%"
  },
  {
   "fieldname": "parent_account",
   "fieldtype": "Link",
   "ignore_user_permissions": 1,
   "label": "Parent Account",
   "oldfieldname": "parent_account",
   "oldfieldtype": "Link",
   "options": "Account",
   "reqd": 1,
   "search_index": 1
  },
  {
   "description": "Setting Account Type helps in selecting this Account in transactions.",
   "fieldname": "account_type",
   "fieldtype": "Select",
   "in_standard_filter": 1,
   "label": "Account Type",
   "oldfieldname": "account_type",
   "oldfieldtype": "Select",
   "options": "\nAccumulated Depreciation\nAsset Received But Not Billed\nBank\nCash\nChargeable\nCapital Work in Progress\nCost of Goods Sold\nDepreciation\nEquity\nExpense Account\nExpenses Included In Asset Valuation\nExpenses Included In Valuation\nFixed Asset\nIncome Account\nPayable\nReceivable\nRound Off\nStock\nStock Adjustment\nStock Received But Not Billed\nTax\nTemporary"
  },
  {
   "description": "Rate at which this tax is applied",
   "fieldname": "tax_rate",
   "fieldtype": "Float",
   "label": "Rate",
   "oldfieldname": "tax_rate",
   "oldfieldtype": "Currency"
  },
  {
   "description": "If the account is frozen, entries are allowed to restricted users.",
   "fieldname": "freeze_account",
   "fieldtype": "Select",
   "label": "Frozen",
   "oldfieldname": "freeze_account",
   "oldfieldtype": "Select",
   "options": "No\nYes"
  },
  {
   "fieldname": "balance_must_be",
   "fieldtype": "Select",
   "label": "Balance must be",
   "options": "\nDebit\nCredit"
  },
  {
   "fieldname": "lft",
   "fieldtype": "Int",
   "hidden": 1,
   "label": "Lft",
   "print_hide": 1,
   "read_only": 1,
   "search_index": 1
  },
  {
   "fieldname": "rgt",
   "fieldtype": "Int",
   "hidden": 1,
   "label": "Rgt",
   "print_hide": 1,
   "read_only": 1,
   "search_index": 1
  },
  {
   "fieldname": "old_parent",
   "fieldtype": "Data",
   "hidden": 1,
   "label": "Old Parent",
   "print_hide": 1,
   "read_only": 1
  },
  {
   "default": "0",
   "depends_on": "eval:(doc.report_type == 'Profit and Loss' && !doc.is_group)",
   "fieldname": "include_in_gross",
   "fieldtype": "Check",
   "label": "Include in gross"
  },
  {
   "default": "0",
   "fieldname": "disabled",
   "fieldtype": "Check",
   "label": "Disable"
  }
 ],
 "icon": "fa fa-money",
 "idx": 1,
 "is_tree": 1,
 "links": [],
<<<<<<< HEAD
 "modified": "2020-03-18 18:35:45.618817",
=======
 "modified": "2020-03-18 18:26:03.992861",
>>>>>>> 09f6199b
 "modified_by": "Administrator",
 "module": "Accounts",
 "name": "Account",
 "nsm_parent_field": "parent_account",
 "owner": "Administrator",
 "permissions": [
  {
   "create": 1,
   "delete": 1,
   "email": 1,
   "export": 1,
   "import": 1,
   "print": 1,
   "read": 1,
   "report": 1,
   "role": "Accounts User",
   "share": 1,
   "write": 1
  },
  {
   "email": 1,
   "print": 1,
   "read": 1,
   "report": 1,
   "role": "Auditor"
  },
  {
   "email": 1,
   "print": 1,
   "read": 1,
   "report": 1,
   "role": "Sales User"
  },
  {
   "email": 1,
   "print": 1,
   "read": 1,
   "report": 1,
   "role": "Purchase User"
  },
  {
   "create": 1,
   "delete": 1,
   "email": 1,
   "export": 1,
   "import": 1,
   "print": 1,
   "read": 1,
   "report": 1,
   "role": "Accounts Manager",
   "set_user_permissions": 1,
   "share": 1,
   "write": 1
  }
 ],
 "search_fields": "account_number",
 "show_name_in_global_search": 1,
 "sort_field": "modified",
 "sort_order": "ASC",
 "track_changes": 1
}<|MERGE_RESOLUTION|>--- conflicted
+++ resolved
@@ -199,11 +199,7 @@
  "idx": 1,
  "is_tree": 1,
  "links": [],
-<<<<<<< HEAD
- "modified": "2020-03-18 18:35:45.618817",
-=======
  "modified": "2020-03-18 18:26:03.992861",
->>>>>>> 09f6199b
  "modified_by": "Administrator",
  "module": "Accounts",
  "name": "Account",
