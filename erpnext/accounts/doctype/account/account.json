--- conflicted
+++ resolved
@@ -195,11 +195,7 @@
  "idx": 1,
  "is_tree": 1,
  "links": [],
-<<<<<<< HEAD
- "modified": "2024-04-09 11:08:23.994983",
-=======
  "modified": "2024-03-27 13:05:55.866034",
->>>>>>> 10c5ed8a
  "modified_by": "Administrator",
  "module": "Accounts",
  "name": "Account",
