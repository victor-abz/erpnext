--- conflicted
+++ resolved
@@ -18,8 +18,6 @@
 // Onload
 // -----------------------------------------
 cur_frm.cscript.onload = function(doc, cdt, cdn) {
-<<<<<<< HEAD
-=======
 }
 
 cur_frm.cscript.set_breadcrumbs = function(barea) {
@@ -27,38 +25,11 @@
 	cur_frm.frm_head.appframe.add_breadcrumb(' in <a href="#!Accounts Browser/Account">\
 		Chart of Accounts</a>');
 	cur_frm.frm_head.appframe.add_breadcrumb(' in <a href="#!accounts-home">Accounts</a>');
->>>>>>> 2d7cb22f
 }
 
 // Refresh
 // -----------------------------------------
 cur_frm.cscript.refresh = function(doc, cdt, cdn) {
-<<<<<<< HEAD
-	// read-only for root accounts
-  	root_acc = ['Application of Funds (Assets)','Expenses','Income','Source of Funds (Liabilities)'];
-	if(inList(root_acc, doc.account_name))
-		cur_frm.perm = [[1,0,0], [1,0,0]];
-
-	// hide fields if group
-	cur_frm.toggle_fields(['account_type', 'master_type', 'master_name', 'freeze_account', 
-		'credit_days', 'credit_limit'], doc.group_or_ledger=='Ledger')	
-
-	// credit days and type if customer or supplier
-	cur_frm.toggle_fields(['credit_days', 'credit_limit'], 
-		in_list(['Customer', 'Supplier'], doc.master_type))
-
-	// hide tax_rate
-	cur_frm.cscript.account_type(doc, cdt, cdn);
-
-	// show / hide convert buttons
-	cur_frm.cscript.hide_unhide_group_ledger(doc);
-	
-	// back to chart of accounts
-	cur_frm.add_custom_button('Back To Chart of Accounts', function() {
-		wn.set_route('Accounts Browser', 'Account');
-	}, 'icon-arrow-left')
-	
-=======
 	cur_frm.toggle_fields('account_name', doc.__islocal);
 	
 	// hide fields if group
@@ -82,7 +53,6 @@
 		// show / hide convert buttons
 		cur_frm.cscript.hide_unhide_group_ledger(doc);		
 	}
->>>>>>> 2d7cb22f
 }
 
 // Fetch parent details
@@ -93,17 +63,12 @@
 // Hide tax rate based on account type
 // -----------------------------------------
 cur_frm.cscript.account_type = function(doc, cdt, cdn) {
-<<<<<<< HEAD
-	cur_frm.toggle_fields(['tax_rate'], doc.account_type == 'Tax')
-	cur_frm.toggle_fields(['master_type', 'master_name'], cstr(doc.account_type)=='')
-=======
 	if(doc.group_or_ledger=='Ledger') {
 		cur_frm.toggle_fields(['tax_rate'], 
 			doc.account_type == 'Tax');
 		cur_frm.toggle_fields(['master_type', 'master_name'], 
 			cstr(doc.account_type)=='');		
 	}
->>>>>>> 2d7cb22f
 }
 
 // Hide/unhide group or ledger
@@ -121,14 +86,8 @@
 // -----------------------------------------
 cur_frm.cscript.convert_to_ledger = function(doc, cdt, cdn) {
   $c_obj(cur_frm.get_doclist(),'convert_group_to_ledger','',function(r,rt) {
-<<<<<<< HEAD
-    if(r.message == 1) {
-      refresh_field('group_or_ledger');
-      cur_frm.cscript.hide_unhide_group_ledger(cur_frm.get_doc());
-=======
     if(r.message == 1) {  
 	  cur_frm.refresh();
->>>>>>> 2d7cb22f
     }
   });
 }
@@ -138,13 +97,7 @@
 cur_frm.cscript.convert_to_group = function(doc, cdt, cdn) {
   $c_obj(cur_frm.get_doclist(),'convert_ledger_to_group','',function(r,rt) {
     if(r.message == 1) {
-<<<<<<< HEAD
-      doc.group_or_ledger = 'Group';
-      refresh_field('group_or_ledger');
-      cur_frm.cscript.hide_unhide_group_ledger(cur_frm.get_doc());
-=======
 	  cur_frm.refresh();
->>>>>>> 2d7cb22f
     }
   });
 }
