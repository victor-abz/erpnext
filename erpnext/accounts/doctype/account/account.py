--- conflicted
+++ resolved
@@ -187,16 +187,9 @@
 
 	return frappe.local_cache("account_currency", account, generator)
 
-<<<<<<< HEAD
-def get_name_with_number(new_account, account_number):
-	if account_number and not new_account[0].isdigit():
-		new_account = account_number + " - " + new_account
-	return new_account
-
-
 def on_doctype_update():
 	frappe.db.add_index("Account", ["lft", "rgt"])
-=======
+
 def get_account_autoname(account_number, account_name, company):
 	# first validate if company exists
 	company = frappe.db.get_value("Company", company, ["abbr", "name"], as_dict=True)
@@ -228,5 +221,4 @@
 	new_name = get_account_autoname(account_number, account_name, account.company)
 	if name != new_name:
 		frappe.rename_doc("Account", name, new_name, ignore_permissions=1)
-		return new_name
->>>>>>> 11137850
+		return new_name