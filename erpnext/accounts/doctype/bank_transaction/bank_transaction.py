# Copyright (c) 2019, Frappe Technologies Pvt. Ltd. and contributors
# For license information, please see license.txt

import frappe
from frappe import _
<<<<<<< HEAD
from frappe.model.docstatus import DocStatus
=======
from frappe.model.document import Document
>>>>>>> b8972251
from frappe.utils import flt


class BankTransaction(Document):
	# begin: auto-generated types
	# This code is auto-generated. Do not modify anything in this block.

	from typing import TYPE_CHECKING

	if TYPE_CHECKING:
		from frappe.types import DF

		from erpnext.accounts.doctype.bank_transaction_payments.bank_transaction_payments import (
			BankTransactionPayments,
		)

		allocated_amount: DF.Currency
		amended_from: DF.Link | None
		bank_account: DF.Link | None
		bank_party_account_number: DF.Data | None
		bank_party_iban: DF.Data | None
		bank_party_name: DF.Data | None
		company: DF.Link | None
		currency: DF.Link | None
		date: DF.Date | None
		deposit: DF.Currency
		description: DF.SmallText | None
		naming_series: DF.Literal["ACC-BTN-.YYYY.-"]
		party: DF.DynamicLink | None
		party_type: DF.Link | None
		payment_entries: DF.Table[BankTransactionPayments]
		reference_number: DF.Data | None
		status: DF.Literal["", "Pending", "Settled", "Unreconciled", "Reconciled", "Cancelled"]
		transaction_id: DF.Data | None
		transaction_type: DF.Data | None
		unallocated_amount: DF.Currency
		withdrawal: DF.Currency
	# end: auto-generated types

	def before_validate(self):
		self.update_allocated_amount()

	def validate(self):
		self.validate_duplicate_references()

	def set_status(self):
		if self.docstatus == 2:
			self.db_set("status", "Cancelled")
		elif self.docstatus == 1:
			if self.unallocated_amount > 0:
				self.db_set("status", "Unreconciled")
			elif self.unallocated_amount <= 0:
				self.db_set("status", "Reconciled")

	def validate_duplicate_references(self):
		"""Make sure the same voucher is not allocated twice within the same Bank Transaction"""
		if not self.payment_entries:
			return

		pe = []
		for row in self.payment_entries:
			reference = (row.payment_document, row.payment_entry)
			if reference in pe:
				frappe.throw(
					_("{0} {1} is allocated twice in this Bank Transaction").format(
						row.payment_document, row.payment_entry
					)
				)
			pe.append(reference)

	def update_allocated_amount(self):
		self.allocated_amount = (
			sum(p.allocated_amount for p in self.payment_entries) if self.payment_entries else 0.0
		)
		self.unallocated_amount = abs(flt(self.withdrawal) - flt(self.deposit)) - self.allocated_amount

	def before_submit(self):
		self.allocate_payment_entries()
		self.set_status()

		if frappe.db.get_single_value("Accounts Settings", "enable_party_matching"):
			self.auto_set_party()

	def before_update_after_submit(self):
		self.validate_duplicate_references()
		self.allocate_payment_entries()
		self.update_allocated_amount()
		self.set_status()

	def on_cancel(self):
		for payment_entry in self.payment_entries:
			self.clear_linked_payment_entry(payment_entry, for_cancel=True)

		self.set_status()

	def add_payment_entries(self, vouchers):
		"Add the vouchers with zero allocation. Save() will perform the allocations and clearance"
		if 0.0 >= self.unallocated_amount:
			frappe.throw(_("Bank Transaction {0} is already fully reconciled").format(self.name))

		for voucher in vouchers:
			self.append(
				"payment_entries",
				{
					"payment_document": voucher["payment_doctype"],
					"payment_entry": voucher["payment_name"],
					"allocated_amount": 0.0,  # Temporary
				},
			)

	def allocate_payment_entries(self):
		"""Refactored from bank reconciliation tool.
		Non-zero allocations must be amended/cleared manually
		Get the bank transaction amount (b) and remove as we allocate
		For each payment_entry if allocated_amount == 0:
		- get the amount already allocated against all transactions (t), need latest date
		- get the voucher amount (from gl) (v)
		- allocate (a = v - t)
		    - a = 0: should already be cleared, so clear & remove payment_entry
		    - 0 < a <= u: allocate a & clear
		    - 0 < a, a > u: allocate u
		    - 0 > a: Error: already over-allocated
		- clear means: set the latest transaction date as clearance date
		"""
		remaining_amount = self.unallocated_amount
		to_remove = []
		for payment_entry in self.payment_entries:
			if payment_entry.allocated_amount == 0.0:
				unallocated_amount, should_clear, latest_transaction = get_clearance_details(
					self, payment_entry
				)

				if 0.0 == unallocated_amount:
					if should_clear:
						latest_transaction.clear_linked_payment_entry(payment_entry)
					to_remove.append(payment_entry)

				elif remaining_amount <= 0.0:
					to_remove.append(payment_entry)

				elif 0.0 < unallocated_amount <= remaining_amount:
					payment_entry.allocated_amount = unallocated_amount
					remaining_amount -= unallocated_amount
					if should_clear:
						latest_transaction.clear_linked_payment_entry(payment_entry)

				elif 0.0 < unallocated_amount:
					payment_entry.allocated_amount = remaining_amount
					remaining_amount = 0.0

				elif 0.0 > unallocated_amount:
					frappe.throw(_("Voucher {0} is over-allocated by {1}").format(unallocated_amount))

		for payment_entry in to_remove:
			self.remove(to_remove)

	@frappe.whitelist()
	def remove_payment_entries(self):
		for payment_entry in self.payment_entries:
			self.remove_payment_entry(payment_entry)

		self.save()  # runs before_update_after_submit

	def remove_payment_entry(self, payment_entry):
		"Clear payment entry and clearance"
		self.clear_linked_payment_entry(payment_entry, for_cancel=True)
		self.remove(payment_entry)

	def clear_linked_payment_entry(self, payment_entry, for_cancel=False):
		clearance_date = None if for_cancel else self.date
		set_voucher_clearance(
			payment_entry.payment_document, payment_entry.payment_entry, clearance_date, self
		)

	def auto_set_party(self):
		from erpnext.accounts.doctype.bank_transaction.auto_match_party import AutoMatchParty

		if self.party_type and self.party:
			return

		result = AutoMatchParty(
			bank_party_account_number=self.bank_party_account_number,
			bank_party_iban=self.bank_party_iban,
			bank_party_name=self.bank_party_name,
			description=self.description,
			deposit=self.deposit,
		).match()

		if not result:
			return

		self.party_type, self.party = result


@frappe.whitelist()
def get_doctypes_for_bank_reconciliation():
	"""Get Bank Reconciliation doctypes from all the apps"""
	return frappe.get_hooks("bank_reconciliation_doctypes")


def get_clearance_details(transaction, payment_entry):
	"""
	There should only be one bank gle for a voucher.
	Could be none for a Bank Transaction.
	But if a JE, could affect two banks.
	Should only clear the voucher if all bank gles are allocated.
	"""
	gl_bank_account = frappe.db.get_value("Bank Account", transaction.bank_account, "account")
	gles = get_related_bank_gl_entries(payment_entry.payment_document, payment_entry.payment_entry)
	bt_allocations = get_total_allocated_amount(
		payment_entry.payment_document, payment_entry.payment_entry
	)

	unallocated_amount = min(
		transaction.unallocated_amount,
		get_paid_amount(payment_entry, transaction.currency, gl_bank_account),
	)
	unmatched_gles = len(gles)
	latest_transaction = transaction
	for gle in gles:
		if gle["gl_account"] == gl_bank_account:
			if gle["amount"] <= 0.0:
				frappe.throw(
					_("Voucher {0} value is broken: {1}").format(payment_entry.payment_entry, gle["amount"])
				)

			unmatched_gles -= 1
			unallocated_amount = gle["amount"]
			for a in bt_allocations:
				if a["gl_account"] == gle["gl_account"]:
					unallocated_amount = gle["amount"] - a["total"]
					if frappe.utils.getdate(transaction.date) < a["latest_date"]:
						latest_transaction = frappe.get_doc("Bank Transaction", a["latest_name"])
		else:
			# Must be a Journal Entry affecting more than one bank
			for a in bt_allocations:
				if a["gl_account"] == gle["gl_account"] and a["total"] == gle["amount"]:
					unmatched_gles -= 1

	return unallocated_amount, unmatched_gles == 0, latest_transaction


def get_related_bank_gl_entries(doctype, docname):
	# nosemgrep: frappe-semgrep-rules.rules.frappe-using-db-sql
	return frappe.db.sql(
		"""
		SELECT
			ABS(gle.credit_in_account_currency - gle.debit_in_account_currency) AS amount,
			gle.account AS gl_account
		FROM
			`tabGL Entry` gle
		LEFT JOIN
			`tabAccount` ac ON ac.name=gle.account
		WHERE
			ac.account_type = 'Bank'
			AND gle.voucher_type = %(doctype)s
			AND gle.voucher_no = %(docname)s
			AND is_cancelled = 0
		""",
		dict(doctype=doctype, docname=docname),
		as_dict=True,
	)


def get_total_allocated_amount(doctype, docname):
	"""
	Gets the sum of allocations for a voucher on each bank GL account
	along with the latest bank transaction name & date
	NOTE: query may also include just saved vouchers/payments but with zero allocated_amount
	"""
	# nosemgrep: frappe-semgrep-rules.rules.frappe-using-db-sql
	result = frappe.db.sql(
		"""
		SELECT total, latest_name, latest_date, gl_account FROM (
			SELECT
				ROW_NUMBER() OVER w AS rownum,
				SUM(btp.allocated_amount) OVER(PARTITION BY ba.account) AS total,
				FIRST_VALUE(bt.name) OVER w AS latest_name,
				FIRST_VALUE(bt.date) OVER w AS latest_date,
				ba.account AS gl_account
			FROM
				`tabBank Transaction Payments` btp
			LEFT JOIN `tabBank Transaction` bt ON bt.name=btp.parent
			LEFT JOIN `tabBank Account` ba ON ba.name=bt.bank_account
			WHERE
				btp.payment_document = %(doctype)s
				AND btp.payment_entry = %(docname)s
				AND bt.docstatus = 1
			WINDOW w AS (PARTITION BY ba.account ORDER BY bt.date desc)
		) temp
		WHERE
			rownum = 1
		""",
		dict(doctype=doctype, docname=docname),
		as_dict=True,
	)
	for row in result:
		# Why is this *sometimes* a byte string?
		if isinstance(row["latest_name"], bytes):
			row["latest_name"] = row["latest_name"].decode()
		row["latest_date"] = frappe.utils.getdate(row["latest_date"])
	return result


def get_paid_amount(payment_entry, currency, gl_bank_account):
	if payment_entry.payment_document in ["Payment Entry", "Sales Invoice", "Purchase Invoice"]:

		paid_amount_field = "paid_amount"
		if payment_entry.payment_document == "Payment Entry":
			doc = frappe.get_doc("Payment Entry", payment_entry.payment_entry)

			if doc.payment_type == "Receive":
				paid_amount_field = (
					"received_amount" if doc.paid_to_account_currency == currency else "base_received_amount"
				)
			elif doc.payment_type == "Pay":
				paid_amount_field = (
					"paid_amount" if doc.paid_from_account_currency == currency else "base_paid_amount"
				)

		return frappe.db.get_value(
			payment_entry.payment_document, payment_entry.payment_entry, paid_amount_field
		)

	elif payment_entry.payment_document == "Journal Entry":
		return abs(
			frappe.db.get_value(
				"Journal Entry Account",
				{"parent": payment_entry.payment_entry, "account": gl_bank_account},
				"sum(debit_in_account_currency-credit_in_account_currency)",
			)
			or 0
		)

	elif payment_entry.payment_document == "Expense Claim":
		return frappe.db.get_value(
			payment_entry.payment_document, payment_entry.payment_entry, "total_amount_reimbursed"
		)

	elif payment_entry.payment_document == "Loan Disbursement":
		return frappe.db.get_value(
			payment_entry.payment_document, payment_entry.payment_entry, "disbursed_amount"
		)

	elif payment_entry.payment_document == "Loan Repayment":
		return frappe.db.get_value(
			payment_entry.payment_document, payment_entry.payment_entry, "amount_paid"
		)

	elif payment_entry.payment_document == "Bank Transaction":
		dep, wth = frappe.db.get_value(
			"Bank Transaction", payment_entry.payment_entry, ("deposit", "withdrawal")
		)
		return abs(flt(wth) - flt(dep))

	else:
		frappe.throw(
			"Please reconcile {0}: {1} manually".format(
				payment_entry.payment_document, payment_entry.payment_entry
			)
		)


def set_voucher_clearance(doctype, docname, clearance_date, self):
	if doctype in get_doctypes_for_bank_reconciliation():
		if (
			doctype == "Payment Entry"
			and frappe.db.get_value("Payment Entry", docname, "payment_type") == "Internal Transfer"
			and len(get_reconciled_bank_transactions(doctype, docname)) < 2
		):
			return

		if doctype == "Sales Invoice":
			frappe.db.set_value(
				"Sales Invoice Payment",
				dict(parenttype=doctype, parent=docname),
				"clearance_date",
				clearance_date,
			)
			return

		frappe.db.set_value(doctype, docname, "clearance_date", clearance_date)

	elif doctype == "Bank Transaction":
		# For when a second bank transaction has fixed another, e.g. refund
		bt = frappe.get_doc(doctype, docname)
		if clearance_date:
			vouchers = [{"payment_doctype": "Bank Transaction", "payment_name": self.name}]
			bt.add_payment_entries(vouchers)
			bt.save()
		else:
			for pe in bt.payment_entries:
				if pe.payment_document == self.doctype and pe.payment_entry == self.name:
					bt.remove(pe)
					bt.save()
					break


def get_reconciled_bank_transactions(doctype, docname):
	return frappe.get_all(
		"Bank Transaction Payments",
		filters={"payment_document": doctype, "payment_entry": docname},
		pluck="parent",
	)


@frappe.whitelist()
def unclear_reference_payment(doctype, docname, bt_name):
	bt = frappe.get_doc("Bank Transaction", bt_name)
	set_voucher_clearance(doctype, docname, None, bt)
	return docname


def remove_from_bank_transaction(doctype, docname):
	"""Remove a (cancelled) voucher from all Bank Transactions."""
	for bt_name in get_reconciled_bank_transactions(doctype, docname):
		bt = frappe.get_doc("Bank Transaction", bt_name)
		if bt.docstatus == DocStatus.cancelled():
			continue

		modified = False

		for pe in bt.payment_entries:
			if pe.payment_document == doctype and pe.payment_entry == docname:
				bt.remove(pe)
				modified = True

		if modified:
			bt.save()<|MERGE_RESOLUTION|>--- conflicted
+++ resolved
@@ -3,11 +3,8 @@
 
 import frappe
 from frappe import _
-<<<<<<< HEAD
 from frappe.model.docstatus import DocStatus
-=======
 from frappe.model.document import Document
->>>>>>> b8972251
 from frappe.utils import flt
 
 
