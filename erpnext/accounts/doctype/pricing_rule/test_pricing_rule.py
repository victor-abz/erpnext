# Copyright (c) 2015, Frappe Technologies Pvt. Ltd. and Contributors
# License: GNU General Public License v3. See license.txt


from __future__ import unicode_literals
import unittest
import frappe
from erpnext.selling.doctype.sales_order.test_sales_order import make_sales_order
from erpnext.accounts.doctype.sales_invoice.test_sales_invoice import create_sales_invoice
from erpnext.stock.get_item_details import get_item_details
from frappe import MandatoryError
from erpnext.stock.doctype.item.test_item import make_item
from erpnext.healthcare.doctype.lab_test_template.lab_test_template import make_item_price

class TestPricingRule(unittest.TestCase):
	def setUp(self):
		delete_existing_pricing_rules()

	def tearDown(self):
		delete_existing_pricing_rules()

	def test_pricing_rule_for_discount(self):
		from erpnext.stock.get_item_details import get_item_details
		from frappe import MandatoryError

		test_record = {
			"doctype": "Pricing Rule",
			"title": "_Test Pricing Rule",
			"apply_on": "Item Code",
			"items": [{
				"item_code": "_Test Item"
			}],
			"currency": "USD",
			"selling": 1,
			"rate_or_discount": "Discount Percentage",
			"rate": 0,
			"discount_percentage": 10,
			"company": "_Test Company"
		}
		frappe.get_doc(test_record.copy()).insert()

		args = frappe._dict({
			"item_code": "_Test Item",
			"company": "_Test Company",
			"price_list": "_Test Price List",
			"currency": "_Test Currency",
			"doctype": "Sales Order",
			"conversion_rate": 1,
			"price_list_currency": "_Test Currency",
			"plc_conversion_rate": 1,
			"order_type": "Sales",
			"customer": "_Test Customer",
			"name": None
		})
		details = get_item_details(args)
		self.assertEqual(details.get("discount_percentage"), 10)

		prule = frappe.get_doc(test_record.copy())
		prule.applicable_for = "Customer"
		prule.title = "_Test Pricing Rule for Customer"
		self.assertRaises(MandatoryError, prule.insert)

		prule.customer = "_Test Customer"
		prule.discount_percentage = 20
		prule.insert()
		details = get_item_details(args)
		self.assertEqual(details.get("discount_percentage"), 20)

		prule = frappe.get_doc(test_record.copy())
		prule.apply_on = "Item Group"
		prule.items = []
		prule.append('item_groups', {
			'item_group': "All Item Groups"
		})
		prule.title = "_Test Pricing Rule for Item Group"
		prule.discount_percentage = 15
		prule.insert()

		args.customer = "_Test Customer 1"
		details = get_item_details(args)
		self.assertEqual(details.get("discount_percentage"), 10)

		prule = frappe.get_doc(test_record.copy())
		prule.applicable_for = "Campaign"
		prule.campaign = "_Test Campaign"
		prule.title = "_Test Pricing Rule for Campaign"
		prule.discount_percentage = 5
		prule.priority = 8
		prule.insert()

		args.campaign = "_Test Campaign"
		details = get_item_details(args)
		self.assertEqual(details.get("discount_percentage"), 5)

		frappe.db.sql("update `tabPricing Rule` set priority=NULL where campaign='_Test Campaign'")
		from erpnext.accounts.doctype.pricing_rule.utils import MultiplePricingRuleConflict
		self.assertRaises(MultiplePricingRuleConflict, get_item_details, args)

		args.item_code = "_Test Item 2"
		details = get_item_details(args)
		self.assertEquals(details.get("discount_percentage"), 15)

	def test_pricing_rule_for_margin(self):
		from erpnext.stock.get_item_details import get_item_details
		from frappe import MandatoryError

		test_record = {
			"doctype": "Pricing Rule",
			"title": "_Test Pricing Rule",
			"apply_on": "Item Code",
			"items": [{
				"item_code": "_Test FG Item 2",
			}],
			"selling": 1,
			"currency": "USD",
			"rate_or_discount": "Discount Percentage",
			"rate": 0,
			"margin_type": "Percentage",
			"margin_rate_or_amount": 10,
			"company": "_Test Company"
		}
		frappe.get_doc(test_record.copy()).insert()

		item_price = frappe.get_doc({
			"doctype": "Item Price",
			"price_list": "_Test Price List 2",
			"item_code": "_Test FG Item 2",
			"price_list_rate": 100
		})

		item_price.insert(ignore_permissions=True)

		args = frappe._dict({
			"item_code": "_Test FG Item 2",
			"company": "_Test Company",
			"price_list": "_Test Price List",
			"currency": "_Test Currency",
			"doctype": "Sales Order",
			"conversion_rate": 1,
			"price_list_currency": "_Test Currency",
			"plc_conversion_rate": 1,
			"order_type": "Sales",
			"customer": "_Test Customer",
			"name": None
		})
		details = get_item_details(args)
		self.assertEquals(details.get("margin_type"), "Percentage")
		self.assertEquals(details.get("margin_rate_or_amount"), 10)

	def test_mixed_conditions_for_item_group(self):
		for item in ["Mixed Cond Item 1", "Mixed Cond Item 2"]:
			make_item(item, {"item_group": "Products"})
			make_item_price(item, "_Test Price List", 100)

		test_record = {
			"doctype": "Pricing Rule",
			"title": "_Test Pricing Rule for Item Group",
			"apply_on": "Item Group",
			"item_groups": [
				{
					"item_group": "Products",
				},
				{
					"item_group": "Seed",
				},
			],
			"selling": 1,
			"mixed_conditions": 1,
			"currency": "USD",
			"rate_or_discount": "Discount Percentage",
			"discount_percentage": 10,
			"applicable_for": "Customer Group",
			"customer_group": "All Customer Groups",
			"company": "_Test Company"
		}
		frappe.get_doc(test_record.copy()).insert()

		args = frappe._dict({
			"item_code": "Mixed Cond Item 1",
			"item_group": "Products",
			"company": "_Test Company",
			"price_list": "_Test Price List",
			"currency": "_Test Currency",
			"doctype": "Sales Order",
			"conversion_rate": 1,
			"price_list_currency": "_Test Currency",
			"plc_conversion_rate": 1,
			"order_type": "Sales",
			"customer": "_Test Customer",
			"customer_group": "_Test Customer Group",
			"name": None
		})
		details = get_item_details(args)
		self.assertEquals(details.get("discount_percentage"), 10)

	def test_pricing_rule_for_variants(self):
		from erpnext.stock.get_item_details import get_item_details
		from frappe import MandatoryError

		if not frappe.db.exists("Item", "Test Variant PRT"):
			frappe.get_doc({
				"doctype": "Item",
				"item_code": "Test Variant PRT",
				"item_name": "Test Variant PRT",
				"description": "Test Variant PRT",
				"item_group": "_Test Item Group",
				"is_stock_item": 1,
				"variant_of": "_Test Variant Item",
				"default_warehouse": "_Test Warehouse - _TC",
				"stock_uom": "_Test UOM",
				"attributes": [
					{
					  "attribute": "Test Size",
					  "attribute_value": "Medium"
					}
				],
			}).insert()

		frappe.get_doc({
			"doctype": "Pricing Rule",
			"title": "_Test Pricing Rule 1",
			"apply_on": "Item Code",
			"currency": "USD",
			"items": [{
				"item_code": "_Test Variant Item",
			}],
			"selling": 1,
			"rate_or_discount": "Discount Percentage",
			"rate": 0,
			"discount_percentage": 7.5,
			"company": "_Test Company"
		}).insert()

		args = frappe._dict({
			"item_code": "Test Variant PRT",
			"company": "_Test Company",
			"price_list": "_Test Price List",
			"currency": "_Test Currency",
			"doctype": "Sales Order",
			"conversion_rate": 1,
			"price_list_currency": "_Test Currency",
			"plc_conversion_rate": 1,
			"order_type": "Sales",
			"customer": "_Test Customer",
			"name": None
		})

		details = get_item_details(args)
		self.assertEqual(details.get("discount_percentage"), 7.5)

		# add a new pricing rule for that item code, it should take priority
		frappe.get_doc({
			"doctype": "Pricing Rule",
			"title": "_Test Pricing Rule 2",
			"apply_on": "Item Code",
			"items": [{
				"item_code": "Test Variant PRT",
			}],
			"currency": "USD",
			"selling": 1,
			"rate_or_discount": "Discount Percentage",
			"rate": 0,
			"discount_percentage": 17.5,
			"company": "_Test Company"
		}).insert()

		details = get_item_details(args)
		self.assertEqual(details.get("discount_percentage"), 17.5)

	def test_pricing_rule_for_stock_qty(self):
		test_record = {
			"doctype": "Pricing Rule",
			"title": "_Test Pricing Rule",
			"apply_on": "Item Code",
			"currency": "USD",
			"items": [{
				"item_code": "_Test Item",
			}],
			"selling": 1,
			"rate_or_discount": "Discount Percentage",
			"rate": 0,
			"min_qty": 5,
			"max_qty": 7,
			"discount_percentage": 17.5,
			"company": "_Test Company"
		}
		frappe.get_doc(test_record.copy()).insert()

		if not frappe.db.get_value('UOM Conversion Detail',
			{'parent': '_Test Item', 'uom': 'box'}):
			item = frappe.get_doc('Item', '_Test Item')
			item.append('uoms', {
				'uom': 'Box',
				'conversion_factor': 5
			})
			item.save(ignore_permissions=True)

		# With pricing rule
		so = make_sales_order(item_code="_Test Item", qty=1, uom="Box", do_not_submit=True)
		so.items[0].price_list_rate = 100
		so.submit()
		so = frappe.get_doc('Sales Order', so.name)
		self.assertEqual(so.items[0].discount_percentage, 17.5)
		self.assertEqual(so.items[0].rate, 82.5)

		# Without pricing rule
		so = make_sales_order(item_code="_Test Item", qty=2, uom="Box", do_not_submit=True)
		so.items[0].price_list_rate = 100
		so.submit()
		so = frappe.get_doc('Sales Order', so.name)
		self.assertEqual(so.items[0].discount_percentage, 0)
		self.assertEqual(so.items[0].rate, 100)

	def test_pricing_rule_with_margin_and_discount(self):
		frappe.delete_doc_if_exists('Pricing Rule', '_Test Pricing Rule')
		make_pricing_rule(selling=1, margin_type="Percentage", margin_rate_or_amount=10, discount_percentage=10)
		si = create_sales_invoice(do_not_save=True)
		si.items[0].price_list_rate = 1000
		si.payment_schedule = []
		si.insert(ignore_permissions=True)

		item = si.items[0]
		self.assertEquals(item.margin_rate_or_amount, 10)
		self.assertEquals(item.rate_with_margin, 1100)
		self.assertEqual(item.discount_percentage, 10)
		self.assertEquals(item.discount_amount, 110)
		self.assertEquals(item.rate, 990)

	def test_pricing_rule_for_product_discount_on_same_item(self):
		frappe.delete_doc_if_exists('Pricing Rule', '_Test Pricing Rule')
		test_record = {
			"doctype": "Pricing Rule",
			"title": "_Test Pricing Rule",
			"apply_on": "Item Code",
			"currency": "USD",
			"items": [{
				"item_code": "_Test Item",
			}],
			"selling": 1,
			"rate_or_discount": "Discount Percentage",
			"rate": 0,
			"min_qty": 0,
			"max_qty": 7,
			"discount_percentage": 17.5,
			"price_or_product_discount": "Product",
			"same_item": 1,
			"free_qty": 1,
			"company": "_Test Company"
		}
		frappe.get_doc(test_record.copy()).insert()

		# With pricing rule
		so = make_sales_order(item_code="_Test Item", qty=1)
		so.load_from_db()
		self.assertEqual(so.items[1].is_free_item, 1)
		self.assertEqual(so.items[1].item_code, "_Test Item")


	def test_pricing_rule_for_product_discount_on_different_item(self):
		frappe.delete_doc_if_exists('Pricing Rule', '_Test Pricing Rule')
		test_record = {
			"doctype": "Pricing Rule",
			"title": "_Test Pricing Rule",
			"apply_on": "Item Code",
			"currency": "USD",
			"items": [{
				"item_code": "_Test Item",
			}],
			"selling": 1,
			"rate_or_discount": "Discount Percentage",
			"rate": 0,
			"min_qty": 0,
			"max_qty": 7,
			"discount_percentage": 17.5,
			"price_or_product_discount": "Product",
			"same_item": 0,
			"free_item": "_Test Item 2",
			"free_qty": 1,
			"company": "_Test Company"
		}
		frappe.get_doc(test_record.copy()).insert()

		# With pricing rule
		so = make_sales_order(item_code="_Test Item", qty=1)
		so.load_from_db()
		self.assertEqual(so.items[1].is_free_item, 1)
		self.assertEqual(so.items[1].item_code, "_Test Item 2")

	def test_cumulative_pricing_rule(self):
		frappe.delete_doc_if_exists('Pricing Rule', '_Test Cumulative Pricing Rule')
		test_record = {
			"doctype": "Pricing Rule",
			"title": "_Test Cumulative Pricing Rule",
			"apply_on": "Item Code",
			"currency": "USD",
			"items": [{
				"item_code": "_Test Item",
			}],
			"is_cumulative": 1,
			"selling": 1,
			"applicable_for": "Customer",
			"customer": "_Test Customer",
			"rate_or_discount": "Discount Percentage",
			"rate": 0,
			"min_amt": 0,
			"max_amt": 10000,
			"discount_percentage": 17.5,
			"price_or_product_discount": "Price",
			"company": "_Test Company",
			"valid_from": frappe.utils.nowdate(),
			"valid_upto": frappe.utils.nowdate()
		}
		frappe.get_doc(test_record.copy()).insert()

		args = frappe._dict({
			"item_code": "_Test Item",
			"company": "_Test Company",
			"price_list": "_Test Price List",
			"currency": "_Test Currency",
			"doctype": "Sales Invoice",
			"conversion_rate": 1,
			"price_list_currency": "_Test Currency",
			"plc_conversion_rate": 1,
			"order_type": "Sales",
			"customer": "_Test Customer",
			"name": None,
			"transaction_date": frappe.utils.nowdate()
		})
		details = get_item_details(args)

		self.assertTrue(details)

	def test_pricing_rule_for_condition(self):
		frappe.delete_doc_if_exists("Pricing Rule", "_Test Pricing Rule")

		make_pricing_rule(selling=1, margin_type="Percentage", \
			condition="customer=='_Test Customer 1' and is_return==0", discount_percentage=10)

		# Incorrect Customer and Correct is_return value
		si = create_sales_invoice(do_not_submit=True, customer="_Test Customer 2", is_return=0)
		si.items[0].price_list_rate = 1000
		si.submit()
		item = si.items[0]
		self.assertEquals(item.rate, 100)

		# Correct Customer and Incorrect is_return value
		si = create_sales_invoice(do_not_submit=True, customer="_Test Customer 1", is_return=1, qty=-1)
		si.items[0].price_list_rate = 1000
		si.submit()
		item = si.items[0]
		self.assertEquals(item.rate, 100)

		# Correct Customer and correct is_return value
		si = create_sales_invoice(do_not_submit=True, customer="_Test Customer 1", is_return=0)
		si.items[0].price_list_rate = 1000
		si.submit()
		item = si.items[0]
		self.assertEquals(item.rate, 900)

	def test_multiple_pricing_rules(self):
		make_pricing_rule(discount_percentage=20, selling=1, priority=1, apply_multiple_pricing_rules=1,
			title="_Test Pricing Rule 1")
		make_pricing_rule(discount_percentage=10, selling=1, title="_Test Pricing Rule 2", priority=2,
			apply_multiple_pricing_rules=1)
		si = create_sales_invoice(do_not_submit=True, customer="_Test Customer 1", qty=1)
		self.assertEqual(si.items[0].discount_percentage, 30)
		si.delete()

		frappe.delete_doc_if_exists("Pricing Rule", "_Test Pricing Rule 1")
		frappe.delete_doc_if_exists("Pricing Rule", "_Test Pricing Rule 2")

	def test_multiple_pricing_rules_with_apply_discount_on_discounted_rate(self):
		frappe.delete_doc_if_exists("Pricing Rule", "_Test Pricing Rule")

		make_pricing_rule(discount_percentage=20, selling=1, priority=1, apply_multiple_pricing_rules=1,
			title="_Test Pricing Rule 1")
		make_pricing_rule(discount_percentage=10, selling=1, priority=2,
			apply_discount_on_rate=1, title="_Test Pricing Rule 2", apply_multiple_pricing_rules=1)

		si = create_sales_invoice(do_not_submit=True, customer="_Test Customer 1", qty=1)
		self.assertEqual(si.items[0].discount_percentage, 28)
		si.delete()

		frappe.delete_doc_if_exists("Pricing Rule", "_Test Pricing Rule 1")
		frappe.delete_doc_if_exists("Pricing Rule", "_Test Pricing Rule 2")

<<<<<<< HEAD
=======
	def test_item_price_with_pricing_rule(self):
		item = make_item("Water Flask")
		make_item_price("Water Flask", "_Test Price List", 100)

		pricing_rule_record = {
			"doctype": "Pricing Rule",
			"title": "_Test Water Flask Rule",
			"apply_on": "Item Code",
			"items": [{
				"item_code": "Water Flask",
			}],
			"selling": 1,
			"currency": "INR",
			"rate_or_discount": "Rate",
			"rate": 0,
			"margin_type": "Percentage",
			"margin_rate_or_amount": 2,
			"company": "_Test Company"
		}
		rule = frappe.get_doc(pricing_rule_record)
		rule.insert()

		si = create_sales_invoice(do_not_save=True, item_code="Water Flask")
		si.selling_price_list = "_Test Price List"
		si.save()

		# If rate in Rule is 0, give preference to Item Price if it exists
		self.assertEqual(si.items[0].price_list_rate, 100)
		self.assertEqual(si.items[0].margin_rate_or_amount, 2)
		self.assertEqual(si.items[0].rate_with_margin, 102)
		self.assertEqual(si.items[0].rate, 102)

		si.delete()
		rule.delete()
		frappe.get_doc("Item Price", {"item_code": "Water Flask"}).delete()
		item.delete()

	def test_pricing_rule_for_transaction(self):
		make_item("Water Flask 1")
		frappe.delete_doc_if_exists('Pricing Rule', '_Test Pricing Rule')
		make_pricing_rule(selling=1, min_qty=5, price_or_product_discount="Product",
			apply_on="Transaction", free_item="Water Flask 1", free_qty=1, free_item_rate=10)

		si = create_sales_invoice(qty=5, do_not_submit=True)
		self.assertEquals(len(si.items), 2)
		self.assertEquals(si.items[1].rate, 10)

		si1 = create_sales_invoice(qty=2, do_not_submit=True)
		self.assertEquals(len(si1.items), 1)

		for doc in [si, si1]:
			doc.delete()

>>>>>>> f17ea2cc
def make_pricing_rule(**args):
	args = frappe._dict(args)

	doc = frappe.get_doc({
		"doctype": "Pricing Rule",
		"title": args.title or "_Test Pricing Rule",
		"company": args.company or "_Test Company",
		"apply_on": args.apply_on or "Item Code",
		"applicable_for": args.applicable_for,
		"selling": args.selling or 0,
		"currency": "USD",
		"apply_discount_on_rate": args.apply_discount_on_rate or 0,
		"buying": args.buying or 0,
		"min_qty": args.min_qty or 0.0,
		"max_qty": args.max_qty or 0.0,
		"rate_or_discount": args.rate_or_discount or "Discount Percentage",
		"discount_percentage": args.discount_percentage or 0.0,
		"rate": args.rate or 0.0,
		"margin_rate_or_amount": args.margin_rate_or_amount or 0.0,
		"condition": args.condition or '',
		"apply_multiple_pricing_rules": args.apply_multiple_pricing_rules or 0
	})

<<<<<<< HEAD
	if args.get("priority"):
		doc.priority = args.get("priority")
=======
	for field in ["free_item", "free_qty", "free_item_rate", "priority",
		"margin_type", "price_or_product_discount"]:
		if args.get(field):
			doc.set(field, args.get(field))
>>>>>>> f17ea2cc

	apply_on = doc.apply_on.replace(' ', '_').lower()
	child_table = {'Item Code': 'items', 'Item Group': 'item_groups', 'Brand': 'brands'}

	if doc.apply_on != "Transaction":
		doc.append(child_table.get(doc.apply_on), {
			apply_on: args.get(apply_on) or "_Test Item"
		})

	doc.insert(ignore_permissions=True)
	if args.get(apply_on) and apply_on != "item_code":
		doc.db_set(apply_on, args.get(apply_on))

	applicable_for = doc.applicable_for.replace(' ', '_').lower()
	if args.get(applicable_for):
		doc.db_set(applicable_for, args.get(applicable_for))


def delete_existing_pricing_rules():
	for doctype in ["Pricing Rule", "Pricing Rule Item Code",
		"Pricing Rule Item Group", "Pricing Rule Brand"]:

		frappe.db.sql("delete from `tab{0}`".format(doctype))<|MERGE_RESOLUTION|>--- conflicted
+++ resolved
@@ -484,8 +484,6 @@
 		frappe.delete_doc_if_exists("Pricing Rule", "_Test Pricing Rule 1")
 		frappe.delete_doc_if_exists("Pricing Rule", "_Test Pricing Rule 2")
 
-<<<<<<< HEAD
-=======
 	def test_item_price_with_pricing_rule(self):
 		item = make_item("Water Flask")
 		make_item_price("Water Flask", "_Test Price List", 100)
@@ -539,7 +537,6 @@
 		for doc in [si, si1]:
 			doc.delete()
 
->>>>>>> f17ea2cc
 def make_pricing_rule(**args):
 	args = frappe._dict(args)
 
@@ -563,15 +560,10 @@
 		"apply_multiple_pricing_rules": args.apply_multiple_pricing_rules or 0
 	})
 
-<<<<<<< HEAD
-	if args.get("priority"):
-		doc.priority = args.get("priority")
-=======
 	for field in ["free_item", "free_qty", "free_item_rate", "priority",
 		"margin_type", "price_or_product_discount"]:
 		if args.get(field):
 			doc.set(field, args.get(field))
->>>>>>> f17ea2cc
 
 	apply_on = doc.apply_on.replace(' ', '_').lower()
 	child_table = {'Item Code': 'items', 'Item Group': 'item_groups', 'Brand': 'brands'}
