# Copyright (c) 2013, Frappe Technologies Pvt. Ltd. and contributors
# License: MIT. See LICENSE

import frappe
from frappe import _, qb, query_builder
from frappe.query_builder import Criterion, functions
from frappe.utils.dateutils import getdate


def get_columns():
	columns = [
		{
			"label": _("Sales Order"),
			"fieldname": "name",
			"fieldtype": "Link",
			"options": "Sales Order",
		},
		{
			"label": _("Customer"),
			"fieldname": "customer",
			"fieldtype": "Link",
			"options": "Customer",
		},
		{
			"label": _("Posting Date"),
			"fieldname": "submitted",
			"fieldtype": "Date",
		},
		{
			"label": _("Payment Term"),
			"fieldname": "payment_term",
			"fieldtype": "Data",
		},
		{
			"label": _("Description"),
			"fieldname": "description",
			"fieldtype": "Data",
		},
		{
			"label": _("Due Date"),
			"fieldname": "due_date",
			"fieldtype": "Date",
		},
		{
			"label": _("Invoice Portion"),
			"fieldname": "invoice_portion",
			"fieldtype": "Percent",
		},
		{
			"label": _("Payment Amount"),
			"fieldname": "base_payment_amount",
			"fieldtype": "Currency",
			"options": "currency",
		},
		{
			"label": _("Paid Amount"),
			"fieldname": "paid_amount",
			"fieldtype": "Currency",
			"options": "currency",
		},
		{
			"label": _("Invoices"),
			"fieldname": "invoices",
			"fieldtype": "Link",
			"options": "Sales Invoice",
		},
		{
			"label": _("Status"),
			"fieldname": "status",
			"fieldtype": "Data",
		},
		{"label": _("Currency"), "fieldname": "currency", "fieldtype": "Currency", "hidden": 1},
	]
	return columns


def get_descendants_of(doctype, group_name):
	group_doc = qb.DocType(doctype)
	# get lft and rgt of group node
	lft, rgt = (
		qb.from_(group_doc).select(group_doc.lft, group_doc.rgt).where(group_doc.name == group_name)
	).run()[0]

	# get all children of group node
	query = (
		qb.from_(group_doc).select(group_doc.name).where((group_doc.lft >= lft) & (group_doc.rgt <= rgt))
	)

	child_nodes = []
	for x in query.run():
		child_nodes.append(x[0])

	return child_nodes


@frappe.whitelist()
@frappe.validate_and_sanitize_search_inputs
def get_customers_or_items(doctype, txt, searchfield, start, page_len, filters):
	filter_list = []
	if isinstance(filters, list):
		for item in filters:
			if item[0] == doctype:
				filter_list.append(item)
			elif item[0] == "Customer Group":
				if item[3] != "":
					filter_list.append(
						[doctype, "customer_group", "in", get_descendants_of("Customer Group", item[3])]
					)
			elif item[0] == "Item Group":
				if item[3] != "":
					filter_list.append([doctype, "item_group", "in", get_descendants_of("Item Group", item[3])])

	if searchfield and txt:
		filter_list.append([doctype, searchfield, "like", "%%%s%%" % txt])

	return frappe.desk.reportview.execute(
		doctype,
		filters=filter_list,
		fields=["name", "customer_group"] if doctype == "Customer" else ["name", "item_group"],
		limit_start=start,
		limit_page_length=page_len,
		as_list=True,
	)


def get_conditions(filters):
	"""
	Convert filter options to conditions used in query
	"""
	filters = frappe._dict(filters) if filters else frappe._dict({})
	conditions = frappe._dict({})

	conditions.company = filters.company or frappe.defaults.get_user_default("company")
	conditions.end_date = filters.period_end_date or frappe.utils.today()
	conditions.start_date = filters.period_start_date or frappe.utils.add_months(
		conditions.end_date, -1
	)

	return conditions


def build_filter_criterions(filters):
	filters = frappe._dict(filters) if filters else frappe._dict({})
	qb_criterions = []

	if filters.customer_group:
		qb_criterions.append(
			qb.DocType("Sales Order").customer_group.isin(
				get_descendants_of("Customer Group", filters.customer_group)
			)
		)

	if filters.customer:
		qb_criterions.append(qb.DocType("Sales Order").customer == filters.customer)

	if filters.item_group:
		qb_criterions.append(
			qb.DocType("Sales Order Item").item_group.isin(
				get_descendants_of("Item Group", filters.item_group)
			)
		)

	if filters.item:
		qb_criterions.append(qb.DocType("Sales Order Item").item_code == filters.item)

	if filters.from_due_date:
		qb_criterions.append(qb.DocType("Payment Schedule").due_date.gte(filters.from_due_date))

	if filters.to_due_date:
		qb_criterions.append(qb.DocType("Payment Schedule").due_date.lte(filters.to_due_date))

	return qb_criterions


def get_so_with_invoices(filters):
	"""
	Get Sales Order with payment terms template with their associated Invoices
	"""
	sorders = []

	so = qb.DocType("Sales Order")
	ps = qb.DocType("Payment Schedule")
	soi = qb.DocType("Sales Order Item")

	conditions = get_conditions(filters)
	filter_criterions = build_filter_criterions(filters)

	datediff = query_builder.CustomFunction("DATEDIFF", ["cur_date", "due_date"])
	ifelse = query_builder.CustomFunction("IF", ["condition", "then", "else"])

	query_so = (
		qb.from_(so)
		.join(soi)
		.on(soi.parent == so.name)
		.join(ps)
		.on(ps.parent == so.name)
		.select(so.name)
		.distinct()
		.select(
			so.customer,
			so.transaction_date.as_("submitted"),
			ifelse(datediff(ps.due_date, functions.CurDate()) < 0, "Overdue", "Unpaid").as_("status"),
			ps.payment_term,
			ps.description,
			ps.due_date,
			ps.invoice_portion,
			ps.base_payment_amount,
			ps.paid_amount,
		)
		.where(
			(so.docstatus == 1)
<<<<<<< HEAD
			& (so.status.isin(["To Deliver and Bill", "To Bill"]))
=======
			& (so.status.isin(["To Deliver and Bill", "To Bill", "To Pay"]))
			& (so.payment_terms_template != "NULL")
>>>>>>> 23199a32
			& (so.company == conditions.company)
			& (so.transaction_date[conditions.start_date : conditions.end_date])
		)
		.where(Criterion.all(filter_criterions))
		.orderby(so.name, so.transaction_date, ps.due_date)
	)

	sorders = query_so.run(as_dict=True)

	invoices = []
	if sorders != []:
		soi = qb.DocType("Sales Order Item")
		si = qb.DocType("Sales Invoice")
		sii = qb.DocType("Sales Invoice Item")
		query_inv = (
			qb.from_(sii)
			.right_join(si)
			.on(si.name == sii.parent)
			.inner_join(soi)
			.on(soi.name == sii.so_detail)
			.select(sii.sales_order, sii.parent.as_("invoice"), si.base_grand_total.as_("invoice_amount"))
			.where((sii.sales_order.isin([x.name for x in sorders])) & (si.docstatus == 1))
			.groupby(sii.parent)
		)
		invoices = query_inv.run(as_dict=True)

	return sorders, invoices


def set_payment_terms_statuses(sales_orders, invoices, filters):
	"""
	compute status for payment terms with associated sales invoice using FIFO
	"""

	for so in sales_orders:
		so.currency = frappe.get_cached_value("Company", filters.get("company"), "default_currency")
		so.invoices = ""
		for inv in [x for x in invoices if x.sales_order == so.name and x.invoice_amount > 0]:
			if so.base_payment_amount - so.paid_amount > 0:
				amount = so.base_payment_amount - so.paid_amount
				if inv.invoice_amount >= amount:
					inv.invoice_amount -= amount
					so.paid_amount += amount
					so.invoices += "," + inv.invoice
					so.status = "Completed"
					break
				else:
					so.paid_amount += inv.invoice_amount
					inv.invoice_amount = 0
					so.invoices += "," + inv.invoice
					so.status = "Partly Paid"

	return sales_orders, invoices


def prepare_chart(s_orders):
	if len(set([x.name for x in s_orders])) == 1:
		chart = {
			"data": {
				"labels": [term.payment_term for term in s_orders],
				"datasets": [
					{
						"name": "Payment Amount",
						"values": [x.base_payment_amount for x in s_orders],
					},
					{
						"name": "Paid Amount",
						"values": [x.paid_amount for x in s_orders],
					},
				],
			},
			"type": "bar",
		}
		return chart


def filter_on_calculated_status(filters, sales_orders):
	if filters.status and sales_orders:
		return [x for x in sales_orders if x.status in filters.status]
	return sales_orders


def filter_for_immediate_upcoming_term(filters, sales_orders):
	if filters.only_immediate_upcoming_term and sales_orders:
		immediate_term_found = set()
		filtered_data = []
		for order in sales_orders:
			if order.name not in immediate_term_found and order.due_date > getdate():
				filtered_data.append(order)
				immediate_term_found.add(order.name)
		return filtered_data
	return sales_orders


def execute(filters=None):
	columns = get_columns()
	sales_orders, so_invoices = get_so_with_invoices(filters)
	sales_orders, so_invoices = set_payment_terms_statuses(sales_orders, so_invoices, filters)

	sales_orders = filter_on_calculated_status(filters, sales_orders)

	sales_orders = filter_for_immediate_upcoming_term(filters, sales_orders)

	prepare_chart(sales_orders)

	data = sales_orders
	message = []
	chart = prepare_chart(sales_orders)

	return columns, data, message, chart<|MERGE_RESOLUTION|>--- conflicted
+++ resolved
@@ -209,12 +209,7 @@
 		)
 		.where(
 			(so.docstatus == 1)
-<<<<<<< HEAD
-			& (so.status.isin(["To Deliver and Bill", "To Bill"]))
-=======
 			& (so.status.isin(["To Deliver and Bill", "To Bill", "To Pay"]))
-			& (so.payment_terms_template != "NULL")
->>>>>>> 23199a32
 			& (so.company == conditions.company)
 			& (so.transaction_date[conditions.start_date : conditions.end_date])
 		)
