--- conflicted
+++ resolved
@@ -1657,11 +1657,7 @@
  "idx": 105,
  "is_submittable": 1,
  "links": [],
-<<<<<<< HEAD
- "modified": "2023-10-10 13:36:07.526793",
-=======
  "modified": "2023-10-18 12:41:54.813462",
->>>>>>> e752f8f0
  "modified_by": "Administrator",
  "module": "Selling",
  "name": "Sales Order",
