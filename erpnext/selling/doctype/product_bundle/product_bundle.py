--- conflicted
+++ resolved
@@ -26,14 +26,9 @@
 	def validate_child_items(self):
 		for item in self.items:
 			if frappe.db.exists("Product Bundle", item.item_code):
-<<<<<<< HEAD
-				frappe.throw(_("Row #{0}: Child Item should not be a Product Bundle. Please remove item `{1}` and Save").format(item.idx, frappe.bold(item.item_code)))
-				
-=======
-				frappe.throw(_("Child Item should not be a Product Bundle. Please remove item `{0}` and save").format(item.item_code))
+				frappe.throw(_("Row #{0}: Child Item should not be a Product Bundle. Please remove Item {1} and Save").format(item.idx, frappe.bold(item.item_code)))
 
 @frappe.whitelist()
->>>>>>> 750069b6
 def get_new_item_code(doctype, txt, searchfield, start, page_len, filters):
 	from erpnext.controllers.queries import get_match_cond
 
