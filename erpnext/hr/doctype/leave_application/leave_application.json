{
 "allow_import": 1,
 "autoname": "naming_series:",
 "creation": "2013-02-20 11:18:11",
 "description": "Apply / Approve Leaves",
 "doctype": "DocType",
 "document_type": "Document",
 "engine": "InnoDB",
 "field_order": [
  "naming_series",
  "employee",
  "employee_name",
  "column_break_4",
  "leave_type",
  "department",
  "leave_balance",
  "section_break_5",
  "from_date",
  "to_date",
  "half_day",
  "half_day_date",
  "total_leave_days",
  "column_break1",
  "description",
  "section_break_7",
  "leave_approver",
  "leave_approver_name",
  "column_break_18",
  "status",
  "salary_slip",
  "sb10",
  "posting_date",
  "follow_via_email",
  "color",
  "column_break_17",
  "company",
  "letter_head",
  "amended_from"
 ],
 "fields": [
  {
   "fieldname": "naming_series",
   "fieldtype": "Select",
   "label": "Series",
   "no_copy": 1,
   "options": "HR-LAP-.YYYY.-",
   "print_hide": 1,
   "reqd": 1,
   "set_only_once": 1
  },
  {
   "fieldname": "employee",
   "fieldtype": "Link",
   "in_global_search": 1,
   "in_standard_filter": 1,
   "label": "Employee",
   "options": "Employee",
   "reqd": 1,
   "search_index": 1
  },
  {
   "fieldname": "employee_name",
   "fieldtype": "Data",
   "in_global_search": 1,
   "label": "Employee Name",
   "read_only": 1
  },
  {
   "fieldname": "column_break_4",
   "fieldtype": "Column Break"
  },
  {
   "fieldname": "leave_type",
   "fieldtype": "Link",
   "ignore_user_permissions": 1,
   "in_standard_filter": 1,
   "label": "Leave Type",
   "options": "Leave Type",
   "reqd": 1,
   "search_index": 1
  },
  {
   "fetch_from": "employee.department",
   "fieldname": "department",
   "fieldtype": "Link",
   "label": "Department",
   "options": "Department",
   "read_only": 1
  },
  {
   "fieldname": "leave_balance",
   "fieldtype": "Float",
   "label": "Leave Balance Before Application",
   "no_copy": 1,
   "read_only": 1
  },
  {
   "fieldname": "section_break_5",
   "fieldtype": "Section Break"
  },
  {
   "fieldname": "from_date",
   "fieldtype": "Date",
   "in_list_view": 1,
   "label": "From Date",
   "reqd": 1,
   "search_index": 1
  },
  {
   "fieldname": "to_date",
   "fieldtype": "Date",
   "label": "To Date",
   "reqd": 1,
   "search_index": 1
  },
  {
   "default": "0",
   "fieldname": "half_day",
   "fieldtype": "Check",
   "label": "Half Day"
  },
  {
   "depends_on": "eval:doc.half_day && (doc.from_date != doc.to_date)",
   "fieldname": "half_day_date",
   "fieldtype": "Date",
   "label": "Half Day Date"
  },
  {
   "fieldname": "total_leave_days",
   "fieldtype": "Float",
   "in_list_view": 1,
   "label": "Total Leave Days",
   "no_copy": 1,
   "precision": "1",
   "read_only": 1
  },
  {
   "fieldname": "column_break1",
   "fieldtype": "Column Break",
   "print_width": "50%",
   "width": "50%"
  },
  {
   "fieldname": "description",
   "fieldtype": "Small Text",
   "label": "Reason"
  },
  {
   "fieldname": "section_break_7",
   "fieldtype": "Section Break"
  },
  {
   "fieldname": "leave_approver",
   "fieldtype": "Link",
   "label": "Leave Approver",
   "options": "User"
  },
  {
   "fieldname": "leave_approver_name",
   "fieldtype": "Data",
   "label": "Leave Approver Name",
   "read_only": 1
  },
  {
   "fieldname": "column_break_18",
   "fieldtype": "Column Break"
  },
  {
<<<<<<< HEAD
=======
   "allow_on_submit": 1,
>>>>>>> 2984f42e
   "default": "Open",
   "fieldname": "status",
   "fieldtype": "Select",
   "in_standard_filter": 1,
   "label": "Status",
   "no_copy": 1,
   "options": "Open\nApproved\nRejected\nCancelled",
   "permlevel": 1
  },
  {
   "fieldname": "sb10",
   "fieldtype": "Section Break"
  },
  {
   "default": "Today",
   "fieldname": "posting_date",
   "fieldtype": "Date",
   "label": "Posting Date",
   "no_copy": 1,
   "reqd": 1
  },
  {
   "fieldname": "company",
   "fieldtype": "Link",
   "label": "Company",
   "options": "Company",
   "read_only": 1,
   "remember_last_selected_value": 1,
   "reqd": 1
  },
  {
   "allow_on_submit": 1,
   "default": "1",
   "fieldname": "follow_via_email",
   "fieldtype": "Check",
   "label": "Follow via Email",
   "print_hide": 1
  },
  {
   "fieldname": "column_break_17",
   "fieldtype": "Column Break"
  },
  {
   "fieldname": "salary_slip",
   "fieldtype": "Link",
   "label": "Salary Slip",
   "options": "Salary Slip",
   "print_hide": 1
  },
  {
   "allow_on_submit": 1,
   "fieldname": "letter_head",
   "fieldtype": "Link",
   "ignore_user_permissions": 1,
   "label": "Letter Head",
   "options": "Letter Head",
   "print_hide": 1
  },
  {
   "allow_on_submit": 1,
   "fieldname": "color",
   "fieldtype": "Color",
   "label": "Color",
   "print_hide": 1
  },
  {
   "fieldname": "amended_from",
   "fieldtype": "Link",
   "ignore_user_permissions": 1,
   "label": "Amended From",
   "no_copy": 1,
   "options": "Leave Application",
   "print_hide": 1,
   "read_only": 1
  }
 ],
 "icon": "fa fa-calendar",
 "idx": 1,
<<<<<<< HEAD
 "index_web_pages_for_search": 1,
 "is_submittable": 1,
 "max_attachments": 3,
 "modified": "2020-09-23 18:53:11.608446",
=======
 "is_submittable": 1,
 "max_attachments": 3,
 "modified": "2020-08-13 17:22:44.832397",
>>>>>>> 2984f42e
 "modified_by": "Administrator",
 "module": "HR",
 "name": "Leave Application",
 "owner": "Administrator",
 "permissions": [
  {
   "create": 1,
   "email": 1,
   "print": 1,
   "read": 1,
   "report": 1,
   "role": "Employee",
   "share": 1,
   "write": 1
  },
  {
   "amend": 1,
   "cancel": 1,
   "create": 1,
   "delete": 1,
   "email": 1,
   "export": 1,
   "print": 1,
   "read": 1,
   "report": 1,
   "role": "HR Manager",
   "set_user_permissions": 1,
   "share": 1,
   "submit": 1,
   "write": 1
  },
  {
   "permlevel": 1,
   "read": 1,
   "role": "All"
  },
  {
   "amend": 1,
   "cancel": 1,
   "create": 1,
   "delete": 1,
   "email": 1,
   "print": 1,
   "read": 1,
   "report": 1,
   "role": "HR User",
   "set_user_permissions": 1,
   "share": 1,
   "submit": 1,
   "write": 1
  },
  {
   "amend": 1,
   "cancel": 1,
   "delete": 1,
   "email": 1,
   "print": 1,
   "read": 1,
   "report": 1,
   "role": "Leave Approver",
   "share": 1,
   "submit": 1,
   "write": 1
  },
  {
   "permlevel": 1,
   "read": 1,
   "report": 1,
   "role": "HR User",
   "write": 1
  },
  {
   "permlevel": 1,
   "read": 1,
   "report": 1,
   "role": "Leave Approver",
   "write": 1
  }
 ],
 "search_fields": "employee,employee_name,leave_type,from_date,to_date,total_leave_days",
 "sort_field": "modified",
 "sort_order": "DESC",
 "timeline_field": "employee",
 "title_field": "employee_name"
}<|MERGE_RESOLUTION|>--- conflicted
+++ resolved
@@ -166,10 +166,6 @@
    "fieldtype": "Column Break"
   },
   {
-<<<<<<< HEAD
-=======
-   "allow_on_submit": 1,
->>>>>>> 2984f42e
    "default": "Open",
    "fieldname": "status",
    "fieldtype": "Select",
@@ -248,16 +244,9 @@
  ],
  "icon": "fa fa-calendar",
  "idx": 1,
-<<<<<<< HEAD
- "index_web_pages_for_search": 1,
  "is_submittable": 1,
  "max_attachments": 3,
  "modified": "2020-09-23 18:53:11.608446",
-=======
- "is_submittable": 1,
- "max_attachments": 3,
- "modified": "2020-08-13 17:22:44.832397",
->>>>>>> 2984f42e
  "modified_by": "Administrator",
  "module": "HR",
  "name": "Leave Application",
