# Copyright (c) 2015, Frappe Technologies Pvt. Ltd. and Contributors
# License: GNU General Public License v3. See license.txt

from __future__ import unicode_literals
import frappe
from frappe import _
from frappe.utils import cint, cstr, date_diff, flt, formatdate, getdate, get_link_to_form, \
	comma_or, get_fullname
from erpnext.hr.utils import set_employee_name
from erpnext.hr.doctype.leave_block_list.leave_block_list import get_applicable_block_dates
from erpnext.hr.doctype.employee.employee import get_holiday_list_for_employee

class LeaveDayBlockedError(frappe.ValidationError): pass
class OverlapError(frappe.ValidationError): pass
class InvalidLeaveApproverError(frappe.ValidationError): pass
class LeaveApproverIdentityError(frappe.ValidationError): pass
class AttendanceAlreadyMarkedError(frappe.ValidationError): pass

from frappe.model.document import Document
class LeaveApplication(Document):
	def get_feed(self):
		return _("{0}: From {0} of type {1}").format(self.employee_name, self.leave_type)

	def validate(self):
		set_employee_name(self)
		self.validate_dates()
		self.validate_balance_leaves()
		self.validate_leave_overlap()
		self.validate_max_days()
		self.show_block_day_warning()
		self.validate_block_days()
		self.validate_salary_processed_days()
		self.validate_attendance()

	def on_update(self):
		if self.status == "Open" and self.docstatus < 1:
			# notify leave approver about creation
			self.notify_leave_approver()

	def on_submit(self):
		if self.status == "Open":
			frappe.throw(_("Only Leave Applications with status 'Approved' and 'Rejected' can be submitted"))

		self.validate_back_dated_application()

		# notify leave applier about approval
		self.notify_employee()
		self.reload()

	def on_cancel(self):
		self.status = "Cancelled"
		# notify leave applier about cancellation
		self.notify_employee()

	def validate_dates(self):
		if self.from_date and self.to_date and (getdate(self.to_date) < getdate(self.from_date)):
			frappe.throw(_("To date cannot be before from date"))

		if self.half_day and self.half_day_date \
			and (getdate(self.half_day_date) < getdate(self.from_date)
			or getdate(self.half_day_date) > getdate(self.to_date)):

				frappe.throw(_("Half Day Date should be between From Date and To Date"))

		if not is_lwp(self.leave_type):
			self.validate_dates_across_allocation()
			self.validate_back_dated_application()

	def validate_dates_across_allocation(self):
		def _get_leave_alloction_record(date):
			allocation = frappe.db.sql("""select name from `tabLeave Allocation`
				where employee=%s and leave_type=%s and docstatus=1
				and %s between from_date and to_date""", (self.employee, self.leave_type, date))

			return allocation and allocation[0][0]

		allocation_based_on_from_date = _get_leave_alloction_record(self.from_date)
		allocation_based_on_to_date = _get_leave_alloction_record(self.to_date)

		if not (allocation_based_on_from_date or allocation_based_on_to_date):
			frappe.throw(_("Application period cannot be outside leave allocation period"))

		elif allocation_based_on_from_date != allocation_based_on_to_date:
			frappe.throw(_("Application period cannot be across two allocation records"))

	def validate_back_dated_application(self):
		future_allocation = frappe.db.sql("""select name, from_date from `tabLeave Allocation`
			where employee=%s and leave_type=%s and docstatus=1 and from_date > %s
			and carry_forward=1""", (self.employee, self.leave_type, self.to_date), as_dict=1)

		if future_allocation:
			frappe.throw(_("Leave cannot be applied/cancelled before {0}, as leave balance has already been carry-forwarded in the future leave allocation record {1}")
				.format(formatdate(future_allocation[0].from_date), future_allocation[0].name))

	def validate_salary_processed_days(self):
		if not frappe.db.get_value("Leave Type", self.leave_type, "is_lwp"):
			return

		last_processed_pay_slip = frappe.db.sql("""
			select start_date, end_date from `tabSalary Slip`
			where docstatus = 1 and employee = %s
			and ((%s between start_date and end_date) or (%s between start_date and end_date))
			order by modified desc limit 1
		""",(self.employee, self.to_date, self.from_date))

		if last_processed_pay_slip:
			frappe.throw(_("Salary already processed for period between {0} and {1}, Leave application period cannot be between this date range.").format(formatdate(last_processed_pay_slip[0][0]),
				formatdate(last_processed_pay_slip[0][1])))


	def show_block_day_warning(self):
		block_dates = get_applicable_block_dates(self.from_date, self.to_date,
			self.employee, self.company, all_lists=True)

		if block_dates:
			frappe.msgprint(_("Warning: Leave application contains following block dates") + ":")
			for d in block_dates:
				frappe.msgprint(formatdate(d.block_date) + ": " + d.reason)

	def validate_block_days(self):
		block_dates = get_applicable_block_dates(self.from_date, self.to_date,
			self.employee, self.company)

		if block_dates and self.status == "Approved":
			frappe.throw(_("You are not authorized to approve leaves on Block Dates"), LeaveDayBlockedError)

	def validate_balance_leaves(self):
		if self.from_date and self.to_date:
			self.total_leave_days = get_number_of_leave_days(self.employee, self.leave_type,
				self.from_date, self.to_date, self.half_day, self.half_day_date)

			if self.total_leave_days == 0:
				frappe.throw(_("The day(s) on which you are applying for leave are holidays. You need not apply for leave."))

			if not is_lwp(self.leave_type):
				self.leave_balance = get_leave_balance_on(self.employee, self.leave_type, self.from_date,
					consider_all_leaves_in_the_allocation_period=True)

				if self.status != "Rejected" and self.leave_balance < self.total_leave_days:
					if frappe.db.get_value("Leave Type", self.leave_type, "allow_negative"):
						frappe.msgprint(_("Note: There is not enough leave balance for Leave Type {0}")
							.format(self.leave_type))
					else:
						frappe.throw(_("There is not enough leave balance for Leave Type {0}")
							.format(self.leave_type))

	def validate_leave_overlap(self):
		if not self.name:
			# hack! if name is null, it could cause problems with !=
			self.name = "New Leave Application"

		for d in frappe.db.sql("""
			select
				name, leave_type, posting_date, from_date, to_date, total_leave_days, half_day_date
			from `tabLeave Application`
			where employee = %(employee)s and docstatus < 2 and status in ("Open", "Approved")
			and to_date >= %(from_date)s and from_date <= %(to_date)s
			and name != %(name)s""", {
				"employee": self.employee,
				"from_date": self.from_date,
				"to_date": self.to_date,
				"name": self.name
			}, as_dict = 1):

			if cint(self.half_day)==1 and getdate(self.half_day_date) == getdate(d.half_day_date) and (
				flt(self.total_leave_days)==0.5
				or getdate(self.from_date) == getdate(d.to_date)
				or getdate(self.to_date) == getdate(d.from_date)):

				total_leaves_on_half_day = self.get_total_leaves_on_half_day()
				if total_leaves_on_half_day >= 1:
					self.throw_overlap_error(d)
			else:
				self.throw_overlap_error(d)

	def throw_overlap_error(self, d):
		msg = _("Employee {0} has already applied for {1} between {2} and {3} : ").format(self.employee,
			d['leave_type'], formatdate(d['from_date']), formatdate(d['to_date'])) \
			+ """ <b><a href="#Form/Leave Application/{0}">{0}</a></b>""".format(d["name"])
		frappe.throw(msg, OverlapError)

	def get_total_leaves_on_half_day(self):
		leave_count_on_half_day_date = frappe.db.sql("""select count(name) from `tabLeave Application`
			where employee = %(employee)s
			and docstatus < 2
			and status in ("Open", "Approved")
			and half_day = 1
			and half_day_date = %(half_day_date)s
			and name != %(name)s""", {
				"employee": self.employee,
				"half_day_date": self.half_day_date,
				"name": self.name
			})[0][0]

		return leave_count_on_half_day_date * 0.5

	def validate_max_days(self):
		max_days = frappe.db.get_value("Leave Type", self.leave_type, "max_days_allowed")
		if max_days and self.total_leave_days > cint(max_days):
			frappe.throw(_("Leave of type {0} cannot be longer than {1}").format(self.leave_type, max_days))

	def validate_attendance(self):
		attendance = frappe.db.sql("""select name from `tabAttendance` where employee = %s and (attendance_date between %s and %s)
					and status = "Present" and docstatus = 1""",
			(self.employee, self.from_date, self.to_date))
		if attendance:
			frappe.throw(_("Attendance for employee {0} is already marked for this day").format(self.employee),
				AttendanceAlreadyMarkedError)

	def notify_employee(self):
		employee = frappe.get_doc("Employee", self.employee)
		if not employee.user_id:
			return

		parent_doc = frappe.get_doc('Leave Application', self.name)
		args = parent_doc.as_dict()

		template = frappe.db.get_single_value('HR Settings', 'leave_status_notification_template')
		if not template:
			frappe.msgprint(_("Please set default template for Leave Status Notification in HR Settings."))
			return
		email_template = frappe.get_doc("Email Template", template)
		message = frappe.render_template(email_template.response, args)

		self.notify({
			# for post in messages
			"message": message,
			"message_to": employee.user_id,
			# for email
			"subject": email_template.subject,
			"notify": "employee"
		})

	def notify_leave_approver(self):
		if self.leave_approver:
			parent_doc = frappe.get_doc('Leave Application', self.name)
			args = parent_doc.as_dict()

			template = frappe.db.get_single_value('HR Settings', 'leave_approval_notification_template')
			if not template:
				frappe.msgprint(_("Please set default template for Leave Approval Notification in HR Settings."))
				return
			email_template = frappe.get_doc("Email Template", template)
			message = frappe.render_template(email_template.response, args)

			self.notify({
				# for post in messages
				"message": message,
				"message_to": self.leave_approver,
				# for email
				"subject": email_template.subject
			})

	def notify(self, args):
		args = frappe._dict(args)
		# args -> message, message_to, subject
		if cint(self.follow_via_email):
			contact = args.message_to
			if not isinstance(contact, list):
				if not args.notify == "employee":
					contact = frappe.get_doc('User', contact).email or contact

			sender      	    = dict()
			sender['email']     = frappe.get_doc('User', frappe.session.user).email
			sender['full_name'] = frappe.utils.get_fullname(sender['email'])

			try:
				frappe.sendmail(
					recipients = contact,
					sender = sender['email'],
					subject = args.subject,
					message = args.message,
				)
				frappe.msgprint(_("Email sent to {0}").format(contact))
			except frappe.OutgoingEmailError:
				pass

@frappe.whitelist()
def get_number_of_leave_days(employee, leave_type, from_date, to_date, half_day = None, half_day_date = None):
	number_of_days = 0
	if half_day == 1:
		if from_date == to_date:
			number_of_days = 0.5
		else:
			number_of_days = date_diff(to_date, from_date) + .5
	else:
		number_of_days = date_diff(to_date, from_date) + 1

	if not frappe.db.get_value("Leave Type", leave_type, "include_holiday"):
		number_of_days = flt(number_of_days) - flt(get_holidays(employee, from_date, to_date))
	return number_of_days

@frappe.whitelist()
def get_leave_balance_on(employee, leave_type, date, allocation_records=None,
		consider_all_leaves_in_the_allocation_period=False):
	if allocation_records == None:
		allocation_records = get_leave_allocation_records(date, employee).get(employee, frappe._dict())

	allocation = allocation_records.get(leave_type, frappe._dict())

	if consider_all_leaves_in_the_allocation_period:
		date = allocation.to_date
	leaves_taken = get_approved_leaves_for_period(employee, leave_type, allocation.from_date, date)

	return flt(allocation.total_leaves_allocated) - flt(leaves_taken)

def get_approved_leaves_for_period(employee, leave_type, from_date, to_date):
	leave_applications = frappe.db.sql("""
		select employee, leave_type, from_date, to_date, total_leave_days
		from `tabLeave Application`
		where employee=%(employee)s and leave_type=%(leave_type)s
			and docstatus=1
			and (from_date between %(from_date)s and %(to_date)s
				or to_date between %(from_date)s and %(to_date)s
				or (from_date < %(from_date)s and to_date > %(to_date)s))
	""", {
		"from_date": from_date,
		"to_date": to_date,
		"employee": employee,
		"leave_type": leave_type
	}, as_dict=1)

	leave_days = 0
	for leave_app in leave_applications:
		if leave_app.from_date >= getdate(from_date) and leave_app.to_date <= getdate(to_date):
			leave_days += leave_app.total_leave_days
		else:
			if leave_app.from_date < getdate(from_date):
				leave_app.from_date = from_date
			if leave_app.to_date > getdate(to_date):
				leave_app.to_date = to_date

			leave_days += get_number_of_leave_days(employee, leave_type,
				leave_app.from_date, leave_app.to_date)

	return leave_days

def get_leave_allocation_records(date, employee=None):
	conditions = (" and employee='%s'" % employee) if employee else ""

	leave_allocation_records = frappe.db.sql("""
		select employee, leave_type, total_leaves_allocated, from_date, to_date
		from `tabLeave Allocation`
		where %s between from_date and to_date and docstatus=1 {0}""".format(conditions), (date), as_dict=1)

	allocated_leaves = frappe._dict()
	for d in leave_allocation_records:
		allocated_leaves.setdefault(d.employee, frappe._dict()).setdefault(d.leave_type, frappe._dict({
			"from_date": d.from_date,
			"to_date": d.to_date,
			"total_leaves_allocated": d.total_leaves_allocated
		}))

	return allocated_leaves

@frappe.whitelist()
def get_holidays(employee, from_date, to_date):
	'''get holidays between two dates for the given employee'''
	holiday_list = get_holiday_list_for_employee(employee)

	holidays = frappe.db.sql("""select count(distinct holiday_date) from `tabHoliday` h1, `tabHoliday List` h2
		where h1.parent = h2.name and h1.holiday_date between %s and %s
		and h2.name = %s""", (from_date, to_date, holiday_list))[0][0]

	return holidays

def is_lwp(leave_type):
	lwp = frappe.db.sql("select is_lwp from `tabLeave Type` where name = %s", leave_type)
	return lwp and cint(lwp[0][0]) or 0

@frappe.whitelist()
def get_events(start, end, filters=None):
	events = []

	employee = frappe.db.get_value("Employee", {"user_id": frappe.session.user}, ["name", "company"],
		as_dict=True)
	if employee:
		employee, company = employee.name, employee.company
	else:
		employee=''
		company=frappe.db.get_value("Global Defaults", None, "default_company")

	from frappe.desk.reportview import get_filters_cond
	conditions = get_filters_cond("Leave Application", filters, [])
	# show department leaves for employee
	if "Employee" in frappe.get_roles():
		add_department_leaves(events, start, end, employee, company)

	add_leaves(events, start, end, conditions)

	add_block_dates(events, start, end, employee, company)
	add_holidays(events, start, end, employee, company)

	return events

def add_department_leaves(events, start, end, employee, company):
	department = frappe.db.get_value("Employee", employee, "department")

	if not department:
		return

	# department leaves
	department_employees = frappe.db.sql_list("""select name from tabEmployee where department=%s
		and company=%s""", (department, company))

	match_conditions = "and employee in (\"%s\")" % '", "'.join(department_employees)
	add_leaves(events, start, end, filter_conditions=match_conditions)

def add_leaves(events, start, end, filter_conditions=None):
	conditions = []

	if filter_conditions:
		conditions.append(filter_conditions)

	if not cint(frappe.db.get_value("HR Settings", None, "show_leaves_of_all_department_members_in_calendar")):
		from frappe.desk.reportview import build_match_conditions
		match_conditions = build_match_conditions("Leave Application")

		if match_conditions:
			conditions.append(match_conditions)

<<<<<<< HEAD
def add_leaves(events, start, end, match_conditions=None):
	query = """select name, from_date, to_date, employee_name, color, half_day,
		employee, docstatus
		from `tabLeave Application` where
		from_date <= %(end)s and to_date >= %(start)s <= to_date
		and docstatus < 2"""
	if match_conditions:
		query += match_conditions
=======
	query = """select name, from_date, to_date, employee_name, half_day,
		status, employee, docstatus
		from `tabLeave Application` where
		from_date <= %(end)s and to_date >= %(start)s <= to_date
		and docstatus < 2
		and status!="Rejected" """

	if conditions:
		query += ' and '.join(conditions)
>>>>>>> fcb984b2

	for d in frappe.db.sql(query, {"start":start, "end": end}, as_dict=True):
		e = {
			"name": d.name,
			"doctype": "Leave Application",
			"from_date": d.from_date,
			"to_date": d.to_date,
			"docstatus": d.docstatus,
			"color": d.color,
			"title": cstr(d.employee_name) + \
				(d.half_day and _(" (Half Day)") or ""),
		}
		if e not in events:
			events.append(e)

def add_block_dates(events, start, end, employee, company):
	# block days
	from erpnext.hr.doctype.leave_block_list.leave_block_list import get_applicable_block_dates

	cnt = 0
	block_dates = get_applicable_block_dates(start, end, employee, company, all_lists=True)

	for block_date in block_dates:
		events.append({
			"doctype": "Leave Block List Date",
			"from_date": block_date.block_date,
			"to_date": block_date.block_date,
			"title": _("Leave Blocked") + ": " + block_date.reason,
			"name": "_" + str(cnt),
		})
		cnt+=1

def add_holidays(events, start, end, employee, company):
	applicable_holiday_list = get_holiday_list_for_employee(employee, company)
	if not applicable_holiday_list:
		return

	for holiday in frappe.db.sql("""select name, holiday_date, description
		from `tabHoliday` where parent=%s and holiday_date between %s and %s""",
		(applicable_holiday_list, start, end), as_dict=True):
			events.append({
				"doctype": "Holiday",
				"from_date": holiday.holiday_date,
				"to_date":  holiday.holiday_date,
				"title": _("Holiday") + ": " + cstr(holiday.description),
				"name": holiday.name
			})

@frappe.whitelist()
def get_mandatory_approval(doctype):
	mandatory = ""
	if doctype == "Leave Application":
		mandatory = frappe.db.get_single_value('HR Settings', 
				'leave_approver_mandatory_in_leave_application')
	else:
		mandatory = frappe.db.get_single_value('HR Settings', 
				'expense_approver_mandatory_in_expense_claim')

	return mandatory
	<|MERGE_RESOLUTION|>--- conflicted
+++ resolved
@@ -419,26 +419,14 @@
 		if match_conditions:
 			conditions.append(match_conditions)
 
-<<<<<<< HEAD
-def add_leaves(events, start, end, match_conditions=None):
-	query = """select name, from_date, to_date, employee_name, color, half_day,
-		employee, docstatus
-		from `tabLeave Application` where
-		from_date <= %(end)s and to_date >= %(start)s <= to_date
-		and docstatus < 2"""
-	if match_conditions:
-		query += match_conditions
-=======
 	query = """select name, from_date, to_date, employee_name, half_day,
 		status, employee, docstatus
 		from `tabLeave Application` where
 		from_date <= %(end)s and to_date >= %(start)s <= to_date
-		and docstatus < 2
-		and status!="Rejected" """
+		and docstatus < 2"""
 
 	if conditions:
 		query += ' and '.join(conditions)
->>>>>>> fcb984b2
 
 	for d in frappe.db.sql(query, {"start":start, "end": end}, as_dict=True):
 		e = {
