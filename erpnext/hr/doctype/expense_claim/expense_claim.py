--- conflicted
+++ resolved
@@ -41,18 +41,12 @@
 		}[cstr(self.docstatus or 0)]
 
 		paid_amount = flt(self.total_amount_reimbursed) + flt(self.total_advance_amount)
-<<<<<<< HEAD
-		if self.total_sanctioned_amount > 0 and self.total_sanctioned_amount ==  paid_amount\
-			and self.docstatus == 1:
-			self.status = "Paid"
-		elif self.total_sanctioned_amount > 0 and self.docstatus == 1:
-=======
+
 		if (self.is_paid or (flt(self.total_sanctioned_amount) > 0
 			and flt(self.total_sanctioned_amount) ==  paid_amount)) \
-			and self.docstatus == 1 and self.approval_status == 'Approved':
+			and self.docstatus == 1:
 				self.status = "Paid"
-		elif flt(self.total_sanctioned_amount) > 0 and self.docstatus == 1 and self.approval_status == 'Approved':
->>>>>>> ba6003ec
+		elif flt(self.total_sanctioned_amount) > 0 and self.docstatus == 1:
 			self.status = "Unpaid"
 
 	def set_payable_account(self):
