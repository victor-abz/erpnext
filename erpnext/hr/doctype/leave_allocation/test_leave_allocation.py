--- conflicted
+++ resolved
@@ -164,10 +164,6 @@
 		leave_allocation.cancel()
 		self.assertFalse(frappe.db.exists("Leave Ledger Entry", {'transaction_name':leave_allocation.name}))
 
-<<<<<<< HEAD
-
-=======
->>>>>>> c2b5562a
 	def test_leave_addition_after_submit(self):
 		frappe.db.sql("delete from `tabLeave Allocation`")
 		frappe.db.sql("delete from `tabLeave Ledger Entry`")
@@ -182,10 +178,6 @@
 	def test_leave_subtraction_after_submit(self):
 		frappe.db.sql("delete from `tabLeave Allocation`")
 		frappe.db.sql("delete from `tabLeave Ledger Entry`")
-<<<<<<< HEAD
-
-=======
->>>>>>> c2b5562a
 		leave_allocation = create_leave_allocation()
 		leave_allocation.submit()
 		self.assertTrue(leave_allocation.total_leaves_allocated, 15)
@@ -205,13 +197,8 @@
 			"doctype": 'Leave Application',
 			"employee": employee.name,
 			"leave_type": "_Test Leave Type",
-<<<<<<< HEAD
-			"from_date": nowdate(),
-			"to_date": add_days(nowdate(), 10),
-=======
 			"from_date": add_months(nowdate(), 2),
 			"to_date": add_months(add_days(nowdate(), 10), 2),
->>>>>>> c2b5562a
 			"company": erpnext.get_default_company() or "_Test Company",
 			"docstatus": 1,
 			"status": "Approved",
