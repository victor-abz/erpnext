--- conflicted
+++ resolved
@@ -1388,11 +1388,7 @@
  "issingle": 0, 
  "istable": 0, 
  "max_attachments": 0, 
-<<<<<<< HEAD
- "modified": "2017-11-03 05:31:56.636424", 
-=======
- "modified": "2017-09-15 11:34:10.018611", 
->>>>>>> eb662b5a
+ "modified": "2017-11-03 05:31:56.636724", 
  "modified_by": "Administrator", 
  "module": "Manufacturing", 
  "name": "Production Order", 
