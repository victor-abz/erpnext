# Copyright (c) 2019, Frappe Technologies Pvt. Ltd. and contributors
# For license information, please see license.txt


import frappe
from frappe import _
from frappe.utils import add_days, cint, date_diff, flt, get_datetime, getdate

import erpnext
from erpnext.accounts.general_ledger import make_gl_entries
from erpnext.controllers.accounts_controller import AccountsController
from erpnext.loan_management.doctype.loan_interest_accrual.loan_interest_accrual import (
	get_last_accrual_date,
	get_per_day_interest,
)
from erpnext.loan_management.doctype.loan_security_shortfall.loan_security_shortfall import (
	update_shortfall_status,
)
from erpnext.loan_management.doctype.process_loan_interest_accrual.process_loan_interest_accrual import (
	process_loan_interest_accrual_for_demand_loans,
)


class LoanRepayment(AccountsController):

	def validate(self):
		amounts = calculate_amounts(self.against_loan, self.posting_date)
		self.set_missing_values(amounts)
		self.check_future_entries()
		self.validate_amount()
		self.allocate_amounts(amounts)

	def before_submit(self):
		self.book_unaccrued_interest()

	def on_submit(self):
		self.update_paid_amount()
		self.update_repayment_schedule()
		self.make_gl_entries()

	def on_cancel(self):
		self.check_future_accruals()
		self.update_repayment_schedule(cancel=1)
		self.mark_as_unpaid()
		self.ignore_linked_doctypes = ['GL Entry']
		self.make_gl_entries(cancel=1)

	def set_missing_values(self, amounts):
		precision = cint(frappe.db.get_default("currency_precision")) or 2

		if not self.posting_date:
			self.posting_date = get_datetime()

		if not self.cost_center:
			self.cost_center = erpnext.get_default_cost_center(self.company)

		if not self.interest_payable:
			self.interest_payable = flt(amounts['interest_amount'], precision)

		if not self.penalty_amount:
			self.penalty_amount = flt(amounts['penalty_amount'], precision)

		if not self.pending_principal_amount:
			self.pending_principal_amount = flt(amounts['pending_principal_amount'], precision)

		if not self.payable_principal_amount and self.is_term_loan:
			self.payable_principal_amount = flt(amounts['payable_principal_amount'], precision)

		if not self.payable_amount:
			self.payable_amount = flt(amounts['payable_amount'], precision)

		shortfall_amount = flt(frappe.db.get_value('Loan Security Shortfall', {'loan': self.against_loan, 'status': 'Pending'},
			'shortfall_amount'))

		if shortfall_amount:
			self.shortfall_amount = shortfall_amount

		if amounts.get('due_date'):
			self.due_date = amounts.get('due_date')

	def check_future_entries(self):
		future_repayment_date = frappe.db.get_value("Loan Repayment", {"posting_date": (">", self.posting_date),
			"docstatus": 1, "against_loan": self.against_loan}, 'posting_date')

		if future_repayment_date:
			frappe.throw("Repayment already made till date {0}".format(get_datetime(future_repayment_date)))

	def validate_amount(self):
		precision = cint(frappe.db.get_default("currency_precision")) or 2

		if not self.amount_paid:
			frappe.throw(_("Amount paid cannot be zero"))

	def book_unaccrued_interest(self):
		precision = cint(frappe.db.get_default("currency_precision")) or 2
		if self.total_interest_paid > self.interest_payable:
			if not self.is_term_loan:
				# get last loan interest accrual date
				last_accrual_date = get_last_accrual_date(self.against_loan)

				# get posting date upto which interest has to be accrued
				per_day_interest = get_per_day_interest(self.pending_principal_amount,
					self.rate_of_interest, self.posting_date)

				no_of_days = flt(flt(self.total_interest_paid - self.interest_payable,
					precision)/per_day_interest, 0) - 1

				posting_date = add_days(last_accrual_date, no_of_days)

				# book excess interest paid
				process = process_loan_interest_accrual_for_demand_loans(posting_date=posting_date,
					loan=self.against_loan, accrual_type="Repayment")

				# get loan interest accrual to update paid amount
				lia = frappe.db.get_value('Loan Interest Accrual', {'process_loan_interest_accrual':
					process}, ['name', 'interest_amount', 'payable_principal_amount'], as_dict=1)

				if lia:
					self.append('repayment_details', {
						'loan_interest_accrual': lia.name,
						'paid_interest_amount': flt(self.total_interest_paid - self.interest_payable, precision),
						'paid_principal_amount': 0.0,
						'accrual_type': 'Repayment'
					})

	def update_paid_amount(self):
		loan = frappe.get_value("Loan", self.against_loan, ['total_amount_paid', 'total_principal_paid',
			'status', 'is_secured_loan', 'total_payment', 'loan_amount', 'total_interest_payable',
			'written_off_amount'], as_dict=1)

		loan.update({
			'total_amount_paid': loan.total_amount_paid + self.amount_paid,
			'total_principal_paid': loan.total_principal_paid + self.principal_amount_paid
		})

		pending_principal_amount = get_pending_principal_amount(loan)
		if not loan.is_secured_loan and pending_principal_amount < 0:
			loan.update({'status': 'Loan Closure Requested'})

		for payment in self.repayment_details:
			frappe.db.sql(""" UPDATE `tabLoan Interest Accrual`
				SET paid_principal_amount = `paid_principal_amount` + %s,
					paid_interest_amount = `paid_interest_amount` + %s
				WHERE name = %s""",
				(flt(payment.paid_principal_amount), flt(payment.paid_interest_amount), payment.loan_interest_accrual))

		frappe.db.sql(""" UPDATE `tabLoan`
			SET total_amount_paid = %s, total_principal_paid = %s, status = %s
			WHERE name = %s """, (loan.total_amount_paid, loan.total_principal_paid, loan.status,
			self.against_loan))

		update_shortfall_status(self.against_loan, self.principal_amount_paid)

	def mark_as_unpaid(self):
		loan = frappe.get_value("Loan", self.against_loan, ['total_amount_paid', 'total_principal_paid',
			'status', 'is_secured_loan', 'total_payment', 'loan_amount', 'total_interest_payable',
			'written_off_amount'], as_dict=1)

		no_of_repayments = len(self.repayment_details)

		loan.update({
			'total_amount_paid': loan.total_amount_paid - self.amount_paid,
			'total_principal_paid': loan.total_principal_paid - self.principal_amount_paid
		})

		if loan.status == 'Loan Closure Requested':
			if loan.disbursed_amount >= loan.loan_amount:
				loan['status'] = 'Disbursed'
			else:
				loan['status'] = 'Partially Disbursed'

		for payment in self.repayment_details:
			frappe.db.sql(""" UPDATE `tabLoan Interest Accrual`
				SET paid_principal_amount = `paid_principal_amount` - %s,
					paid_interest_amount = `paid_interest_amount` - %s
				WHERE name = %s""",
				(payment.paid_principal_amount, payment.paid_interest_amount, payment.loan_interest_accrual))

			# Cancel repayment interest accrual
			# checking idx as a preventive measure, repayment accrual will always be the last entry
			if payment.accrual_type == 'Repayment' and payment.idx == no_of_repayments:
				lia_doc = frappe.get_doc('Loan Interest Accrual', payment.loan_interest_accrual)
				lia_doc.cancel()

		frappe.db.sql(""" UPDATE `tabLoan`
			SET total_amount_paid = %s, total_principal_paid = %s, status = %s
			WHERE name = %s """, (loan.total_amount_paid, loan.total_principal_paid, loan.status, self.against_loan))

	def check_future_accruals(self):
		future_accrual_date = frappe.db.get_value("Loan Interest Accrual", {"posting_date": (">", self.posting_date),
			"docstatus": 1, "loan": self.against_loan}, 'posting_date')

		if future_accrual_date:
			frappe.throw("Cannot cancel. Interest accruals already processed till {0}".format(get_datetime(future_accrual_date)))

	def update_repayment_schedule(self, cancel=0):
		if self.is_term_loan and self.principal_amount_paid > self.payable_principal_amount:
			regenerate_repayment_schedule(self.against_loan, cancel)

	def allocate_amounts(self, repayment_details):
		self.set('repayment_details', [])
		self.principal_amount_paid = 0
		self.total_penalty_paid = 0
		interest_paid = self.amount_paid

		if self.shortfall_amount and self.amount_paid > self.shortfall_amount:
			self.principal_amount_paid = self.shortfall_amount
		elif self.shortfall_amount:
			self.principal_amount_paid = self.amount_paid

		interest_paid -= self.principal_amount_paid

		if interest_paid > 0:
			if self.penalty_amount and interest_paid > self.penalty_amount:
				self.total_penalty_paid = self.penalty_amount
			elif self.penalty_amount:
				self.total_penalty_paid = interest_paid

			interest_paid -= self.total_penalty_paid

		if self.is_term_loan:
			interest_paid, updated_entries = self.allocate_interest_amount(interest_paid, repayment_details)
			self.allocate_principal_amount_for_term_loans(interest_paid, repayment_details, updated_entries)
		else:
			interest_paid, updated_entries = self.allocate_interest_amount(interest_paid, repayment_details)
			self.allocate_excess_payment_for_demand_loans(interest_paid, repayment_details)

	def allocate_interest_amount(self, interest_paid, repayment_details):
		updated_entries = {}
		self.total_interest_paid = 0
		idx = 1

		if interest_paid > 0:
<<<<<<< HEAD
			for lia, amounts in iteritems(repayment_details.get('pending_accrual_entries', [])):
				interest_amount = 0
				if amounts['interest_amount'] <= interest_paid:
=======
			for lia, amounts in repayment_details.get('pending_accrual_entries', []).items():
				if amounts['interest_amount'] + amounts['payable_principal_amount'] <= interest_paid:
>>>>>>> 03370c63
					interest_amount = amounts['interest_amount']
					self.total_interest_paid += interest_amount
					interest_paid -= interest_amount
				elif interest_paid:
					if interest_paid >= amounts['interest_amount']:
						interest_amount = amounts['interest_amount']
						self.total_interest_paid += interest_amount
						interest_paid = 0
					else:
						interest_amount = interest_paid
						self.total_interest_paid += interest_amount
						interest_paid = 0

				if interest_amount:
					self.append('repayment_details', {
						'loan_interest_accrual': lia,
						'paid_interest_amount': interest_amount,
						'paid_principal_amount': 0
					})
					updated_entries[lia] = idx
					idx += 1

		return interest_paid, updated_entries

	def allocate_principal_amount_for_term_loans(self, interest_paid, repayment_details, updated_entries):
		if interest_paid > 0:
			for lia, amounts in iteritems(repayment_details.get('pending_accrual_entries', [])):
				paid_principal = 0
				if amounts['payable_principal_amount'] <= interest_paid:
					paid_principal = amounts['payable_principal_amount']
					self.principal_amount_paid += paid_principal
					interest_paid -= paid_principal
				elif interest_paid:
					if interest_paid >= amounts['payable_principal_amount']:
						paid_principal = amounts['payable_principal_amount']
						self.principal_amount_paid += paid_principal
						interest_paid = 0
					else:
						paid_principal = interest_paid
						self.principal_amount_paid += paid_principal
						interest_paid = 0

				if updated_entries.get(lia):
					idx = updated_entries.get(lia)
					self.get('repayment_details')[idx-1].paid_principal_amount += paid_principal
				else:
					self.append('repayment_details', {
						'loan_interest_accrual': lia,
						'paid_interest_amount': 0,
						'paid_principal_amount': paid_principal
					})

		if interest_paid > 0:
			self.principal_amount_paid += interest_paid

	def allocate_excess_payment_for_demand_loans(self, interest_paid, repayment_details):
		if repayment_details['unaccrued_interest'] and interest_paid > 0:
			# no of days for which to accrue interest
			# Interest can only be accrued for an entire day and not partial
			if interest_paid > repayment_details['unaccrued_interest']:
				interest_paid -= repayment_details['unaccrued_interest']
				self.total_interest_paid += repayment_details['unaccrued_interest']
			else:
				# get no of days for which interest can be paid
				per_day_interest = get_per_day_interest(self.pending_principal_amount,
					self.rate_of_interest, self.posting_date)

				no_of_days = cint(interest_paid/per_day_interest)
				self.total_interest_paid += no_of_days * per_day_interest
				interest_paid -= no_of_days * per_day_interest

		if interest_paid > 0:
			self.principal_amount_paid += interest_paid

	def make_gl_entries(self, cancel=0, adv_adj=0):
		gle_map = []
		loan_details = frappe.get_doc("Loan", self.against_loan)

		if self.shortfall_amount and self.amount_paid > self.shortfall_amount:
			remarks = _("Shortfall Repayment of {0}.\nRepayment against Loan: {1}").format(self.shortfall_amount,
				self.against_loan)
		elif self.shortfall_amount:
			remarks = _("Shortfall Repayment of {0}").format(self.shortfall_amount)
		else:
			remarks = _("Repayment against Loan: ") + self.against_loan

		if not loan_details.repay_from_salary:
			if self.total_penalty_paid:
				gle_map.append(
					self.get_gl_dict({
						"account": loan_details.loan_account,
						"against": loan_details.payment_account,
						"debit": self.total_penalty_paid,
						"debit_in_account_currency": self.total_penalty_paid,
						"against_voucher_type": "Loan",
						"against_voucher": self.against_loan,
						"remarks": _("Penalty against loan:") + self.against_loan,
						"cost_center": self.cost_center,
						"party_type": self.applicant_type,
						"party": self.applicant,
						"posting_date": getdate(self.posting_date)
					})
				)

				gle_map.append(
					self.get_gl_dict({
						"account": loan_details.penalty_income_account,
						"against": loan_details.payment_account,
						"credit": self.total_penalty_paid,
						"credit_in_account_currency": self.total_penalty_paid,
						"against_voucher_type": "Loan",
						"against_voucher": self.against_loan,
						"remarks": _("Penalty against loan:") + self.against_loan,
						"cost_center": self.cost_center,
						"posting_date": getdate(self.posting_date)
					})
				)

			gle_map.append(
				self.get_gl_dict({
					"account": loan_details.payment_account,
					"against": loan_details.loan_account + ", " + loan_details.interest_income_account
							+ ", " + loan_details.penalty_income_account,
					"debit": self.amount_paid,
					"debit_in_account_currency": self.amount_paid,
					"against_voucher_type": "Loan",
					"against_voucher": self.against_loan,
					"remarks": remarks,
					"cost_center": self.cost_center,
					"posting_date": getdate(self.posting_date)
				})
			)

			gle_map.append(
				self.get_gl_dict({
					"account": loan_details.loan_account,
					"party_type": loan_details.applicant_type,
					"party": loan_details.applicant,
					"against": loan_details.payment_account,
					"credit": self.amount_paid,
					"credit_in_account_currency": self.amount_paid,
					"against_voucher_type": "Loan",
					"against_voucher": self.against_loan,
					"remarks": remarks,
					"cost_center": self.cost_center,
					"posting_date": getdate(self.posting_date)
				})
			)

			if gle_map:
				make_gl_entries(gle_map, cancel=cancel, adv_adj=adv_adj, merge_entries=False)

def create_repayment_entry(loan, applicant, company, posting_date, loan_type,
	payment_type, interest_payable, payable_principal_amount, amount_paid, penalty_amount=None):

	lr = frappe.get_doc({
		"doctype": "Loan Repayment",
		"against_loan": loan,
		"payment_type": payment_type,
		"company": company,
		"posting_date": posting_date,
		"applicant": applicant,
		"penalty_amount": penalty_amount,
		"interest_payable": interest_payable,
		"payable_principal_amount": payable_principal_amount,
		"amount_paid": amount_paid,
		"loan_type": loan_type
	}).insert()

	return lr

def get_accrued_interest_entries(against_loan, posting_date=None):
	if not posting_date:
		posting_date = getdate()

	unpaid_accrued_entries = frappe.db.sql(
		"""
			SELECT name, posting_date, interest_amount - paid_interest_amount as interest_amount,
				payable_principal_amount - paid_principal_amount as payable_principal_amount,
				accrual_type
			FROM
				`tabLoan Interest Accrual`
			WHERE
				loan = %s
			AND posting_date <= %s
			AND (interest_amount - paid_interest_amount > 0 OR
				payable_principal_amount - paid_principal_amount > 0)
			AND
				docstatus = 1
			ORDER BY posting_date
		""", (against_loan, posting_date), as_dict=1)

	return unpaid_accrued_entries

def get_penalty_details(against_loan):
	penalty_details = frappe.db.sql("""
		SELECT posting_date, (penalty_amount - total_penalty_paid) as pending_penalty_amount
		FROM `tabLoan Repayment` where posting_date >= (SELECT MAX(posting_date) from `tabLoan Repayment`
		where against_loan = %s) and docstatus = 1 and against_loan = %s
	""", (against_loan, against_loan))

	if penalty_details:
		return penalty_details[0][0], flt(penalty_details[0][1])
	else:
		return None, 0

def regenerate_repayment_schedule(loan, cancel=0):
	from erpnext.loan_management.doctype.loan.loan import (
		add_single_month,
		get_monthly_repayment_amount,
	)

	loan_doc = frappe.get_doc('Loan', loan)
	next_accrual_date = None
	accrued_entries = 0
	last_repayment_amount = 0
	last_balance_amount = 0

	for term in reversed(loan_doc.get('repayment_schedule')):
		if not term.is_accrued:
			next_accrual_date = term.payment_date
			loan_doc.remove(term)
		else:
			accrued_entries += 1
			if not last_repayment_amount:
				last_repayment_amount = term.total_payment
			if not last_balance_amount:
				last_balance_amount = term.balance_loan_amount

	loan_doc.save()

	balance_amount = get_pending_principal_amount(loan_doc)

	if loan_doc.repayment_method == 'Repay Fixed Amount per Period':
		monthly_repayment_amount = flt(balance_amount/len(loan_doc.get('repayment_schedule')) - accrued_entries)
	else:
		if not cancel:
			monthly_repayment_amount = get_monthly_repayment_amount(balance_amount,
				loan_doc.rate_of_interest, loan_doc.repayment_periods - accrued_entries)
		else:
			monthly_repayment_amount = last_repayment_amount
			balance_amount = last_balance_amount

	payment_date = next_accrual_date

	while(balance_amount > 0):
		interest_amount = flt(balance_amount * flt(loan_doc.rate_of_interest) / (12*100))
		principal_amount = monthly_repayment_amount - interest_amount
		balance_amount = flt(balance_amount + interest_amount - monthly_repayment_amount)
		if balance_amount < 0:
			principal_amount += balance_amount
			balance_amount = 0.0

		total_payment = principal_amount + interest_amount
		loan_doc.append("repayment_schedule", {
			"payment_date": payment_date,
			"principal_amount": principal_amount,
			"interest_amount": interest_amount,
			"total_payment": total_payment,
			"balance_loan_amount": balance_amount
		})
		next_payment_date = add_single_month(payment_date)
		payment_date = next_payment_date

	loan_doc.save()

def get_pending_principal_amount(loan):
	if loan.status in ('Disbursed', 'Closed') or loan.disbursed_amount >= loan.loan_amount:
		pending_principal_amount = flt(loan.total_payment) - flt(loan.total_principal_paid) \
			- flt(loan.total_interest_payable) - flt(loan.written_off_amount)
	else:
		pending_principal_amount = flt(loan.disbursed_amount) - flt(loan.total_principal_paid) \
			- flt(loan.total_interest_payable) - flt(loan.written_off_amount)

	return pending_principal_amount

# This function returns the amounts that are payable at the time of loan repayment based on posting date
# So it pulls all the unpaid Loan Interest Accrual Entries and calculates the penalty if applicable

def get_amounts(amounts, against_loan, posting_date):
	precision = cint(frappe.db.get_default("currency_precision")) or 2

	against_loan_doc = frappe.get_doc("Loan", against_loan)
	loan_type_details = frappe.get_doc("Loan Type", against_loan_doc.loan_type)
	accrued_interest_entries = get_accrued_interest_entries(against_loan_doc.name, posting_date)

	computed_penalty_date, pending_penalty_amount = get_penalty_details(against_loan)
	pending_accrual_entries = {}

	total_pending_interest = 0
	penalty_amount = 0
	payable_principal_amount = 0
	final_due_date = ''
	due_date = ''

	for entry in accrued_interest_entries:
		# Loan repayment due date is one day after the loan interest is accrued
		# no of late days are calculated based on loan repayment posting date
		# and if no_of_late days are positive then penalty is levied

		due_date = add_days(entry.posting_date, 1)
		due_date_after_grace_period = add_days(due_date, loan_type_details.grace_period_in_days)

		# Consider one day after already calculated penalty
		if computed_penalty_date and getdate(computed_penalty_date) >= due_date_after_grace_period:
			due_date_after_grace_period = add_days(computed_penalty_date, 1)

		no_of_late_days = date_diff(posting_date, due_date_after_grace_period) + 1

		if no_of_late_days > 0 and (not against_loan_doc.repay_from_salary) and entry.accrual_type == 'Regular':
			penalty_amount += (entry.interest_amount * (loan_type_details.penalty_interest_rate / 100) * no_of_late_days)

		total_pending_interest += entry.interest_amount
		payable_principal_amount += entry.payable_principal_amount

		pending_accrual_entries.setdefault(entry.name, {
			'interest_amount': flt(entry.interest_amount, precision),
			'payable_principal_amount': flt(entry.payable_principal_amount, precision)
		})

		if due_date and not final_due_date:
			final_due_date = add_days(due_date, loan_type_details.grace_period_in_days)

	pending_principal_amount = get_pending_principal_amount(against_loan_doc)

	unaccrued_interest = 0
	if due_date:
		pending_days = date_diff(posting_date, due_date) + 1
	else:
		last_accrual_date = get_last_accrual_date(against_loan_doc.name)
		pending_days = date_diff(posting_date, last_accrual_date) + 1

	if pending_days > 0:
		principal_amount = flt(pending_principal_amount, precision)
		per_day_interest = get_per_day_interest(principal_amount, loan_type_details.rate_of_interest, posting_date)
		unaccrued_interest += (pending_days * per_day_interest)

	amounts["pending_principal_amount"] = flt(pending_principal_amount, precision)
	amounts["payable_principal_amount"] = flt(payable_principal_amount, precision)
	amounts["interest_amount"] = flt(total_pending_interest, precision)
	amounts["penalty_amount"] = flt(penalty_amount + pending_penalty_amount, precision)
	amounts["payable_amount"] = flt(payable_principal_amount + total_pending_interest + penalty_amount, precision)
	amounts["pending_accrual_entries"] = pending_accrual_entries
	amounts["unaccrued_interest"] = flt(unaccrued_interest, precision)

	if final_due_date:
		amounts["due_date"] = final_due_date

	return amounts

@frappe.whitelist()
def calculate_amounts(against_loan, posting_date, payment_type=''):
	amounts = {
		'penalty_amount': 0.0,
		'interest_amount': 0.0,
		'pending_principal_amount': 0.0,
		'payable_principal_amount': 0.0,
		'payable_amount': 0.0,
		'unaccrued_interest': 0.0,
		'due_date': ''
	}

	amounts = get_amounts(amounts, against_loan, posting_date)

	# update values for closure
	if payment_type == 'Loan Closure':
		amounts['payable_principal_amount'] = amounts['pending_principal_amount']
		amounts['interest_amount'] += amounts['unaccrued_interest']
		amounts['payable_amount'] = amounts['payable_principal_amount'] + amounts['interest_amount']

	return amounts<|MERGE_RESOLUTION|>--- conflicted
+++ resolved
@@ -231,14 +231,9 @@
 		idx = 1
 
 		if interest_paid > 0:
-<<<<<<< HEAD
-			for lia, amounts in iteritems(repayment_details.get('pending_accrual_entries', [])):
+			for lia, amounts in repayment_details.get('pending_accrual_entries', []).items():
 				interest_amount = 0
 				if amounts['interest_amount'] <= interest_paid:
-=======
-			for lia, amounts in repayment_details.get('pending_accrual_entries', []).items():
-				if amounts['interest_amount'] + amounts['payable_principal_amount'] <= interest_paid:
->>>>>>> 03370c63
 					interest_amount = amounts['interest_amount']
 					self.total_interest_paid += interest_amount
 					interest_paid -= interest_amount
@@ -265,7 +260,7 @@
 
 	def allocate_principal_amount_for_term_loans(self, interest_paid, repayment_details, updated_entries):
 		if interest_paid > 0:
-			for lia, amounts in iteritems(repayment_details.get('pending_accrual_entries', [])):
+			for lia, amounts in repayment_details.get('pending_accrual_entries', []).items():
 				paid_principal = 0
 				if amounts['payable_principal_amount'] <= interest_paid:
 					paid_principal = amounts['payable_principal_amount']
