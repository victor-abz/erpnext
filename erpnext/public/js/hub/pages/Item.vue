--- conflicted
+++ resolved
@@ -201,23 +201,12 @@
 		},
 
 		add_to_saved_items() {
-<<<<<<< HEAD
-			hub
-				.call('add_item_to_user_saved_items', {
-=======
 			hub.call('add_item_to_user_saved_items', {
->>>>>>> e2ea11c4
 					hub_item_name: this.hub_item_name,
 					hub_user: frappe.session.user
 				})
 				.then(() => {
-<<<<<<< HEAD
 					const saved_items_link = `<b><a href="#marketplace/saved-items">${__('Saved')}</a></b>`;
-=======
-					const saved_items_link = `<b><a href="#marketplace/saved-items">${__(
-						'Saved'
-					)}</a></b>`;
->>>>>>> e2ea11c4
 					frappe.show_alert(saved_items_link);
 					erpnext.hub.trigger('action:item_save');
 				})
@@ -227,23 +216,12 @@
 		},
 
 		add_to_featured_items() {
-<<<<<<< HEAD
-			hub
-				.call('add_item_to_seller_featured_items', {
-=======
 			hub.call('add_item_to_seller_featured_items', {
->>>>>>> e2ea11c4
 					hub_item_name: this.hub_item_name,
 					hub_user: frappe.session.user
 				})
 				.then(() => {
-<<<<<<< HEAD
 					const featured_items_link = `<b><a href="#marketplace/featured-items">${__('Added to Featured Items')}</a></b>`;
-=======
-					const featured_items_link = `<b><a href="#marketplace/featured-items">${__(
-						'Added to Featured Items'
-					)}</a></b>`;
->>>>>>> e2ea11c4
 					frappe.show_alert(featured_items_link);
 					erpnext.hub.trigger('action:item_feature');
 				})
@@ -271,12 +249,7 @@
 				primary_action: ({ message }) => {
 					if (!message) return;
 
-<<<<<<< HEAD
-					hub
-						.call('send_message', {
-=======
 					hub.call('send_message', {
->>>>>>> e2ea11c4
 							hub_item: this.item.name,
 							message
 						})
@@ -300,12 +273,7 @@
 					}
 				],
 				primary_action: ({ message }) => {
-<<<<<<< HEAD
-					hub
-						.call('add_reported_item', {
-=======
 					hub.call('add_reported_item', {
->>>>>>> e2ea11c4
 							hub_item_name: this.item.name,
 							message
 						})
