--- conflicted
+++ resolved
@@ -616,11 +616,7 @@
     ],
     "is_submittable": 1,
     "links": [],
-<<<<<<< HEAD
     "modified": "2022-08-18 15:48:57.419191",
-=======
-    "modified": "2022-08-16 09:56:41.199435",
->>>>>>> 756fe4b3
     "modified_by": "Administrator",
     "module": "Subcontracting",
     "name": "Subcontracting Receipt",
