import os
import frappe
from frappe.custom.doctype.custom_field.custom_field import create_custom_fields


def setup(company=None, patch=True):
<<<<<<< HEAD
	make_custom_fields()


def make_custom_fields():
	custom_fields = {
		'Party Account': [
			dict(fieldname='debtor_creditor_number', label='Debtor/Creditor Number',
			fieldtype='Data', insert_after='account', translatable=0)
		]
	}

	create_custom_fields(custom_fields)
=======
	add_custom_roles_for_reports()


def add_custom_roles_for_reports():
	"""Add Access Control to UAE VAT 201."""
	if not frappe.db.get_value('Custom Role', dict(report='DATEV')):
		frappe.get_doc(dict(
			doctype='Custom Role',
			report='DATEV',
			roles= [
				dict(role='Accounts User'),
				dict(role='Accounts Manager')
			]
		)).insert()
>>>>>>> c0db286d
<|MERGE_RESOLUTION|>--- conflicted
+++ resolved
@@ -4,8 +4,8 @@
 
 
 def setup(company=None, patch=True):
-<<<<<<< HEAD
 	make_custom_fields()
+	add_custom_roles_for_reports()
 
 
 def make_custom_fields():
@@ -17,8 +17,6 @@
 	}
 
 	create_custom_fields(custom_fields)
-=======
-	add_custom_roles_for_reports()
 
 
 def add_custom_roles_for_reports():
@@ -31,5 +29,4 @@
 				dict(role='Accounts User'),
 				dict(role='Accounts Manager')
 			]
-		)).insert()
->>>>>>> c0db286d
+		)).insert()