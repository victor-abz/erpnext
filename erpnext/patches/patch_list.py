--- conflicted
+++ resolved
@@ -496,15 +496,13 @@
 		'patch_file': 'cms2',
 		'description': 'cms2 release patches'
 	},
-<<<<<<< HEAD
 	{	'patch_module': 'patches.july_2012',
 		'patch_file': 'auth_table',
 		'description': 'create new __Auth table'
-=======
+	},
 	{
 		'patch_module': 'patches.july_2012',
 		'patch_file': 'remove_event_role_owner_match',
 		'description': "Remove Owner match from Event DocType's Permissions"
->>>>>>> 26ca2c8c
 	},
 ]