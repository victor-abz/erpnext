--- conflicted
+++ resolved
@@ -223,7 +223,7 @@
 		'description': 'DN-RV duplicate table entry'
 	},
 	{
-		'patch_module': 'patches.jan_mar_2012',
+		'patch_module': 'patches.mar_2012',
 		'patch_file': 'so_rv_mapper_fix',
 		'description': 'SO-RV duplicate mapper entry removal'
 	},
@@ -256,23 +256,5 @@
 		'patch_module': 'patches.mar_2012',
 		'patch_file': 'delete_docformat',
 		'description': 'Deletes DocFormat from database' 
-	},
-<<<<<<< HEAD
-	{
-		'patch_module': 'patches.jan_mar_2012',
-		'patch_file': 'reload_mapper',
-		'description': 'SO-DN, SO-Rv, DN-RV'
-	},
-	{
-		'patch_module': 'patches.jan_mar_2012',
-		'patch_file': 'mapper_fix',
-		'description': 'DN-RV duplicate table entry'
-	},
-	{
-		'patch_module': 'patches.mar_2012',
-		'patch_file': 'so_rv_mapper_fix',
-		'description': 'SO-RV duplicate mapper entry removal'
-	},
-=======
->>>>>>> 896c6fdc
+	}
 ]