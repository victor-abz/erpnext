{
 "cards": [
  {
   "hidden": 0,
   "label": "Payroll",
   "links": "[\n    {\n        \"label\": \"Salary Component\",\n        \"name\": \"Salary Component\",\n        \"onboard\": 1,\n        \"type\": \"doctype\"\n        \n    },\n    {\n        \"label\": \"Salary Structure\",\n        \"name\": \"Salary Structure\",\n        \"onboard\": 1,\n        \"type\": \"doctype\"\n    },\n    {\n        \"label\": \"Salary Structure Assignment\",\n        \"name\": \"Salary Structure Assignment\",\n        \"onboard\": 1,\n        \"type\": \"doctype\"\n    },\n    {\n        \"label\": \"Payroll Entry\",\n        \"name\": \"Payroll Entry\",\n        \"onboard\": 1,\n        \"type\": \"doctype\"\n    },\n    {\n        \"label\": \"Salary Slip\",\n        \"name\": \"Salary Slip\",\n        \"onboard\": 1,\n        \"type\": \"doctype\"\n    }\n]"
  },
  {
   "hidden": 0,
   "label": "Taxation",
   "links": "[\n    {\n        \"label\": \"Payroll Period\",\n        \"name\": \"Payroll Period\",\n        \"onboard\": 1,\n        \"type\": \"doctype\"\n        \n    },\n    {\n        \"label\": \"Income Tax Slab\",\n        \"name\": \"Income Tax Slab\",\n        \"onboard\": 1,\n        \"type\": \"doctype\"\n        \n    },\n    {\n        \"label\": \"Employee Other Income\",\n        \"name\": \"Employee Other Income\",\n        \"onboard\": 1,\n        \"type\": \"doctype\"\n        \n    },\n    {\n        \"label\": \"Employee Tax Exemption Declaration\",\n        \"name\": \"Employee Tax Exemption Declaration\",\n        \"onboard\": 1,\n        \"type\": \"doctype\"\n        \n    },\n    {\n        \"label\": \"Employee Tax Exemption Proof Submission\",\n        \"name\": \"Employee Tax Exemption Proof Submission\",\n        \"onboard\": 1,\n        \"type\": \"doctype\"\n        \n    },\n    {\n        \"label\": \"Employee Tax Exemption Category\",\n        \"name\": \"Employee Tax Exemption Category\",\n        \"type\": \"doctype\"\n        \n    },\n    {\n        \"label\": \"Employee Tax Exemption Sub Category\",\n        \"name\": \"Employee Tax Exemption Sub Category\",\n        \"type\": \"doctype\"\n        \n    }\n]"
  },
  {
   "hidden": 0,
   "label": "Compensations",
   "links": "[\n    {\n        \"label\": \"Additional Salary\",\n        \"name\": \"Additional Salary\",\n        \"onboard\": 1,\n        \"type\": \"doctype\"\n        \n    },\n    {\n        \"label\": \"Retention Bonus\",\n        \"name\": \"Retention Bonus\",\n        \"onboard\": 1,\n        \"type\": \"doctype\"\n    },\n    {\n        \"label\": \"Employee Incentive\",\n        \"name\": \"Employee Incentive\",\n        \"onboard\": 1,\n        \"type\": \"doctype\"\n    },\n    {\n        \"label\": \"Employee Benefit Application\",\n        \"name\": \"Employee Benefit Application\",\n        \"type\": \"doctype\"\n    },\n    {\n        \"label\": \"Employee Benefit Claim\",\n        \"name\": \"Employee Benefit Claim\",\n        \"type\": \"doctype\"\n    }\n]"
  },
  {
   "hidden": 0,
   "label": "Reports",
   "links": "[\n    {\n        \"dependencies\": [\n            \"Salary Slip\"\n        ],\n        \"doctype\": \"Salary Slip\",\n        \"is_query_report\": true,\n        \"label\": \"Salary Register\",\n        \"name\": \"Salary Register\",\n        \"type\": \"report\"\n        \n    },\n    {\n        \"dependencies\": [\n            \"Salary Slip\"\n        ],\n        \"doctype\": \"Salary Slip\",\n        \"label\": \"Salary Payments Based On Payment Mode\",\n        \"is_query_report\": true,\n        \"name\": \"Salary Payments Based On Payment Mode\",\n        \"type\": \"report\"\n    },\n    {\n        \"dependencies\": [\n            \"Salary Slip\"\n        ],\n        \"doctype\": \"Salary Slip\",\n        \"label\": \"Salary Payments via ECS\",\n        \"is_query_report\": true,\n        \"name\": \"Salary Payments via ECS\",\n        \"type\": \"report\"\n    },\n    {\n        \"dependencies\": [\n            \"Salary Slip\"\n        ],\n        \"doctype\": \"Salary Slip\",\n        \"label\": \"Income Tax Deductions\",\n        \"is_query_report\": true,\n        \"name\": \"Income Tax Deductions\",\n        \"type\": \"report\"\n    },\n    {\n        \"dependencies\": [\n            \"Salary Slip\"\n        ],\n        \"doctype\": \"Salary Slip\",\n        \"label\": \"Professional Tax Deductions\",\n        \"is_query_report\": true,\n        \"name\": \"Professional Tax Deductions\",\n        \"type\": \"report\"\n    },\n    {\n        \"dependencies\": [\n            \"Salary Slip\"\n        ],\n        \"doctype\": \"Salary Slip\",\n        \"label\": \"Provident Fund Deductions\",\n        \"is_query_report\": true,\n        \"name\": \"Provident Fund Deductions\",\n        \"type\": \"report\"\n    },\n    {\n        \"dependencies\": [\n            \"Payroll Entry\"\n        ],\n        \"doctype\": \"Payroll Entry\",\n        \"is_query_report\": true,\n        \"label\": \"Bank Remittance\",\n        \"name\": \"Bank Remittance\",\n        \"type\": \"report\"\n        \n    }\n]"
  }
 ],
 "category": "Modules",
 "charts": [
  {
   "chart_name": "Outgoing Salary",
   "label": "Outgoing Salary"
  }
 ],
 "creation": "2020-05-27 19:54:23.405607",
 "developer_mode_only": 0,
 "disable_user_customization": 0,
 "docstatus": 0,
 "doctype": "Desk Page",
 "extends_another_page": 0,
 "hide_custom": 0,
 "icon": "money-coins-1",
 "idx": 0,
 "is_standard": 1,
 "label": "Payroll",
<<<<<<< HEAD
 "modified": "2020-06-30 18:33:29.072946",
=======
 "modified": "2020-08-10 19:38:45.976209",
>>>>>>> 111183d0
 "modified_by": "Administrator",
 "module": "Payroll",
 "name": "Payroll",
 "onboarding": "Payroll",
 "owner": "Administrator",
 "pin_to_bottom": 0,
 "pin_to_top": 0,
 "shortcuts": [
  {
   "label": "Salary Structure",
   "link_to": "Salary Structure",
   "type": "DocType"
  },
  {
   "label": "Payroll Entry",
   "link_to": "Payroll Entry",
   "type": "DocType"
  },
  {
   "color": "",
   "format": "{} Pending",
   "label": "Salary Slip",
   "link_to": "Salary Slip",
   "stats_filter": "{\"status\": \"Draft\"}",
   "type": "DocType"
  },
  {
   "label": "Income Tax Slab",
   "link_to": "Income Tax Slab",
   "type": "DocType"
  },
  {
   "label": "Salary Register",
   "link_to": "Salary Register",
   "type": "Report"
  },
  {
   "label": "Dashboard",
   "link_to": "Payroll",
   "type": "Dashboard"
  }
 ]
}<|MERGE_RESOLUTION|>--- conflicted
+++ resolved
@@ -39,11 +39,7 @@
  "idx": 0,
  "is_standard": 1,
  "label": "Payroll",
-<<<<<<< HEAD
- "modified": "2020-06-30 18:33:29.072946",
-=======
  "modified": "2020-08-10 19:38:45.976209",
->>>>>>> 111183d0
  "modified_by": "Administrator",
  "module": "Payroll",
  "name": "Payroll",
