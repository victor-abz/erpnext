--- conflicted
+++ resolved
@@ -14,7 +14,7 @@
 
 
 def get_columns(filters):
-	columns = [
+	return [
 		{
 			"label": _("Employee"),
 			"options": "Employee",
@@ -29,24 +29,7 @@
 			"fieldtype": "Link",
 			"width": 160,
 		},
-	]
-
-<<<<<<< HEAD
-	columns += [{
-			"label": _("Income Tax Component"),
-			"fieldname": "it_comp",
-			"fieldtype": "Data",
-			"width": 170
-		},
-=======
-	if erpnext.get_region() == "India":
-		columns.append(
-			{"label": _("PAN Number"), "fieldname": "pan_number", "fieldtype": "Data", "width": 140}
-		)
-
-	columns += [
 		{"label": _("Income Tax Component"), "fieldname": "it_comp", "fieldtype": "Data", "width": 170},
->>>>>>> 9aea0179
 		{
 			"label": _("Income Tax Amount"),
 			"fieldname": "it_amount",
@@ -63,8 +46,6 @@
 		},
 		{"label": _("Posting Date"), "fieldname": "posting_date", "fieldtype": "Date", "width": 140},
 	]
-
-	return columns
 
 
 def get_conditions(filters):
@@ -92,20 +73,10 @@
 
 	data = []
 
-<<<<<<< HEAD
-	component_types = frappe.db.sql(""" select name from `tabSalary Component`
-		where is_income_tax_component = 1 """)
-=======
-	if erpnext.get_region() == "India":
-		employee_pan_dict = frappe._dict(
-			frappe.db.sql(""" select employee, pan_number from `tabEmployee`""")
-		)
-
 	component_types = frappe.db.sql(
 		""" select name from `tabSalary Component`
 		where is_income_tax_component = 1 """
 	)
->>>>>>> 9aea0179
 
 	component_types = [comp_type[0] for comp_type in component_types]
 
@@ -129,23 +100,15 @@
 	)
 
 	for d in entry:
-		data.append({
-			"employee": d.employee,
-			"employee_name": d.employee_name,
-			"it_comp": d.salary_component,
-			"posting_date": d.posting_date,
-			"it_amount": d.amount,
-<<<<<<< HEAD
-			"gross_pay": d.gross_pay
-		})
-=======
-			"gross_pay": d.gross_pay,
-		}
-
-		if erpnext.get_region() == "India":
-			employee["pan_number"] = employee_pan_dict.get(d.employee)
-
-		data.append(employee)
->>>>>>> 9aea0179
+		data.append(
+			{
+				"employee": d.employee,
+				"employee_name": d.employee_name,
+				"it_comp": d.salary_component,
+				"posting_date": d.posting_date,
+				"it_amount": d.amount,
+				"gross_pay": d.gross_pay,
+			}
+		)
 
 	return data