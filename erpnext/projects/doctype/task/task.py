--- conflicted
+++ resolved
@@ -17,189 +17,6 @@
 class EndDateCannotBeGreaterThanProjectEndDateError(frappe.ValidationError): pass
 
 class Task(NestedSet):
-<<<<<<< HEAD
-    nsm_parent_field = 'parent_task'
-
-    def get_feed(self):
-        return '{0}: {1}'.format(_(self.status), self.subject)
-
-    def get_customer_details(self):
-        cust = frappe.db.sql("select customer_name from `tabCustomer` where name=%s", self.customer)
-        if cust:
-            ret = {'customer_name': cust and cust[0][0] or ''}
-            return ret
-
-    def validate(self):
-        self.validate_dates()
-        self.validate_parent_project_dates()
-        self.validate_progress()
-        self.validate_status()
-        self.update_depends_on()
-        self.validate_dependencies_for_template_task()
-
-    def validate_dates(self):
-        if self.exp_start_date and self.exp_end_date and getdate(self.exp_start_date) > getdate(self.exp_end_date):
-            frappe.throw(_("{0} can not be greater than {1}").format(frappe.bold("Expected Start Date"), \
-                frappe.bold("Expected End Date")))
-
-        if self.act_start_date and self.act_end_date and getdate(self.act_start_date) > getdate(self.act_end_date):
-            frappe.throw(_("{0} can not be greater than {1}").format(frappe.bold("Actual Start Date"), \
-                frappe.bold("Actual End Date")))
-
-    def validate_parent_project_dates(self):
-        if not self.project or frappe.flags.in_test:
-            return
-
-        expected_end_date = frappe.db.get_value("Project", self.project, "expected_end_date")
-
-        if expected_end_date:
-            validate_project_dates(getdate(expected_end_date), self, "exp_start_date", "exp_end_date", "Expected")
-            validate_project_dates(getdate(expected_end_date), self, "act_start_date", "act_end_date", "Actual")
-
-    def validate_status(self):
-        if self.is_template and self.status != "Template":
-            self.status = "Template"
-        if self.status!=self.get_db_value("status") and self.status == "Completed":
-            for d in self.depends_on:
-                if frappe.db.get_value("Task", d.task, "status") not in ("Completed", "Cancelled"):
-                    frappe.throw(_("Cannot complete task {0} as its dependant task {1} are not ccompleted / cancelled.").format(frappe.bold(self.name), frappe.bold(d.task)))
-
-            close_all_assignments(self.doctype, self.name)
-
-    def validate_progress(self):
-        if flt(self.progress or 0) > 100:
-            frappe.throw(_("Progress % for a task cannot be more than 100."))
-
-        if flt(self.progress) == 100:
-            self.status = 'Completed'
-
-        if self.status == 'Completed':
-            self.progress = 100
-
-    def validate_dependencies_for_template_task(self):
-        if self.is_template:
-            self.validate_depends_on_tasks()
-                
-    def validate_depends_on_tasks(self):
-        if self.depends_on:
-            for task in self.depends_on:
-                if not frappe.db.get_value("Task", task.task, "is_template"):
-                    dependent_task_format = """<a href="#Form/Task/{0}">{0}</a>""".format(task.task)
-                    frappe.throw(_("Dependent Task {0} is not a Template Task").format(dependent_task_format))
-
-    def update_depends_on(self):
-        depends_on_tasks = self.depends_on_tasks or ""
-        for d in self.depends_on:
-            if d.task and d.task not in depends_on_tasks:
-                depends_on_tasks += d.task + ","
-        self.depends_on_tasks = depends_on_tasks
-
-    def update_nsm_model(self):
-        frappe.utils.nestedset.update_nsm(self)
-
-    def on_update(self):
-        self.update_nsm_model()
-        self.check_recursion()
-        self.reschedule_dependent_tasks()
-        self.update_project()
-        self.unassign_todo()
-        self.populate_depends_on()
-
-    def unassign_todo(self):
-        if self.status == "Completed":
-            close_all_assignments(self.doctype, self.name)
-        if self.status == "Cancelled":
-            clear(self.doctype, self.name)
-
-    def update_total_expense_claim(self):
-        self.total_expense_claim = frappe.db.sql("""select sum(total_sanctioned_amount) from `tabExpense Claim`
-            where project = %s and task = %s and docstatus=1""",(self.project, self.name))[0][0]
-
-    def update_time_and_costing(self):
-        tl = frappe.db.sql("""select min(from_time) as start_date, max(to_time) as end_date,
-            sum(billing_amount) as total_billing_amount, sum(costing_amount) as total_costing_amount,
-            sum(hours) as time from `tabTimesheet Detail` where task = %s and docstatus=1"""
-            ,self.name, as_dict=1)[0]
-        if self.status == "Open":
-            self.status = "Working"
-        self.total_costing_amount= tl.total_costing_amount
-        self.total_billing_amount= tl.total_billing_amount
-        self.actual_time= tl.time
-        self.act_start_date= tl.start_date
-        self.act_end_date= tl.end_date
-
-    def update_project(self):
-        if self.project and not self.flags.from_project:
-            frappe.get_cached_doc("Project", self.project).update_project()
-
-    def check_recursion(self):
-        if self.flags.ignore_recursion_check: return
-        check_list = [['task', 'parent'], ['parent', 'task']]
-        for d in check_list:
-            task_list, count = [self.name], 0
-            while (len(task_list) > count ):
-                tasks = frappe.db.sql(" select %s from `tabTask Depends On` where %s = %s " %
-                    (d[0], d[1], '%s'), cstr(task_list[count]))
-                count = count + 1
-                for b in tasks:
-                    if b[0] == self.name:
-                        frappe.throw(_("Circular Reference Error"), CircularReferenceError)
-                    if b[0]:
-                        task_list.append(b[0])
-
-                if count == 15:
-                    break
-
-    def reschedule_dependent_tasks(self):
-        end_date = self.exp_end_date or self.act_end_date
-        if end_date:
-            for task_name in frappe.db.sql("""
-                select name from `tabTask` as parent
-                where parent.project = %(project)s
-                    and parent.name in (
-                        select parent from `tabTask Depends On` as child
-                        where child.task = %(task)s and child.project = %(project)s)
-            """, {'project': self.project, 'task':self.name }, as_dict=1):
-                task = frappe.get_doc("Task", task_name.name)
-                if task.exp_start_date and task.exp_end_date and task.exp_start_date < getdate(end_date) and task.status == "Open":
-                    task_duration = date_diff(task.exp_end_date, task.exp_start_date)
-                    task.exp_start_date = add_days(end_date, 1)
-                    task.exp_end_date = add_days(task.exp_start_date, task_duration)
-                    task.flags.ignore_recursion_check = True
-                    task.save()
-
-    def has_webform_permission(self):
-        project_user = frappe.db.get_value("Project User", {"parent": self.project, "user":frappe.session.user} , "user")
-        if project_user:
-            return True
-
-    def populate_depends_on(self):
-        if self.parent_task:
-            parent = frappe.get_doc('Task', self.parent_task)
-            if self.name not in [row.task for row in parent.depends_on]:
-                parent.append("depends_on", {
-                    "doctype": "Task Depends On",
-                    "task": self.name,
-                    "subject": self.subject
-                })
-                parent.save()
-
-    def on_trash(self):
-        if check_if_child_exists(self.name):
-            throw(_("Child Task exists for this Task. You can not delete this Task."))
-
-        self.update_nsm_model()
-
-    def after_delete(self):
-        self.update_project()
-
-    def update_status(self):
-        if self.status not in ('Cancelled', 'Completed') and self.exp_end_date:
-            from datetime import datetime
-            if self.exp_end_date < datetime.now().date():
-                self.db_set('status', 'Overdue', update_modified=False)
-                self.update_project()
-=======
 	nsm_parent_field = 'parent_task'
 
 	def get_feed(self):
@@ -395,7 +212,6 @@
 			if self.exp_end_date < datetime.now().date():
 				self.db_set('status', 'Overdue', update_modified=False)
 				self.update_project()
->>>>>>> b5792872
 
 @frappe.whitelist()
 def check_if_child_exists(name):
