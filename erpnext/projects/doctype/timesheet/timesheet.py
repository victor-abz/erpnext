# -*- coding: utf-8 -*-
# Copyright (c) 2015, Frappe Technologies Pvt. Ltd. and contributors
# For license information, please see license.txt

from __future__ import unicode_literals
import frappe
from frappe import _

import json
from datetime import timedelta
from erpnext.controllers.queries import get_match_cond
from frappe.utils import flt, time_diff_in_hours, get_datetime, getdate, cint
from frappe.model.document import Document
from erpnext.manufacturing.doctype.workstation.workstation import (check_if_within_operating_hours,
	WorkstationHolidayError)
from erpnext.manufacturing.doctype.manufacturing_settings.manufacturing_settings import get_mins_between_operations

class OverlapError(frappe.ValidationError): pass
class OverProductionLoggedError(frappe.ValidationError): pass

class Timesheet(Document):
	def onload(self):
		self.get("__onload").maintain_bill_work_hours_same = frappe.db.get_single_value('HR Settings', 'maintain_bill_work_hours_same')

	def validate(self):
		self.set_employee_name()
		self.set_status()
		self.validate_dates()
		self.validate_time_logs()
		self.update_cost()
		self.calculate_total_amounts()
		self.calculate_percentage_billed()
		self.set_dates()

	def set_employee_name(self):
		if self.employee and not self.employee_name:
			self.employee_name = frappe.db.get_value('Employee', self.employee, 'employee_name')

	def calculate_total_amounts(self):
		self.total_hours = 0.0
		self.total_billable_hours = 0.0
		self.total_billed_hours = 0.0
		self.total_billable_amount = 0.0
		self.total_costing_amount = 0.0
		self.total_billed_amount = 0.0

		for d in self.get("time_logs"):
			self.update_billing_hours(d)
			self.update_time_rates(d)

			self.total_hours += flt(d.hours)
			if d.billable:
				self.total_billable_hours += flt(d.billing_hours)
				self.total_billable_amount += flt(d.billing_amount)
				self.total_costing_amount += flt(d.costing_amount)
				self.total_billed_amount += flt(d.billing_amount) if d.sales_invoice else 0.0
				self.total_billed_hours += flt(d.billing_hours) if d.sales_invoice else 0.0

	def calculate_percentage_billed(self):
		self.per_billed = 0
		if self.total_billed_amount > 0 and self.total_billable_amount > 0:
			self.per_billed = (self.total_billed_amount * 100) / self.total_billable_amount

	def update_billing_hours(self, args):
		if args.billable:
			if flt(args.billing_hours) == 0.0:
				args.billing_hours = args.hours
		else:
			args.billing_hours = 0

	def set_status(self):
		self.status = {
			"0": "Draft",
			"1": "Submitted",
			"2": "Cancelled"
		}[str(self.docstatus or 0)]

		if self.per_billed == 100:
			self.status = "Billed"

		if self.salary_slip:
			self.status = "Payslip"

		if self.sales_invoice and self.salary_slip:
			self.status = "Completed"

	def set_dates(self):
		if self.docstatus < 2 and self.time_logs:
			start_date = min([getdate(d.from_time) for d in self.time_logs])
			end_date = max([getdate(d.to_time) for d in self.time_logs])

			if start_date and end_date:
				self.start_date = getdate(start_date)
				self.end_date = getdate(end_date)

	def before_cancel(self):
		self.set_status()

	def on_cancel(self):
		self.update_production_order(None)
		self.update_task_and_project()

	def on_submit(self):
		self.validate_mandatory_fields()
		self.update_production_order(self.name)
		self.update_task_and_project()

	def validate_mandatory_fields(self):
		if self.production_order:
			production_order = frappe.get_doc("Production Order", self.production_order)
			pending_qty = flt(production_order.qty) - flt(production_order.produced_qty)

		for data in self.time_logs:
			if not data.from_time and not data.to_time:
				frappe.throw(_("Row {0}: From Time and To Time is mandatory.").format(data.idx))

			if not data.activity_type and self.employee:
				frappe.throw(_("Row {0}: Activity Type is mandatory.").format(data.idx))

			if flt(data.hours) == 0.0:
				frappe.throw(_("Row {0}: Hours value must be greater than zero.").format(data.idx))

			if self.production_order and flt(data.completed_qty) == 0:
				frappe.throw(_("Row {0}: Completed Qty must be greater than zero.").format(data.idx))

			if self.production_order and flt(pending_qty) < flt(data.completed_qty) and flt(pending_qty) > 0:
				frappe.throw(_("Row {0}: Completed Qty cannot be more than {1} for operation {2}").format(data.idx, pending_qty, data.operation),
					OverProductionLoggedError)

	def update_production_order(self, time_sheet):
		if self.production_order:
			pro = frappe.get_doc('Production Order', self.production_order)

			for timesheet in self.time_logs:
				for data in pro.operations:
					if data.name == timesheet.operation_id:
						summary = self.get_actual_timesheet_summary(timesheet.operation_id)
						data.time_sheet = time_sheet
						data.completed_qty = summary.completed_qty
						data.actual_operation_time = summary.mins
						data.actual_start_time = summary.from_time
						data.actual_end_time = summary.to_time

			pro.flags.ignore_validate_update_after_submit = True
			pro.update_operation_status()
			pro.calculate_operating_cost()
			pro.set_actual_dates()
			pro.save()

	def get_actual_timesheet_summary(self, operation_id):
		"""Returns 'Actual Operating Time'. """
		return frappe.db.sql("""select
			sum(tsd.hours*60) as mins, sum(tsd.completed_qty) as completed_qty, min(tsd.from_time) as from_time,
			max(tsd.to_time) as to_time from `tabTimesheet Detail` as tsd, `tabTimesheet` as ts where
			ts.production_order = %s and tsd.operation_id = %s and ts.docstatus=1 and ts.name = tsd.parent""",
			(self.production_order, operation_id), as_dict=1)[0]

	def update_task_and_project(self):
		for data in self.time_logs:
			if data.task:
				task = frappe.get_doc("Task", data.task)
				task.update_time_and_costing()
				task.save()

			elif data.project:
				frappe.get_doc("Project", data.project).update_project()

	def validate_dates(self):
		for data in self.time_logs:
			if data.from_time and data.to_time and time_diff_in_hours(data.to_time, data.from_time) < 0:
				frappe.throw(_("To date cannot be before from date"))

	def validate_time_logs(self):
		for data in self.get('time_logs'):
			self.check_workstation_timings(data)
			self.validate_overlap(data)
			validate_activity(data)

	def validate_overlap(self, data):
		if self.production_order:
			self.validate_overlap_for("workstation", data, data.workstation)
		else:
			self.validate_overlap_for("user", data, self.user)
			self.validate_overlap_for("employee", data, self.employee)

	def validate_overlap_for(self, fieldname, args, value):
		if not value: return

		existing = self.get_overlap_for(fieldname, args, value)
		if existing:
			frappe.throw(_("Row {0}: From Time and To Time of {1} is overlapping with {2}")
				.format(args.idx, self.name, existing.name), OverlapError)

	def get_overlap_for(self, fieldname, args, value):
		cond = "ts.`{0}`".format(fieldname)
		if fieldname == 'workstation':
			cond = "tsd.`{0}`".format(fieldname)

		existing = frappe.db.sql("""select ts.name as name, tsd.from_time as from_time, tsd.to_time as to_time from
			`tabTimesheet Detail` tsd, `tabTimesheet` ts where {0}=%(val)s and tsd.parent = ts.name and
			(
				(%(from_time)s > tsd.from_time and %(from_time)s < tsd.to_time) or
				(%(to_time)s > tsd.from_time and %(to_time)s < tsd.to_time) or
				(%(from_time)s <= tsd.from_time and %(to_time)s >= tsd.to_time))
			and tsd.name!=%(name)s
			and ts.name!=%(parent)s
			and ts.docstatus < 2""".format(cond),
			{
				"val": value,
				"from_time": args.from_time,
				"to_time": args.to_time,
				"name": args.name or "No Name",
				"parent": args.parent or "No Name"
			}, as_dict=True)
		# check internal overlap
		for time_log in self.time_logs:
			if (fieldname != 'workstation' or args.get(fieldname) == time_log.get(fieldname)) and \
				args.idx != time_log.idx and ((args.from_time > time_log.from_time and args.from_time < time_log.to_time) or
				(args.to_time > time_log.from_time and args.to_time < time_log.to_time) or
				(args.from_time <= time_log.from_time and args.to_time >= time_log.to_time)):
				return self

		return existing[0] if existing else None

	def check_workstation_timings(self, args):
		"""Checks if **Time Log** is between operating hours of the **Workstation**."""
		if args.workstation and args.from_time and args.to_time:
			check_if_within_operating_hours(args.workstation, args.operation, args.from_time, args.to_time)

	def schedule_for_production_order(self, index):
		for data in self.time_logs:
			if data.idx == index:
				self.move_to_next_day(data) #check for workstation holiday
				self.move_to_next_non_overlapping_slot(data) #check for overlap
				break

	def move_to_next_non_overlapping_slot(self, data):
		overlapping = self.get_overlap_for("workstation", data, data.workstation)
		if overlapping:
			time_sheet = self.get_last_working_slot(overlapping.name, data.workstation)
			data.from_time = get_datetime(time_sheet.to_time) + get_mins_between_operations()
			data.to_time = self.get_to_time(data)
			self.check_workstation_working_day(data)

	def get_last_working_slot(self, time_sheet, workstation):
		return frappe.db.sql(""" select max(from_time) as from_time, max(to_time) as to_time
			from `tabTimesheet Detail` where workstation = %(workstation)s""",
			{'workstation': workstation}, as_dict=True)[0]

	def move_to_next_day(self, data):
		"""Move start and end time one day forward"""
		self.check_workstation_working_day(data)

	def check_workstation_working_day(self, data):
		while True:
			try:
				self.check_workstation_timings(data)
				break
			except WorkstationHolidayError:
				if frappe.message_log: frappe.message_log.pop()
				data.from_time = get_datetime(data.from_time) + timedelta(hours=24)
				data.to_time = self.get_to_time(data)

	def get_to_time(self, data):
		return get_datetime(data.from_time) + timedelta(hours=data.hours)

	def update_cost(self):
		for data in self.time_logs:
			if data.activity_type and data.billable:
				rate = get_activity_cost(self.employee, data.activity_type)
				hours = data.billing_hours or 0
				if rate:
					data.billing_rate = flt(rate.get('billing_rate')) if flt(data.billing_rate) == 0 else data.billing_rate
					data.costing_rate = flt(rate.get('costing_rate')) if flt(data.costing_rate) == 0 else data.costing_rate
					data.billing_amount = data.billing_rate * hours
					data.costing_amount = data.costing_rate * hours

<<<<<<< HEAD
def validate_activity(data):
	if frappe.get_value('Activity Type', data.activity_type, 'disabled'):
		frappe.throw(_("Activity type for row {0} is disabled").format(data.idx))
=======
	def update_time_rates(self, ts_detail):
		if not ts_detail.billable:
			ts_detail.billing_rate = 0.0
			ts_detail.costing_rate = 0.0

>>>>>>> 4d185f35

@frappe.whitelist()
def get_projectwise_timesheet_data(project, parent=None):
	cond = ''
	if parent:
		cond = "and parent = %(parent)s"

	return frappe.db.sql("""select name, parent, billing_hours, billing_amount as billing_amt
			from `tabTimesheet Detail` where docstatus=1 and project = %(project)s {0} and billable = 1
			and sales_invoice is null""".format(cond), {'project': project, 'parent': parent}, as_dict=1)

@frappe.whitelist()
def get_timesheet(doctype, txt, searchfield, start, page_len, filters):
	if not filters: filters = {}

	condition = ""
	if filters.get("project"):
		condition = "and tsd.project = %(project)s"

	return frappe.db.sql("""select distinct tsd.parent from `tabTimesheet Detail` tsd,
			`tabTimesheet` ts where
			ts.status in ('Submitted', 'Payslip') and tsd.parent = ts.name and
			tsd.docstatus = 1 and ts.total_billable_amount > 0
			and tsd.parent LIKE %(txt)s {condition}
			order by tsd.parent limit %(start)s, %(page_len)s"""
			.format(condition=condition), {
				"txt": "%%%s%%" % frappe.db.escape(txt),
				"start": start, "page_len": page_len, 'project': filters.get("project")
			})

@frappe.whitelist()
def get_timesheet_data(name, project):
	if project and project!='':
		data = get_projectwise_timesheet_data(project, name)
	else:
		data = frappe.get_all('Timesheet',
			fields = ["(total_billable_amount - total_billed_amount) as billing_amt", "total_billable_hours as billing_hours"], filters = {'name': name})

	return {
		'billing_hours': data[0].billing_hours,
		'billing_amount': data[0].billing_amt,
		'timesheet_detail': data[0].name if project and project!= '' else None
	}

@frappe.whitelist()
def make_sales_invoice(source_name, target=None):
	target = frappe.new_doc("Sales Invoice")
	timesheet = frappe.get_doc('Timesheet', source_name)

	target.append('timesheets', {
		'time_sheet': timesheet.name,
		'billing_hours': flt(timesheet.total_billable_hours) - flt(timesheet.total_billed_hours),
		'billing_amount': flt(timesheet.total_billable_amount) - flt(timesheet.total_billed_amount)
	})

	target.run_method("calculate_billing_amount_for_timesheet")

	return target

@frappe.whitelist()
def make_salary_slip(source_name, target_doc=None):
	target = frappe.new_doc("Salary Slip")
	set_missing_values(source_name, target)
	target.run_method("get_emp_and_leave_details")

	return target

def set_missing_values(time_sheet, target):
	doc = frappe.get_doc('Timesheet', time_sheet)
	target.employee = doc.employee
	target.employee_name = doc.employee_name
	target.salary_slip_based_on_timesheet = 1
	target.start_date = doc.start_date
	target.end_date = doc.end_date
	target.posting_date = doc.modified

@frappe.whitelist()
def get_activity_cost(employee=None, activity_type=None):
	rate = frappe.db.get_values("Activity Cost", {"employee": employee,
		"activity_type": activity_type}, ["costing_rate", "billing_rate"], as_dict=True)
	if not rate:
		rate = frappe.db.get_values("Activity Type", {"activity_type": activity_type},
			["costing_rate", "billing_rate"], as_dict=True)

	return rate[0] if rate else {}

@frappe.whitelist()
def get_events(start, end, filters=None):
	"""Returns events for Gantt / Calendar view rendering.
	:param start: Start date-time.
	:param end: End date-time.
	:param filters: Filters (JSON).
	"""
	filters = json.loads(filters)
	from frappe.desk.calendar import get_event_conditions
	conditions = get_event_conditions("Timesheet", filters)

	return frappe.db.sql("""select `tabTimesheet Detail`.name as name,
			`tabTimesheet Detail`.docstatus as status, `tabTimesheet Detail`.parent as parent,
			from_time as start_date, hours, activity_type,
			`tabTimesheet Detail`.project, to_time as end_date,
			CONCAT(`tabTimesheet Detail`.parent, ' (', ROUND(hours,2),' hrs)') as title
		from `tabTimesheet Detail`, `tabTimesheet`
		where `tabTimesheet Detail`.parent = `tabTimesheet`.name
			and `tabTimesheet`.docstatus < 2
			and (from_time <= %(end)s and to_time >= %(start)s) {conditions} {match_cond}
		""".format(conditions=conditions, match_cond = get_match_cond('Timesheet')),
		{
			"start": start,
			"end": end
		}, as_dict=True, update={"allDay": 0})

def get_timesheets_list(doctype, txt, filters, limit_start, limit_page_length=20, order_by="modified"):
	user = frappe.session.user
	# find customer name from contact.
	customer = frappe.db.sql('''SELECT dl.link_name FROM `tabContact` AS c inner join \
		`tabDynamic Link` AS dl ON c.first_name=dl.link_name WHERE c.email_id=%s''',user)
	# find list of Sales Invoice for made for customer.
	sales_invoice = frappe.db.sql('''SELECT name FROM `tabSales Invoice` WHERE customer = %s''',customer)
	if customer:
		# Return timesheet related data to web portal.
		return frappe. db.sql('''SELECT ts.name, tsd.activity_type, ts.status, ts.total_billable_hours, \
			tsd.sales_invoice, tsd.project  FROM `tabTimesheet` AS ts inner join `tabTimesheet Detail` \
			AS tsd ON tsd.parent = ts.name where tsd.sales_invoice IN %s order by\
			end_date asc limit {0} , {1}'''.format(limit_start, limit_page_length), [sales_invoice], as_dict = True)

def get_list_context(context=None):
	return {
		"show_sidebar": True,
		"show_search": True,
		'no_breadcrumbs': True,
		"title": _("Timesheets"),
		"get_list": get_timesheets_list,
		"row_template": "templates/includes/timesheet/timesheet_row.html"
	}<|MERGE_RESOLUTION|>--- conflicted
+++ resolved
@@ -275,17 +275,10 @@
 					data.billing_amount = data.billing_rate * hours
 					data.costing_amount = data.costing_rate * hours
 
-<<<<<<< HEAD
-def validate_activity(data):
-	if frappe.get_value('Activity Type', data.activity_type, 'disabled'):
-		frappe.throw(_("Activity type for row {0} is disabled").format(data.idx))
-=======
 	def update_time_rates(self, ts_detail):
 		if not ts_detail.billable:
 			ts_detail.billing_rate = 0.0
 			ts_detail.costing_rate = 0.0
-
->>>>>>> 4d185f35
 
 @frappe.whitelist()
 def get_projectwise_timesheet_data(project, parent=None):
