# Copyright (c) 2017, Frappe Technologies Pvt. Ltd. and Contributors
# License: GNU General Public License v3. See license.txt

from __future__ import unicode_literals
import frappe

from frappe.utils import flt, getdate, get_url, now
from frappe import _

from frappe.model.document import Document
from erpnext.controllers.queries import get_filters_cond
from frappe.desk.reportview import get_match_cond
import datetime

from six import iteritems

class Project(Document):
	def get_feed(self):
		return '{0}: {1}'.format(_(self.status), self.project_name)

	def onload(self):
		"""Load project tasks for quick view"""
		if not self.get('__unsaved') and not self.get("tasks"):
			self.load_tasks()

		self.set_onload('activity_summary', frappe.db.sql('''select activity_type,
			sum(hours) as total_hours
			from `tabTimesheet Detail` where project=%s and docstatus < 2 group by activity_type
			order by total_hours desc''', self.name, as_dict=True))

		self.update_costing()

	def __setup__(self):
		self.onload()

	def load_tasks(self):
		"""Load `tasks` from the database"""
		self.tasks = []
		for task in self.get_tasks():
			task_map = {
				"title": task.subject,
				"status": task.status,
				"start_date": task.exp_start_date,
				"end_date": task.exp_end_date,
				"description": task.description,
				"task_id": task.name,
				"task_weight": task.task_weight
			}

			self.map_custom_fields(task, task_map)

			self.append("tasks", task_map)

	def get_tasks(self):
		if self.name is None:
			return {}
		else:
			return frappe.get_all("Task", "*", {"project": self.name}, order_by="exp_start_date asc")

	def validate(self):
		self.validate_project_name()
		self.validate_dates()
		self.validate_weights()
		self.sync_tasks()
		self.tasks = []
		self.load_tasks()
		self.send_welcome_email()

	def validate_project_name(self):
		if self.get("__islocal") and frappe.db.exists("Project", self.project_name):
			frappe.throw(_("Project {0} already exists").format(self.project_name))

	def validate_dates(self):
		if self.expected_start_date and self.expected_end_date:
			if getdate(self.expected_end_date) < getdate(self.expected_start_date):
				frappe.throw(_("Expected End Date can not be less than Expected Start Date"))

	def validate_weights(self):
		sum = 0
		for task in self.tasks:
			if task.task_weight > 0:
				sum = flt(sum + task.task_weight, task.precision('task_weight'))
		if sum > 0 and sum != 1:
			frappe.throw(
				_("Total of all task weights should be 1. Please adjust weights of all Project tasks accordingly"))

	def sync_tasks(self):
		"""sync tasks and remove table"""
		if self.flags.dont_sync_tasks: return
		task_names = []

		existing_task_data = {}
		for d in frappe.get_all('Project Task',
			fields = ["title", "status", "start_date", "end_date", "description", "task_weight", "task_id"],
			filters = {'parent': self.name}):
			existing_task_data.setdefault(d.task_id, d)

		for t in self.tasks:
			if t.task_id:
				task = frappe.get_doc("Task", t.task_id)
			else:
				task = frappe.new_doc("Task")
				task.project = self.name

<<<<<<< HEAD
			task.flags.ignore_links = True
			task.flags.from_project = True
			task.flags.ignore_feed = True
			task.save(ignore_permissions=True)
			task_names.append(task.name)
=======
			if not t.task_id or self.is_row_updated(t, existing_task_data):
				task.update({
					"subject": t.title,
					"status": t.status,
					"exp_start_date": t.start_date,
					"exp_end_date": t.end_date,
					"description": t.description,
					"task_weight": t.task_weight
				})

				self.map_custom_fields(t, task)

				task.flags.ignore_links = True
				task.flags.from_project = True
				task.flags.ignore_feed = True

				if t.task_id:
					task.update({
						"modified_by": frappe.session.user,
						"modified": now()
					})

					task.validate()
					task.db_update()
				else:
					task.save(ignore_permissions = True)
				task_names.append(task.name)
			else:
				task_names.append(task.name)
>>>>>>> 0b9129e5

		# delete
		for t in frappe.get_all("Task", ["name"], {"project": self.name, "name": ("not in", task_names)}):
			frappe.delete_doc("Task", t.name)

	def update_costing_and_percentage_complete(self):
		self.update_percent_complete()
		self.update_costing()

	def is_row_updated(self, row, existing_task_data):
		if self.get("__islocal") or not existing_task_data: return True

		d = existing_task_data.get(row.task_id)

		if (d and (row.title != d.title or row.status != d.status
			or getdate(row.start_date) != getdate(d.start_date) or getdate(row.end_date) != getdate(d.end_date)
			or row.description != d.description or row.task_weight != d.task_weight)):
			return True

	def map_custom_fields(self, source, target):
		project_task_custom_fields = frappe.get_all("Custom Field", {"dt": "Project Task"}, "fieldname")

		for field in project_task_custom_fields:
			target.update({
				field.fieldname: source.get(field.fieldname)
			})

	def update_project(self):
		self.update_percent_complete()
		self.update_costing()
		self.flags.dont_sync_tasks = True
		self.save(ignore_permissions=True)

	def after_insert(self):
		if self.sales_order:
			frappe.db.set_value("Sales Order", self.sales_order, "project", self.name)

	def update_percent_complete(self):
		total = frappe.db.sql("""select count(name) from tabTask where project=%s""", self.name)[0][0]
		if not total and self.percent_complete:
			self.percent_complete = 0
		if (self.percent_complete_method == "Task Completion" and total > 0) or (
			not self.percent_complete_method and total > 0):
			completed = frappe.db.sql("""select count(name) from tabTask where
				project=%s and status in ('Closed', 'Cancelled')""", self.name)[0][0]
			self.percent_complete = flt(flt(completed) / total * 100, 2)

		if (self.percent_complete_method == "Task Progress" and total > 0):
			progress = frappe.db.sql("""select sum(progress) from tabTask where
				project=%s""", self.name)[0][0]
			self.percent_complete = flt(flt(progress) / total, 2)

		if (self.percent_complete_method == "Task Weight" and total > 0):
			weight_sum = frappe.db.sql("""select sum(task_weight) from tabTask where
				project=%s""", self.name)[0][0]
			if weight_sum == 1:
				weighted_progress = frappe.db.sql("""select progress,task_weight from tabTask where
					project=%s""", self.name, as_dict=1)
				pct_complete = 0
				for row in weighted_progress:
					pct_complete += row["progress"] * row["task_weight"]
				self.percent_complete = flt(flt(pct_complete), 2)
		if self.percent_complete == 100:
			self.status = "Completed"
		elif not self.status == "Cancelled":
			self.status = "Open"

	def update_costing(self):
		from_time_sheet = frappe.db.sql("""select
			sum(costing_amount) as costing_amount,
			sum(billing_amount) as billing_amount,
			min(from_time) as start_date,
			max(to_time) as end_date,
			sum(hours) as time
			from `tabTimesheet Detail` where project = %s and docstatus = 1""", self.name, as_dict=1)[0]

		from_expense_claim = frappe.db.sql("""select
			sum(total_sanctioned_amount) as total_sanctioned_amount
			from `tabExpense Claim` where project = %s
			and docstatus = 1""",
										   self.name, as_dict=1)[0]

		self.actual_start_date = from_time_sheet.start_date
		self.actual_end_date = from_time_sheet.end_date

		self.total_costing_amount = from_time_sheet.costing_amount
		self.total_billable_amount = from_time_sheet.billing_amount
		self.actual_time = from_time_sheet.time

		self.total_expense_claim = from_expense_claim.total_sanctioned_amount
		self.update_purchase_costing()
		self.update_sales_amount()
		self.update_billed_amount()

		self.gross_margin = flt(self.total_billed_amount) - (
		flt(self.total_costing_amount) + flt(self.total_expense_claim) + flt(self.total_purchase_cost))

		if self.total_billed_amount:
			self.per_gross_margin = (self.gross_margin / flt(self.total_billed_amount)) * 100

	def update_purchase_costing(self):
		total_purchase_cost = frappe.db.sql("""select sum(base_net_amount)
			from `tabPurchase Invoice Item` where project = %s and docstatus=1""", self.name)

		self.total_purchase_cost = total_purchase_cost and total_purchase_cost[0][0] or 0

	def update_sales_amount(self):
		total_sales_amount = frappe.db.sql("""select sum(base_grand_total)
			from `tabSales Order` where project = %s and docstatus=1""", self.name)

		self.total_sales_amount = total_sales_amount and total_sales_amount[0][0] or 0

	def update_billed_amount(self):
		total_billed_amount = frappe.db.sql("""select sum(base_grand_total)
			from `tabSales Invoice` where project = %s and docstatus=1""", self.name)

		self.total_billed_amount = total_billed_amount and total_billed_amount[0][0] or 0

<<<<<<< HEAD
=======
	def after_rename(self, old_name, new_name, merge=False):
		if old_name == self.copied_from:
			frappe.db.set_value('Project', new_name, 'copied_from', new_name)

>>>>>>> 0b9129e5
	def send_welcome_email(self):
		url = get_url("/project/?name={0}".format(self.name))
		messages = (
			_("You have been invited to collaborate on the project: {0}".format(self.name)),
			url,
			_("Join")
		)

		content = """
		<p>{0}.</p>
		<p><a href="{1}">{2}</a></p>
		"""

		for user in self.users:
			if user.welcome_email_sent == 0:
				frappe.sendmail(user.user, subject=_("Project Collaboration Invitation"),
								content=content.format(*messages))
				user.welcome_email_sent = 1

	def on_update(self):
		self.update_costing_and_percentage_complete()
		self.update_dependencies_on_duplicated_project()

	def update_dependencies_on_duplicated_project(self):
		if self.flags.dont_sync_tasks: return
		if not self.copied_from:
			self.copied_from = self.name

		if self.name != self.copied_from and self.get('__unsaved'):
			# duplicated project
			dependency_map = {}
			for task in self.tasks:
				_task = frappe.db.get_value(
					'Task',
					{"subject": task.title, "project": self.copied_from},
					['name', 'depends_on_tasks'],
					as_dict=True
				)

				if _task is None:
					continue

				name = _task.name

<<<<<<< HEAD
				depends_on_tasks = [x for x in depends_on_tasks.split(',') if x]
				dependency_map[task.title] = [x['subject'] for x in frappe.get_list(
=======
				dependency_map[task.title] = [ x['subject'] for x in frappe.get_list(
>>>>>>> 0b9129e5
					'Task Depends On', {"parent": name}, ['subject'])]

			for key, value in iteritems(dependency_map):
				task_name = frappe.db.get_value('Task', {"subject": key, "project": self.name })

				task_doc = frappe.get_doc('Task', task_name)

				for dt in value:
					dt_name = frappe.db.get_value('Task', {"subject": dt, "project": self.name})
					task_doc.append('depends_on', {"task": dt_name})

				task_doc.update_db()


def get_timeline_data(doctype, name):
	'''Return timeline for attendance'''
	return dict(frappe.db.sql('''select unix_timestamp(from_time), count(*)
		from `tabTimesheet Detail` where project=%s
			and from_time > date_sub(curdate(), interval 1 year)
			and docstatus < 2
			group by date(from_time)''', name))


def get_project_list(doctype, txt, filters, limit_start, limit_page_length=20, order_by="modified"):
	return frappe.db.sql('''select distinct project.*
		from tabProject project, `tabProject User` project_user
		where
			(project_user.user = %(user)s
			and project_user.parent = project.name)
			or project.owner = %(user)s
			order by project.modified desc
			limit {0}, {1}
		'''.format(limit_start, limit_page_length),
						 {'user': frappe.session.user},
						 as_dict=True,
						 update={'doctype': 'Project'})


def get_list_context(context=None):
	return {
		"show_sidebar": True,
		"show_search": True,
		'no_breadcrumbs': True,
		"title": _("Projects"),
		"get_list": get_project_list,
		"row_template": "templates/includes/projects/project_row.html"
	}

def get_users_for_project(doctype, txt, searchfield, start, page_len, filters):
	conditions = []
	return frappe.db.sql("""select name, concat_ws(' ', first_name, middle_name, last_name)
		from `tabUser`
		where enabled=1
			and name not in ("Guest", "Administrator")
			and ({key} like %(txt)s
				or full_name like %(txt)s)
			{fcond} {mcond}
		order by
			if(locate(%(_txt)s, name), locate(%(_txt)s, name), 99999),
			if(locate(%(_txt)s, full_name), locate(%(_txt)s, full_name), 99999),
			idx desc,
			name, full_name
		limit %(start)s, %(page_len)s""".format(**{
		'key': searchfield,
		'fcond': get_filters_cond(doctype, filters, conditions),
		'mcond': get_match_cond(doctype)
	}), {
							 'txt': "%%%s%%" % txt,
							 '_txt': txt.replace("%", ""),
							 'start': start,
							 'page_len': page_len
						 })


@frappe.whitelist()
def get_cost_center_name(project):
	return frappe.db.get_value("Project", project, "cost_center")

@frappe.whitelist()
def hourly_reminder():
	project = frappe.db.sql("""SELECT `tabProject`.name FROM `tabProject` WHERE `tabProject`.frequency = "Hourly" and (CURTIME() BETWEEN `tabProject`.from and `tabProject`.to) AND `tabProject`.collect_progress = 1 ORDER BY `tabProject`.name;""")
	create_project_update(project)

@frappe.whitelist()
def twice_daily_reminder():
	project = frappe.db.sql("""SELECT `tabProject User`.user FROM `tabProject User` INNER JOIN `tabProject` ON `tabProject`.project_name = `tabProject User`.parent WHERE (`tabProject`.frequency = "Twice Daily") AND ((`tabProject`.first_email BETWEEN DATE_ADD(curtime(), INTERVAL -15 MINUTE) AND DATE_ADD(curtime(), INTERVAL 15 MINUTE)) OR (`tabProject`.second_email BETWEEN DATE_ADD(curtime(), INTERVAL -15 MINUTE) AND DATE_ADD(curtime(), INTERVAL 15 MINUTE))) AND `tabProject`.collect_progress = 1;""")
	create_project_update(project)

@frappe.whitelist()
def daily_reminder():
	project = frappe.db.sql("""SELECT `tabProject User`.user FROM `tabProject User` INNER JOIN `tabProject` ON `tabProject`.project_name = `tabProject User`.parent WHERE (`tabProject`.frequency = "Daily") AND (`tabProject`.daily_time_to_send BETWEEN DATE_ADD(curtime(), INTERVAL -15 MINUTE) AND DATE_ADD(curtime(), INTERVAL 15 MINUTE)) AND `tabProject`.collect_progress = 1;""")
	create_project_update(project)

@frappe.whitelist()
def weekly():
	today = datetime.datetime.now().strftime("%A")
	project = frappe.db.sql("""SELECT `tabProject User`.user FROM `tabProject User` INNER JOIN `tabProject` ON `tabProject`.project_name = `tabProject User`.parent WHERE (`tabProject`.frequency = "Weekly") AND (`tabProject`.day_to_send = %s) AND (`tabProject`.weekly_time_to_send BETWEEN DATE_ADD(curtime(), INTERVAL -15 MINUTE) AND DATE_ADD(curtime(), INTERVAL 15 MINUTE)) AND `tabProject`.collect_progress = 1""", today)
	create_project_update(project)

@frappe.whitelist()
def times_check(from1, to, first_email, second_email, daily_time_to_send, weekly_time_to_send):
    from1 = datetime.datetime.strptime(from1, "%H:%M:%S.%f")
    from1 = from1.strftime("%H:00:00")
    to = datetime.datetime.strptime(to, "%H:%M:%S.%f")
    to = to.strftime("%H:00:00")
    first_email = datetime.datetime.strptime(first_email, "%H:%M:%S.%f")
    first_email = first_email.strftime("%H:00:00")
    second_email = datetime.datetime.strptime(second_email, "%H:%M:%S.%f")
    second_email = second_email.strftime("%H:00:00")
    daily_time_to_send = datetime.datetime.strptime(daily_time_to_send, "%H:%M:%S.%f")
    daily_time_to_send = daily_time_to_send.strftime("%H:00:00")
    weekly_time_to_send = datetime.datetime.strptime(weekly_time_to_send, "%H:%M:%S.%f")
    weekly_time_to_send = weekly_time_to_send.strftime("%H:00:00")
    return {"from1": from1, "to": to, "first_email": first_email, "second_email": second_email,"daily_time_to_send": daily_time_to_send, "weekly_time_to_send": weekly_time_to_send}


#Call this function in order to generate the Project Update for a specific project
def create_project_update(project):
	data = []
	date_today = datetime.date.today()
	time_now = frappe.utils.now_datetime().strftime('%H:%M:%S')
	for projects in project:
		project_update_dict = {
			"doctype" : "Project Update",
			"project" : projects[0],
			"date": date_today,
			"time": time_now,
			"naming_series": "UPDATE-.project.-.YY.MM.DD.-"
		}
		project_update = frappe.get_doc(project_update_dict)
		project_update.insert()
		#you can edit your local_host
		local_host = "http://localhost:8003"
		project_update_url = "<a class = 'btn btn-primary' href=%s target='_blank'>" % (local_host +"/desk#Form/Project%20Update/" + (project_update.name)) + ("CREATE PROJECT UPDATE" + "</a>")
		data.append(project_update_url)

		email = frappe.db.sql("""SELECT user from `tabProject User` WHERE parent = %s;""", project[0])
		for emails in email:
			frappe.sendmail(
				recipients=emails,
				subject=frappe._(projects[0]),
				header=[frappe._("Please Update your Project Status"), 'blue'],
				message= project_update_url
			)
	return data

def update_project_sales_billing():
	sales_update_frequency = frappe.db.get_single_value("Selling Settings", "sales_update_frequency")
	if sales_update_frequency == "Each Transaction":
		return
	elif (sales_update_frequency == "Monthly" and frappe.utils.now_datetime().day != 1):
		return

	#Else simply fallback to Daily
	exists_query = '(SELECT 1 from `tab{doctype}` where docstatus = 1 and project = `tabProject`.name)'
	project_map = {}
	for project_details in frappe.db.sql('''
			SELECT name, 1 as order_exists, null as invoice_exists from `tabProject` where
			exists {order_exists}
			union
			SELECT name, null as order_exists, 1 as invoice_exists from `tabProject` where
			exists {invoice_exists}
		'''.format(
			order_exists=exists_query.format(doctype="Sales Order"),
			invoice_exists=exists_query.format(doctype="Sales Invoice"),
		), as_dict=True):
		project = project_map.setdefault(project_details.name, frappe.get_doc('Project', project_details.name))
		if project_details.order_exists:
			project.update_sales_amount()
		if project_details.invoice_exists:
			project.update_billed_amount()

	for project in project_map.values():
		project.save()

@frappe.whitelist()
def create_kanban_board_if_not_exists(project):
	from frappe.desk.doctype.kanban_board.kanban_board import quick_kanban_board

	if not frappe.db.exists('Kanban Board', project):
		quick_kanban_board('Task', project, 'status')

	return True<|MERGE_RESOLUTION|>--- conflicted
+++ resolved
@@ -102,13 +102,6 @@
 				task = frappe.new_doc("Task")
 				task.project = self.name
 
-<<<<<<< HEAD
-			task.flags.ignore_links = True
-			task.flags.from_project = True
-			task.flags.ignore_feed = True
-			task.save(ignore_permissions=True)
-			task_names.append(task.name)
-=======
 			if not t.task_id or self.is_row_updated(t, existing_task_data):
 				task.update({
 					"subject": t.title,
@@ -138,7 +131,6 @@
 				task_names.append(task.name)
 			else:
 				task_names.append(task.name)
->>>>>>> 0b9129e5
 
 		# delete
 		for t in frappe.get_all("Task", ["name"], {"project": self.name, "name": ("not in", task_names)}):
@@ -218,8 +210,7 @@
 		from_expense_claim = frappe.db.sql("""select
 			sum(total_sanctioned_amount) as total_sanctioned_amount
 			from `tabExpense Claim` where project = %s
-			and docstatus = 1""",
-										   self.name, as_dict=1)[0]
+			and docstatus = 1""", self.name, as_dict=1)[0]
 
 		self.actual_start_date = from_time_sheet.start_date
 		self.actual_end_date = from_time_sheet.end_date
@@ -257,13 +248,10 @@
 
 		self.total_billed_amount = total_billed_amount and total_billed_amount[0][0] or 0
 
-<<<<<<< HEAD
-=======
 	def after_rename(self, old_name, new_name, merge=False):
 		if old_name == self.copied_from:
 			frappe.db.set_value('Project', new_name, 'copied_from', new_name)
 
->>>>>>> 0b9129e5
 	def send_welcome_email(self):
 		url = get_url("/project/?name={0}".format(self.name))
 		messages = (
@@ -308,12 +296,7 @@
 
 				name = _task.name
 
-<<<<<<< HEAD
-				depends_on_tasks = [x for x in depends_on_tasks.split(',') if x]
 				dependency_map[task.title] = [x['subject'] for x in frappe.get_list(
-=======
-				dependency_map[task.title] = [ x['subject'] for x in frappe.get_list(
->>>>>>> 0b9129e5
 					'Task Depends On', {"parent": name}, ['subject'])]
 
 			for key, value in iteritems(dependency_map):
