import frappe
import numpy as np
from frappe.utils import cint
from erpnext.portal.product_configurator.item_variants_cache import ItemVariantsCacheManager
from erpnext.shopping_cart.doctype.shopping_cart_settings.shopping_cart_settings import get_shopping_cart_settings

def get_field_filter_data():
	product_settings = get_product_settings()
	filter_fields = [row.fieldname for row in product_settings.filter_fields]

	meta = frappe.get_meta('Item')
	fields = [df for df in meta.fields if df.fieldname in filter_fields]

	filter_data = []
	for f in fields:
		doctype = f.get_link_doctype()

		# apply enable/disable/show_in_website filter
		meta = frappe.get_meta(doctype)
		filters = {}
		if meta.has_field('enabled'):
			filters['enabled'] = 1
		if meta.has_field('disabled'):
			filters['disabled'] = 0
		if meta.has_field('show_in_website'):
			filters['show_in_website'] = 1

		values = [d.name for d in frappe.get_all(doctype, filters)]
		filter_data.append([f, values])

	return filter_data


def get_attribute_filter_data():
	product_settings = get_product_settings()
	attributes = [row.attribute for row in product_settings.filter_attributes]
	attribute_docs = [
		frappe.get_doc('Item Attribute', attribute) for attribute in attributes
	]

	# mark attribute values as checked if they are present in the request url
	if frappe.form_dict:
		for attr in attribute_docs:
			if attr.name in frappe.form_dict:
				value = frappe.form_dict[attr.name]
				if value:
					enabled_values = value.split(',')
				else:
					enabled_values = []

				for v in enabled_values:
					for item_attribute_row in attr.item_attribute_values:
						if v == item_attribute_row.attribute_value:
							item_attribute_row.checked = True

	return attribute_docs


def get_products_for_website(field_filters=None, attribute_filters=None, search=None):

	if attribute_filters:
		item_codes = get_item_codes_by_attributes(attribute_filters)
		items_by_attributes = get_items([['name', 'in', item_codes]])

	if field_filters:
		items_by_fields = get_items_by_fields(field_filters)

	if attribute_filters and not field_filters:
		return items_by_attributes

	if field_filters and not attribute_filters:
		return items_by_fields

	if field_filters and attribute_filters:
		items_intersection = []
		item_codes_in_attribute = [item.name for item in items_by_attributes]

		for item in items_by_fields:
			if item.name in item_codes_in_attribute:
				items_intersection.append(item)

		return items_intersection

	if search:
		return get_items(search=search)

	return get_items()


@frappe.whitelist(allow_guest=True)
def get_products_html_for_website(field_filters=None, attribute_filters=None):
	field_filters = frappe.parse_json(field_filters)
	attribute_filters = frappe.parse_json(attribute_filters)

	items = get_products_for_website(field_filters, attribute_filters)
	html = ''.join(get_html_for_items(items))

	if not items:
		html = frappe.render_template('erpnext/www/all-products/not_found.html', {})

	return html


def get_item_codes_by_attributes(attribute_filters, template_item_code=None):
	items = []

	for attribute, values in attribute_filters.items():
		attribute_values = values

		if not isinstance(attribute_values, list):
			attribute_values = [attribute_values]

		if not attribute_values: continue

		wheres = []
		query_values = []
		for attribute_value in attribute_values:
			wheres.append('( attribute = %s and attribute_value = %s )')
			query_values += [attribute, attribute_value]

		attribute_query = ' or '.join(wheres)

		if template_item_code:
			variant_of_query = 'AND t2.variant_of = %s'
			query_values.append(template_item_code)
		else:
			variant_of_query = ''

		query = '''
			SELECT
				t1.parent
			FROM
				`tabItem Variant Attribute` t1
			WHERE
				1 = 1
				AND (
					{attribute_query}
				)
				AND EXISTS (
					SELECT
						1
					FROM
						`tabItem` t2
					WHERE
						t2.name = t1.parent
						{variant_of_query}
				)
			GROUP BY
				t1.parent
			ORDER BY
				NULL
		'''.format(attribute_query=attribute_query, variant_of_query=variant_of_query)

		item_codes = set([r[0] for r in frappe.db.sql(query, query_values)])
		items.append(item_codes)

	res = list(set.intersection(*items))

	return res


@frappe.whitelist(allow_guest=True)
def get_attributes_and_values(item_code):
	'''Build a list of attributes and their possible values.
	This will ignore the values upon selection of which there cannot exist one item.
	'''
	item_cache = ItemVariantsCacheManager(item_code)
	item_variants_data = item_cache.get_item_variants_data()

	attributes = get_item_attributes(item_code)
	attribute_list = [a.attribute for a in attributes]

	valid_options = {}
	for item_code, attribute, attribute_value in item_variants_data:
		if attribute in attribute_list:
			valid_options.setdefault(attribute, set()).add(attribute_value)

	item_attribute_values = frappe.db.get_all('Item Attribute Value',
		['parent', 'attribute_value', 'idx'], order_by='parent asc, idx asc')
	item_attribute_values += get_numeric_values()
	ordered_attribute_value_map = frappe._dict()
	for iv in item_attribute_values:
		ordered_attribute_value_map.setdefault(iv.parent, []).append(iv.attribute_value)

	# build attribute values in idx order
	for attr in attributes:
		valid_attribute_values = valid_options.get(attr.attribute, [])
		ordered_values = ordered_attribute_value_map.get(attr.attribute, [])
		attr['values'] = [v for v in ordered_values if v in valid_attribute_values]

	return attributes

def get_numeric_values():
	attribute_values_list = []
	numeric_attributes = frappe.db.get_all("Item Attribute",
		fields=['name', 'from_range', 'to_range', 'increment'],
		filters={"numeric_values": 1})
	for attribute in numeric_attributes:
		from_range = attribute["from_range"]
		to_range = attribute['to_range'] + attribute['increment']
		increment = attribute['increment']
		values = list(np.arange(from_range, to_range, increment))

		for idx, val in enumerate(values):
			attribute_values_list.append(frappe._dict({
					"parent": attribute.get("name"),
					"attribute_value": str(int(val)) if val.is_integer() else str(val),
					"idx": idx
				}))
	return attribute_values_list


@frappe.whitelist(allow_guest=True)
def get_next_attribute_and_values(item_code, selected_attributes):
	'''Find the count of Items that match the selected attributes.
	Also, find the attribute values that are not applicable for further searching.
	If less than equal to 10 items are found, return item_codes of those items.
	If one item is matched exactly, return item_code of that item.
	'''
	selected_attributes = frappe.parse_json(selected_attributes)

	item_cache = ItemVariantsCacheManager(item_code)
	item_variants_data = item_cache.get_item_variants_data()

	attributes = get_item_attributes(item_code)
	attribute_list = [a.attribute for a in attributes]
	filtered_items = get_items_with_selected_attributes(item_code, selected_attributes)

	next_attribute = None

	for attribute in attribute_list:
		if attribute not in selected_attributes:
			next_attribute = attribute
			break

	valid_options_for_attributes = frappe._dict({})

	for a in attribute_list:
		valid_options_for_attributes[a] = set()

		selected_attribute = selected_attributes.get(a, None)
		if selected_attribute:
			# already selected attribute values are valid options
			valid_options_for_attributes[a].add(selected_attribute)

	for row in item_variants_data:
		item_code, attribute, attribute_value = row
		if item_code in filtered_items and attribute not in selected_attributes and attribute in attribute_list:
			valid_options_for_attributes[attribute].add(attribute_value)

	optional_attributes = item_cache.get_optional_attributes()
	exact_match = []
	shopping_cart_settings = get_shopping_cart_settings()
	allow_items_not_in_stock = cint(shopping_cart_settings.allow_items_not_in_stock)
	# search for exact match if all selected attributes are required attributes
	if len(selected_attributes.keys()) >= (len(attribute_list) - len(optional_attributes)):
		item_attribute_value_map = item_cache.get_item_attribute_value_map()
		for item_code, attr_dict in item_attribute_value_map.items():
			if item_code in filtered_items and set(attr_dict.keys()) == set(selected_attributes.keys()):
				exact_match.append(item_code)

	filtered_items_count = len(filtered_items)

	# get product info if exact match
	from erpnext.shopping_cart.product_info import get_product_info_for_website
	if exact_match:
		data = get_product_info_for_website(exact_match[0])
		product_info = data.product_info
<<<<<<< HEAD

		if product_info:
			product_info["allow_items_not_in_stock"] = cint(data.cart_settings.allow_items_not_in_stock)

=======
>>>>>>> fe56b800
		if not data.cart_settings.show_price:
			product_info = None
	else:
		product_info = None

	return {
		'next_attribute': next_attribute,
		'valid_options_for_attributes': valid_options_for_attributes,
		'filtered_items_count': filtered_items_count,
		'filtered_items': filtered_items if filtered_items_count < 10 else [],
		'exact_match': exact_match,
		'allow_items_not_in_stock': allow_items_not_in_stock,
		'product_info': product_info
	}


def get_items_with_selected_attributes(item_code, selected_attributes):
	item_cache = ItemVariantsCacheManager(item_code)
	attribute_value_item_map = item_cache.get_attribute_value_item_map()

	items = []
	for attribute, value in selected_attributes.items():
		filtered_items = attribute_value_item_map.get((attribute, value), [])
		items.append(set(filtered_items))

	return set.intersection(*items)


def get_items_by_fields(field_filters):
	meta = frappe.get_meta('Item')
	filters = []
	for fieldname, values in field_filters.items():
		if not values: continue

		_doctype = 'Item'
		_fieldname = fieldname

		df = meta.get_field(fieldname)
		if df.fieldtype == 'Table MultiSelect':
			child_doctype = df.options
			child_meta = frappe.get_meta(child_doctype)
			fields = child_meta.get("fields", { "fieldtype": "Link", "in_list_view": 1 })
			if fields:
				_doctype = child_doctype
				_fieldname = fields[0].fieldname

		if len(values) == 1:
			filters.append([_doctype, _fieldname, '=', values[0]])
		else:
			filters.append([_doctype, _fieldname, 'in', values])

	return get_items(filters)


def get_items(filters=None, search=None):
	start = frappe.form_dict.start or 0
	products_settings = get_product_settings()
	page_length = products_settings.products_per_page

	filters = filters or []
	# convert to list of filters
	if isinstance(filters, dict):
		filters = [['Item', fieldname, '=', value] for fieldname, value in filters.items()]

	enabled_items_filter = get_conditions({ 'disabled': 0 }, 'and')

	show_in_website_condition = ''
	if products_settings.hide_variants:
		show_in_website_condition = get_conditions({'show_in_website': 1 }, 'and')
	else:
		show_in_website_condition = get_conditions([
			['show_in_website', '=', 1],
			['show_variant_in_website', '=', 1]
		], 'or')

	search_condition = ''
	if search:
		# Default fields to search from
		default_fields = {'name', 'item_name', 'description', 'item_group'}

		# Get meta search fields
		meta = frappe.get_meta("Item")
		meta_fields = set(meta.get_search_fields())

		# Join the meta fields and default fields set
		search_fields = default_fields.union(meta_fields)
		try:
			if frappe.db.count('Item', cache=True) > 50000:
				search_fields.remove('description')
		except KeyError:
			pass

		# Build or filters for query
		search = '%{}%'.format(search)
		or_filters = [[field, 'like', search] for field in search_fields]

		search_condition = get_conditions(or_filters, 'or')

	filter_condition = get_conditions(filters, 'and')

	where_conditions = ' and '.join(
		[condition for condition in [enabled_items_filter, show_in_website_condition, \
			search_condition, filter_condition] if condition]
	)

	left_joins = []
	for f in filters:
		if len(f) == 4 and f[0] != 'Item':
			left_joins.append(f[0])

	left_join = ' '.join(['LEFT JOIN `tab{0}` on (`tab{0}`.parent = `tabItem`.name)'.format(l) for l in left_joins])

	results = frappe.db.sql('''
		SELECT
			`tabItem`.`name`, `tabItem`.`item_name`, `tabItem`.`item_code`,
			`tabItem`.`website_image`, `tabItem`.`image`,
			`tabItem`.`web_long_description`, `tabItem`.`description`,
			`tabItem`.`route`
		FROM
			`tabItem`
		{left_join}
		WHERE
			{where_conditions}
		GROUP BY
			`tabItem`.`name`
		ORDER BY
			`tabItem`.`weightage` DESC
		LIMIT
			{page_length}
		OFFSET
			{start}
	'''.format(
			where_conditions=where_conditions,
			start=start,
			page_length=page_length,
			left_join=left_join
		)
	, as_dict=1)

	for r in results:
		r.description = r.web_long_description or r.description
		r.image = r.website_image or r.image

	return results


def get_conditions(filter_list, and_or='and'):
	from frappe.model.db_query import DatabaseQuery

	if not filter_list:
		return ''

	conditions = []
	DatabaseQuery('Item').build_filter_conditions(filter_list, conditions, ignore_permissions=True)
	join_by = ' {0} '.format(and_or)

	return '(' + join_by.join(conditions) + ')'

# utilities

def get_item_attributes(item_code):
	attributes = frappe.db.get_all('Item Variant Attribute',
		fields=['attribute'],
		filters={
			'parenttype': 'Item',
			'parent': item_code
		},
		order_by='idx asc'
	)

	optional_attributes = ItemVariantsCacheManager(item_code).get_optional_attributes()

	for a in attributes:
		if a.attribute in optional_attributes:
			a.optional = True

	return attributes

def get_html_for_items(items):
	html = []
	for item in items:
		html.append(frappe.render_template('erpnext/www/all-products/item_row.html', {
			'item': item
		}))
	return html

def get_product_settings():
	doc = frappe.get_cached_doc('Products Settings')
	doc.products_per_page = doc.products_per_page or 20
	return doc<|MERGE_RESOLUTION|>--- conflicted
+++ resolved
@@ -266,13 +266,6 @@
 	if exact_match:
 		data = get_product_info_for_website(exact_match[0])
 		product_info = data.product_info
-<<<<<<< HEAD
-
-		if product_info:
-			product_info["allow_items_not_in_stock"] = cint(data.cart_settings.allow_items_not_in_stock)
-
-=======
->>>>>>> fe56b800
 		if not data.cart_settings.show_price:
 			product_info = None
 	else:
