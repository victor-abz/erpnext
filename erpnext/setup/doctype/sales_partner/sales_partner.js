// Copyright (c) 2013, Web Notes Technologies Pvt. Ltd. and Contributors
// License: GNU General Public License v3. See license.txt

cur_frm.cscript.refresh = function(doc,dt,dn){

	if(doc.__islocal){
		hide_field(['address_html', 'contact_html']);
	}
	else{
		unhide_field(['address_html', 'contact_html']);
		// make lists
<<<<<<< HEAD
		cur_frm.cscript.make_address(doc,dt,dn);
		cur_frm.cscript.make_contact(doc,dt,dn);
=======

		erpnext.utils.render_address_and_contact(cur_frm)

		if (doc.show_in_website) {
			cur_frm.set_intro(__("Published on website at: {0}",
				[repl('<a href="/%(website_route)s" target="_blank">/%(website_route)s</a>', doc.__onload)]));
		}
>>>>>>> 7c82d616
	}
}

cur_frm.fields_dict['partner_target_details'].grid.get_field("item_group").get_query = function(doc, dt, dn) {
  return{
  	filters:{ 'is_group': "No" }
  }
}<|MERGE_RESOLUTION|>--- conflicted
+++ resolved
@@ -8,19 +8,7 @@
 	}
 	else{
 		unhide_field(['address_html', 'contact_html']);
-		// make lists
-<<<<<<< HEAD
-		cur_frm.cscript.make_address(doc,dt,dn);
-		cur_frm.cscript.make_contact(doc,dt,dn);
-=======
-
-		erpnext.utils.render_address_and_contact(cur_frm)
-
-		if (doc.show_in_website) {
-			cur_frm.set_intro(__("Published on website at: {0}",
-				[repl('<a href="/%(website_route)s" target="_blank">/%(website_route)s</a>', doc.__onload)]));
-		}
->>>>>>> 7c82d616
+		erpnext.utils.render_address_and_contact(cur_frm);
 	}
 }
 
