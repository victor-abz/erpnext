# Copyright (c) 2015, Frappe Technologies Pvt. Ltd. and Contributors
# License: GNU General Public License v3. See license.txt

from __future__ import unicode_literals
import frappe
from frappe import throw, _
import frappe.defaults
from frappe.utils import cint, flt, get_fullname, cstr
from frappe.contacts.doctype.address.address import get_address_display
from erpnext.shopping_cart.doctype.shopping_cart_settings.shopping_cart_settings import get_shopping_cart_settings
from frappe.utils.nestedset import get_root_of
from erpnext.accounts.utils import get_account_name
from erpnext.utilities.product import get_qty_in_stock
from frappe.contacts.doctype.contact.contact import get_contact_name


class WebsitePriceListMissingError(frappe.ValidationError):
	pass

def set_cart_count(quotation=None):
	if cint(frappe.db.get_singles_value("Shopping Cart Settings", "enabled")):
		if not quotation:
			quotation = _get_cart_quotation()
		cart_count = cstr(len(quotation.get("items")))

		if hasattr(frappe.local, "cookie_manager"):
			frappe.local.cookie_manager.set_cookie("cart_count", cart_count)

@frappe.whitelist()
def get_cart_quotation(doc=None):
	party = get_party()

	if not doc:
		quotation = _get_cart_quotation(party)
		doc = quotation
		set_cart_count(quotation)

	addresses = get_address_docs(party=party)

	if not doc.customer_address and addresses:
		update_cart_address("billing", addresses[0].name)

	return {
		"doc": decorate_quotation_doc(doc),
		"shipping_addresses": [{"name": address.name, "display": address.display}
			for address in addresses if address.address_type == "Shipping"],
		"billing_addresses": [{"name": address.name, "display": address.display}
			for address in addresses if address.address_type == "Billing"],
		"shipping_rules": get_applicable_shipping_rules(party),
		"cart_settings": frappe.get_cached_doc("Shopping Cart Settings")
	}

@frappe.whitelist()
def place_order():
	quotation = _get_cart_quotation()
	cart_settings = frappe.db.get_value("Shopping Cart Settings", None,
		["company", "allow_items_not_in_stock"], as_dict=1)
	quotation.company = cart_settings.company

	quotation.flags.ignore_permissions = True
	quotation.submit()

	if quotation.quotation_to == 'Lead' and quotation.party_name:
		# company used to create customer accounts
		frappe.defaults.set_user_default("company", quotation.company)

	if not (quotation.shipping_address_name or quotation.customer_address):
		frappe.throw(_("Set Shipping Address or Billing Address"))

	from erpnext.selling.doctype.quotation.quotation import _make_sales_order
	sales_order = frappe.get_doc(_make_sales_order(quotation.name, ignore_permissions=True))
	sales_order.payment_schedule = []

	if not cint(cart_settings.allow_items_not_in_stock):
		for item in sales_order.get("items"):
			item.reserved_warehouse, is_stock_item = frappe.db.get_value("Item",
				item.item_code, ["website_warehouse", "is_stock_item"])

			if is_stock_item:
				item_stock = get_qty_in_stock(item.item_code, "website_warehouse")
				if not cint(item_stock.in_stock):
					throw(_("{1} Not in Stock").format(item.item_code))
				if item.qty > item_stock.stock_qty[0][0]:
					throw(_("Only {0} in Stock for item {1}").format(item_stock.stock_qty[0][0], item.item_code))

	sales_order.flags.ignore_permissions = True
	sales_order.insert()
	sales_order.submit()

	if hasattr(frappe.local, "cookie_manager"):
		frappe.local.cookie_manager.delete_cookie("cart_count")

	return sales_order.name

@frappe.whitelist()
def request_for_quotation():
	quotation = _get_cart_quotation()
	quotation.flags.ignore_permissions = True
	quotation.submit()
	return quotation.name

@frappe.whitelist()
def update_cart(item_code, qty, additional_notes=None, with_items=False):
	quotation = _get_cart_quotation()

	empty_card = False
	qty = flt(qty)
	if qty == 0:
		quotation_items = quotation.get("items", {"item_code": ["!=", item_code]})
		if quotation_items:
			quotation.set("items", quotation_items)
		else:
			empty_card = True

	else:
		quotation_items = quotation.get("items", {"item_code": item_code})
		if not quotation_items:
			quotation.append("items", {
				"doctype": "Quotation Item",
				"item_code": item_code,
				"qty": qty,
				"additional_notes": additional_notes
			})
		else:
			quotation_items[0].qty = qty
			quotation_items[0].additional_notes = additional_notes

	apply_cart_settings(quotation=quotation)

	quotation.flags.ignore_permissions = True
	quotation.payment_schedule = []
	if not empty_card:
		quotation.save()
	else:
		quotation.delete()
		quotation = None

	set_cart_count(quotation)

	context = get_cart_quotation(quotation)

	if cint(with_items):
		return {
			"items": frappe.render_template("templates/includes/cart/cart_items.html",
				context),
			"taxes": frappe.render_template("templates/includes/order/order_taxes.html",
				context),
		}
	else:
		return {
			'name': quotation.name,
			'shopping_cart_menu': get_shopping_cart_menu(context)
		}

@frappe.whitelist()
def get_shopping_cart_menu(context=None):
	if not context:
		context = get_cart_quotation()

	return frappe.render_template('templates/includes/cart/cart_dropdown.html', context)


@frappe.whitelist()
def add_new_address(doc):
	doc = frappe.parse_json(doc)
	doc.update({
		'doctype': 'Address'
	})
	address = frappe.get_doc(doc)
	address.save(ignore_permissions=True)

	return address

@frappe.whitelist(allow_guest=True)
def create_lead_for_item_inquiry(lead, subject, message):
	lead = frappe.parse_json(lead)
	lead_doc = frappe.new_doc('Lead')
	lead_doc.update(lead)
	lead_doc.set('lead_owner', '')

	try:
		lead_doc.save(ignore_permissions=True)
	except frappe.exceptions.DuplicateEntryError:
		frappe.clear_messages()
		lead_doc = frappe.get_doc('Lead', {'email_id': lead['email_id']})

	lead_doc.add_comment('Comment', text='''
		<div>
			<h5>{subject}</h5>
			<p>{message}</p>
		</div>
	'''.format(subject=subject, message=message))

	return lead_doc


@frappe.whitelist()
def get_terms_and_conditions(terms_name):
	return frappe.db.get_value('Terms and Conditions', terms_name, 'terms')

@frappe.whitelist()
def update_cart_address(address_type, address_name):
	quotation = _get_cart_quotation()
	address_display = get_address_display(frappe.get_doc("Address", address_name).as_dict())

	if address_type.lower() == "billing":
		quotation.customer_address = address_name
		quotation.address_display = address_display
		quotation.shipping_address_name == quotation.shipping_address_name or address_name
	elif address_type.lower() == "shipping":
		quotation.shipping_address_name = address_name
		quotation.shipping_address = address_display
		quotation.customer_address == quotation.customer_address or address_name

	apply_cart_settings(quotation=quotation)

	quotation.flags.ignore_permissions = True
	quotation.save()

	context = get_cart_quotation(quotation)
	return {
		"taxes": frappe.render_template("templates/includes/order/order_taxes.html",
			context),
		}

def guess_territory():
	territory = None
	geoip_country = frappe.session.get("session_country")
	if geoip_country:
		territory = frappe.db.get_value("Territory", geoip_country)

	return territory or \
		frappe.db.get_value("Shopping Cart Settings", None, "territory") or \
			get_root_of("Territory")

def decorate_quotation_doc(doc):
	for d in doc.get("items", []):
		d.update(frappe.db.get_value("Item", d.item_code,
			["thumbnail", "website_image", "description", "route"], as_dict=True))

	return doc


def _get_cart_quotation(party=None):
	'''Return the open Quotation of type "Shopping Cart" or make a new one'''
	if not party:
		party = get_party()

	quotation = frappe.get_all("Quotation", fields=["name"], filters=
		{"party_name": party.name, "order_type": "Shopping Cart", "docstatus": 0},
		order_by="modified desc", limit_page_length=1)

	if quotation:
		qdoc = frappe.get_doc("Quotation", quotation[0].name)
	else:
		company = frappe.db.get_value("Shopping Cart Settings", None, ["company"])
		qdoc = frappe.get_doc({
			"doctype": "Quotation",
			"naming_series": get_shopping_cart_settings().quotation_series or "QTN-CART-",
			"quotation_to": party.doctype,
			"company": company,
			"order_type": "Shopping Cart",
			"status": "Draft",
			"docstatus": 0,
			"__islocal": 1,
			"party_name": party.name
		})

		qdoc.contact_person = frappe.db.get_value("Contact", {"email_id": frappe.session.user})
		qdoc.contact_email = frappe.session.user

		qdoc.flags.ignore_permissions = True
		qdoc.run_method("set_missing_values")
		apply_cart_settings(party, qdoc)

	return qdoc

def update_party(fullname, company_name=None, mobile_no=None, phone=None):
	party = get_party()

	party.customer_name = company_name or fullname
	party.customer_type == "Company" if company_name else "Individual"

	contact_name = frappe.db.get_value("Contact", {"email_id": frappe.session.user})
	contact = frappe.get_doc("Contact", contact_name)
	contact.first_name = fullname
	contact.last_name = None
	contact.customer_name = party.customer_name
	contact.mobile_no = mobile_no
	contact.phone = phone
	contact.flags.ignore_permissions = True
	contact.save()

	party_doc = frappe.get_doc(party.as_dict())
	party_doc.flags.ignore_permissions = True
	party_doc.save()

	qdoc = _get_cart_quotation(party)
	if not qdoc.get("__islocal"):
		qdoc.customer_name = company_name or fullname
		qdoc.run_method("set_missing_lead_customer_details")
		qdoc.flags.ignore_permissions = True
		qdoc.save()

def apply_cart_settings(party=None, quotation=None):
	if not party:
		party = get_party()
	if not quotation:
		quotation = _get_cart_quotation(party)

	cart_settings = frappe.get_doc("Shopping Cart Settings")

	set_price_list_and_rate(quotation, cart_settings)

	quotation.run_method("calculate_taxes_and_totals")

	set_taxes(quotation, cart_settings)

	_apply_shipping_rule(party, quotation, cart_settings)

def set_price_list_and_rate(quotation, cart_settings):
	"""set price list based on billing territory"""

	_set_price_list(cart_settings, quotation)

	# reset values
	quotation.price_list_currency = quotation.currency = \
		quotation.plc_conversion_rate = quotation.conversion_rate = None
	for item in quotation.get("items"):
		item.price_list_rate = item.discount_percentage = item.rate = item.amount = None

	# refetch values
	quotation.run_method("set_price_list_and_item_details")

	if hasattr(frappe.local, "cookie_manager"):
		# set it in cookies for using in product page
		frappe.local.cookie_manager.set_cookie("selling_price_list", quotation.selling_price_list)

def _set_price_list(cart_settings, quotation=None):
	"""Set price list based on customer or shopping cart default"""
	from erpnext.accounts.party import get_default_price_list
	party_name = quotation.get("party_name") if quotation else get_party().get("name")
	selling_price_list = None
<<<<<<< HEAD
	if quotation and quotation.get("party_name"):
		selling_price_list = frappe.db.get_value('Customer', quotation.get("party_name"), 'default_price_list')
=======
>>>>>>> 253a6987

	# check if default customer price list exists
	if party_name:
		selling_price_list = get_default_price_list(frappe.get_doc("Customer", party_name))

	# check default price list in shopping cart
	if not selling_price_list:
		selling_price_list = cart_settings.price_list

<<<<<<< HEAD
	party_name = quotation.get("party_name") if quotation else get_party().get("name")

	if not selling_price_list and party_name:
		selling_price_list = get_default_price_list(frappe.get_doc("Customer", party_name))

	if quotation:
		quotation.selling_price_list = selling_price_list

=======
	if quotation:
		quotation.selling_price_list = selling_price_list

>>>>>>> 253a6987
	return selling_price_list

def set_taxes(quotation, cart_settings):
	"""set taxes based on billing territory"""
	from erpnext.accounts.party import set_taxes

	customer_group = frappe.db.get_value("Customer", quotation.party_name, "customer_group")

	quotation.taxes_and_charges = set_taxes(quotation.party_name, "Customer",
		quotation.transaction_date, quotation.company, customer_group=customer_group, supplier_group=None,
		tax_category=quotation.tax_category, billing_address=quotation.customer_address,
		shipping_address=quotation.shipping_address_name, use_for_shopping_cart=1)
#
# 	# clear table
	quotation.set("taxes", [])
#
# 	# append taxes
	quotation.append_taxes_from_master()

def get_party(user=None):
	if not user:
		user = frappe.session.user

	contact_name = get_contact_name(user)
	party = None

	if contact_name:
		contact = frappe.get_doc('Contact', contact_name)
		if contact.links:
			party_doctype = contact.links[0].link_doctype
			party = contact.links[0].link_name

	cart_settings = frappe.get_doc("Shopping Cart Settings")

	debtors_account = ''

	if cart_settings.enable_checkout:
		debtors_account = get_debtors_account(cart_settings)

	if party:
		return frappe.get_doc(party_doctype, party)

	else:
		if not cart_settings.enabled:
			frappe.local.flags.redirect_location = "/contact"
			raise frappe.Redirect
		customer = frappe.new_doc("Customer")
		fullname = get_fullname(user)
		customer.update({
			"customer_name": fullname,
			"customer_type": "Individual",
			"customer_group": get_shopping_cart_settings().default_customer_group,
			"territory": get_root_of("Territory")
		})

		if debtors_account:
			customer.update({
				"accounts": [{
					"company": cart_settings.company,
					"account": debtors_account
				}]
			})

		customer.flags.ignore_mandatory = True
		customer.insert(ignore_permissions=True)

		contact = frappe.new_doc("Contact")
		contact.update({
			"first_name": fullname,
			"email_ids": [{"email_id": user, "is_primary": 1}]
		})
		contact.append('links', dict(link_doctype='Customer', link_name=customer.name))
		contact.flags.ignore_mandatory = True
		contact.insert(ignore_permissions=True)

		return customer

def get_debtors_account(cart_settings):
	payment_gateway_account_currency = \
		frappe.get_doc("Payment Gateway Account", cart_settings.payment_gateway_account).currency

	account_name = _("Debtors ({0})".format(payment_gateway_account_currency))

	debtors_account_name = get_account_name("Receivable", "Asset", is_group=0,\
		account_currency=payment_gateway_account_currency, company=cart_settings.company)

	if not debtors_account_name:
		debtors_account = frappe.get_doc({
			"doctype": "Account",
			"account_type": "Receivable",
			"root_type": "Asset",
			"is_group": 0,
			"parent_account": get_account_name(root_type="Asset", is_group=1, company=cart_settings.company),
			"account_name": account_name,
			"currency": payment_gateway_account_currency
		}).insert(ignore_permissions=True)

		return debtors_account.name

	else:
		return debtors_account_name


def get_address_docs(doctype=None, txt=None, filters=None, limit_start=0, limit_page_length=20,
	party=None):
	if not party:
		party = get_party()

	if not party:
		return []

	address_names = frappe.db.get_all('Dynamic Link', fields=('parent'),
		filters=dict(parenttype='Address', link_doctype=party.doctype, link_name=party.name))

	out = []

	for a in address_names:
		address = frappe.get_doc('Address', a.parent)
		address.display = get_address_display(address.as_dict())
		out.append(address)

	return out

@frappe.whitelist()
def apply_shipping_rule(shipping_rule):
	quotation = _get_cart_quotation()

	quotation.shipping_rule = shipping_rule

	apply_cart_settings(quotation=quotation)

	quotation.flags.ignore_permissions = True
	quotation.save()

	return get_cart_quotation(quotation)

def _apply_shipping_rule(party=None, quotation=None, cart_settings=None):
	if not quotation.shipping_rule:
		shipping_rules = get_shipping_rules(quotation, cart_settings)

		if not shipping_rules:
			return

		elif quotation.shipping_rule not in shipping_rules:
			quotation.shipping_rule = shipping_rules[0]

	if quotation.shipping_rule:
		quotation.run_method("apply_shipping_rule")
		quotation.run_method("calculate_taxes_and_totals")

def get_applicable_shipping_rules(party=None, quotation=None):
	shipping_rules = get_shipping_rules(quotation)

	if shipping_rules:
		rule_label_map = frappe.db.get_values("Shipping Rule", shipping_rules, "label")
		# we need this in sorted order as per the position of the rule in the settings page
		return [[rule, rule] for rule in shipping_rules]

def get_shipping_rules(quotation=None, cart_settings=None):
	if not quotation:
		quotation = _get_cart_quotation()

	shipping_rules = []
	if quotation.shipping_address_name:
		country = frappe.db.get_value("Address", quotation.shipping_address_name, "country")
		if country:
			shipping_rules = frappe.db.sql_list("""select distinct sr.name
				from `tabShipping Rule Country` src, `tabShipping Rule` sr
				where src.country = %s and
				sr.disabled != 1 and sr.name = src.parent""", country)

	return shipping_rules

def get_address_territory(address_name):
	"""Tries to match city, state and country of address to existing territory"""
	territory = None

	if address_name:
		address_fields = frappe.db.get_value("Address", address_name,
			["city", "state", "country"])
		for value in address_fields:
			territory = frappe.db.get_value("Territory", value)
			if territory:
				break

	return territory

def show_terms(doc):
	return doc.tc_name

@frappe.whitelist(allow_guest=True)
def apply_coupon_code(applied_code, applied_referral_sales_partner):
	quotation = True

	if not applied_code:
		frappe.throw(_("Please enter a coupon code"))

	coupon_list = frappe.get_all('Coupon Code', filters={'coupon_code': applied_code})
	if not coupon_list:
		frappe.throw(_("Please enter a valid coupon code"))

	coupon_name = coupon_list[0].name

	from erpnext.accounts.doctype.pricing_rule.utils import validate_coupon_code
	validate_coupon_code(coupon_name)
	quotation = _get_cart_quotation()
	quotation.coupon_code = coupon_name
	quotation.flags.ignore_permissions = True
	quotation.save()

	if applied_referral_sales_partner:
		sales_partner_list = frappe.get_all('Sales Partner', filters={'referral_code': applied_referral_sales_partner})
		if sales_partner_list:
			sales_partner_name = sales_partner_list[0].name
			quotation.referral_sales_partner = sales_partner_name
			quotation.flags.ignore_permissions = True
			quotation.save()

	return quotation<|MERGE_RESOLUTION|>--- conflicted
+++ resolved
@@ -341,11 +341,6 @@
 	from erpnext.accounts.party import get_default_price_list
 	party_name = quotation.get("party_name") if quotation else get_party().get("name")
 	selling_price_list = None
-<<<<<<< HEAD
-	if quotation and quotation.get("party_name"):
-		selling_price_list = frappe.db.get_value('Customer', quotation.get("party_name"), 'default_price_list')
-=======
->>>>>>> 253a6987
 
 	# check if default customer price list exists
 	if party_name:
@@ -355,20 +350,9 @@
 	if not selling_price_list:
 		selling_price_list = cart_settings.price_list
 
-<<<<<<< HEAD
-	party_name = quotation.get("party_name") if quotation else get_party().get("name")
-
-	if not selling_price_list and party_name:
-		selling_price_list = get_default_price_list(frappe.get_doc("Customer", party_name))
-
 	if quotation:
 		quotation.selling_price_list = selling_price_list
 
-=======
-	if quotation:
-		quotation.selling_price_list = selling_price_list
-
->>>>>>> 253a6987
 	return selling_price_list
 
 def set_taxes(quotation, cart_settings):
