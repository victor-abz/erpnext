--- conflicted
+++ resolved
@@ -704,11 +704,7 @@
  "issingle": 0, 
  "istable": 0, 
  "max_attachments": 0, 
-<<<<<<< HEAD
- "modified": "2018-08-21 16:15:55.372499", 
-=======
- "modified": "2018-08-20 11:21:19.248393", 
->>>>>>> d982e8fc
+ "modified": "2018-08-21 17:15:55.372499", 
  "modified_by": "Administrator", 
  "module": "Education", 
  "name": "Assessment Result", 
