# -*- coding: utf-8 -*-
# Copyright (c) 2015, Frappe Technologies Pvt. Ltd. and Contributors
# See license.txt
from __future__ import unicode_literals

import unittest

import frappe
from frappe.utils import add_days, add_months, cstr, flt, get_last_day, getdate, nowdate

from erpnext.accounts.doctype.purchase_invoice.test_purchase_invoice import make_purchase_invoice
from erpnext.assets.doctype.asset.asset import make_sales_invoice
from erpnext.assets.doctype.asset.depreciation import (
	post_depreciation_entries,
	restore_asset,
	scrap_asset,
)
from erpnext.stock.doctype.purchase_receipt.purchase_receipt import (
	make_purchase_invoice as make_invoice,
)
from erpnext.stock.doctype.purchase_receipt.test_purchase_receipt import make_purchase_receipt

class AssetSetup(unittest.TestCase):
	@classmethod
	def setUpClass(cls):
		set_depreciation_settings_in_company()
		create_asset_data()
		enable_cwip_accounting("Computers")
		make_purchase_receipt(item_code="Macbook Pro", qty=1, rate=100000.0, location="Test Location")
		frappe.db.sql("delete from `tabTax Rule`")

	@classmethod
	def tearDownClass(cls):
		frappe.db.rollback()

class TestAsset(AssetSetup):
	def test_asset_category_is_fetched(self):
		"""Tests if the Item's Asset Category value is assigned to the Asset, if the field is empty."""

		asset = create_asset(item_code="Macbook Pro", do_not_save=1)
		asset.asset_category = None
		asset.save()

		self.assertEqual(asset.asset_category, "Computers")

	def test_gross_purchase_amount_is_mandatory(self):
		asset = create_asset(item_code="Macbook Pro", do_not_save=1)
		asset.gross_purchase_amount = 0

		self.assertRaises(frappe.MandatoryError, asset.save)

	def test_pr_or_pi_mandatory_if_not_existing_asset(self):
		"""Tests if either PI or PR is present if CWIP is enabled and is_existing_asset=0."""

		asset = create_asset(item_code="Macbook Pro", do_not_save=1)
		asset.is_existing_asset=0

		self.assertRaises(frappe.ValidationError, asset.save)

	def test_available_for_use_date_is_after_purchase_date(self):
		asset = create_asset(item_code="Macbook Pro", calculate_depreciation=1, do_not_save=1)
		asset.is_existing_asset = 0
		asset.purchase_date = getdate("2021-10-10")
		asset.available_for_use_date = getdate("2021-10-1")

		self.assertRaises(frappe.ValidationError, asset.save)

	def test_item_exists(self):
		asset = create_asset(item_code="MacBook", do_not_save=1)

		self.assertRaises(frappe.DoesNotExistError, asset.save)

	def test_validate_item(self):
		asset = create_asset(item_code="MacBook Pro", do_not_save=1)
		item = frappe.get_doc("Item", "MacBook Pro")

		item.disabled = 1
		item.save()
		self.assertRaises(frappe.ValidationError, asset.save)
		item.disabled = 0

		item.is_fixed_asset = 0
		self.assertRaises(frappe.ValidationError, asset.save)
		item.is_fixed_asset = 1

		item.is_stock_item = 1
		self.assertRaises(frappe.ValidationError, asset.save)

	def test_purchase_asset(self):
		pr = make_purchase_receipt(item_code="Macbook Pro",
			qty=1, rate=100000.0, location="Test Location")

		asset_name = frappe.db.get_value("Asset", {"purchase_receipt": pr.name}, 'name')
		asset = frappe.get_doc('Asset', asset_name)
		asset.calculate_depreciation = 1

		month_end_date = get_last_day(nowdate())
		purchase_date = nowdate() if nowdate() != month_end_date else add_days(nowdate(), -15)

		asset.available_for_use_date = purchase_date
		asset.purchase_date = purchase_date
		asset.append("finance_books", {
			"expected_value_after_useful_life": 10000,
			"depreciation_method": "Straight Line",
			"total_number_of_depreciations": 3,
			"frequency_of_depreciation": 10,
			"depreciation_start_date": month_end_date
		})
		asset.submit()

		pi = make_invoice(pr.name)
		pi.supplier = "_Test Supplier"
		pi.insert()
		pi.submit()
		asset.load_from_db()
		self.assertEqual(asset.supplier, "_Test Supplier")
		self.assertEqual(asset.purchase_date, getdate(purchase_date))
		# Asset won't have reference to PI when purchased through PR
		self.assertEqual(asset.purchase_receipt, pr.name)

		expected_gle = (
			("Asset Received But Not Billed - _TC", 100000.0, 0.0),
			("Creditors - _TC", 0.0, 100000.0)
		)

		gle = frappe.db.sql("""select account, debit, credit from `tabGL Entry`
			where voucher_type='Purchase Invoice' and voucher_no = %s
			order by account""", pi.name)
		self.assertEqual(gle, expected_gle)

		pi.cancel()
		asset.cancel()
		asset.load_from_db()
		pr.load_from_db()
		pr.cancel()
		self.assertEqual(asset.docstatus, 2)

	def test_is_fixed_asset_set(self):
		asset = create_asset(is_existing_asset = 1)
		doc = frappe.new_doc('Purchase Invoice')
		doc.supplier = '_Test Supplier'
		doc.append('items', {
			'item_code': 'Macbook Pro',
			'qty': 1,
			'asset': asset.name
		})

		doc.set_missing_values()
		self.assertEqual(doc.items[0].is_fixed_asset, 1)

	def test_scrap_asset(self):
		asset = create_asset(calculate_depreciation=1, available_for_use_date='2020-01-01',
			purchase_date = '2020-01-01', expected_value_after_useful_life=10000,
			total_number_of_depreciations=10, frequency_of_depreciation=1, submit=1)

		post_depreciation_entries(date=add_months('2020-01-01', 4))

		scrap_asset(asset.name)

		asset.load_from_db()
		self.assertEqual(asset.status, "Scrapped")
		self.assertTrue(asset.journal_entry_for_scrap)

		expected_gle = (
			("_Test Accumulated Depreciations - _TC", 36000.0, 0.0),
			("_Test Fixed Asset - _TC", 0.0, 100000.0),
			("_Test Gain/Loss on Asset Disposal - _TC", 64000.0, 0.0)
		)

		gle = frappe.db.sql("""select account, debit, credit from `tabGL Entry`
			where voucher_type='Journal Entry' and voucher_no = %s
			order by account""", asset.journal_entry_for_scrap)
		self.assertEqual(gle, expected_gle)

		restore_asset(asset.name)

		asset.load_from_db()
		self.assertFalse(asset.journal_entry_for_scrap)
		self.assertEqual(asset.status, "Partially Depreciated")

	def test_gle_made_by_asset_sale(self):
		asset = create_asset(calculate_depreciation=1, available_for_use_date='2020-06-06',
			purchase_date = '2020-01-01', expected_value_after_useful_life=10000,
			total_number_of_depreciations=3, frequency_of_depreciation=10,
			depreciation_start_date='2020-12-31', submit=1)

		post_depreciation_entries(date="2021-01-01")

		si = make_sales_invoice(asset=asset.name, item_code="Macbook Pro", company="_Test Company")
		si.customer = "_Test Customer"
		si.due_date = nowdate()
		si.get("items")[0].rate = 25000
		si.insert()
		si.submit()

		self.assertEqual(frappe.db.get_value("Asset", asset.name, "status"), "Sold")

		expected_gle = (
			("_Test Accumulated Depreciations - _TC", 20392.16, 0.0),
			("_Test Fixed Asset - _TC", 0.0, 100000.0),
			("_Test Gain/Loss on Asset Disposal - _TC", 54607.84, 0.0),
			("Debtors - _TC", 25000.0, 0.0)
		)

		gle = frappe.db.sql("""select account, debit, credit from `tabGL Entry`
			where voucher_type='Sales Invoice' and voucher_no = %s
			order by account""", si.name)

		self.assertEqual(gle, expected_gle)

		si.cancel()
		self.assertEqual(frappe.db.get_value("Asset", asset.name, "status"), "Partially Depreciated")

	def test_expense_head(self):
		pr = make_purchase_receipt(item_code="Macbook Pro",
			qty=2, rate=200000.0, location="Test Location")
		doc = make_invoice(pr.name)

		self.assertEqual('Asset Received But Not Billed - _TC', doc.items[0].expense_account)

	# CWIP: Capital Work In Progress
	def test_cwip_accounting(self):
		pr = make_purchase_receipt(item_code="Macbook Pro",
			qty=1, rate=5000, do_not_submit=True, location="Test Location")

		pr.set('taxes', [{
			'category': 'Total',
			'add_deduct_tax': 'Add',
			'charge_type': 'On Net Total',
			'account_head': '_Test Account Service Tax - _TC',
			'description': '_Test Account Service Tax',
			'cost_center': 'Main - _TC',
			'rate': 5.0
		}, {
			'category': 'Valuation and Total',
			'add_deduct_tax': 'Add',
			'charge_type': 'On Net Total',
			'account_head': '_Test Account Shipping Charges - _TC',
			'description': '_Test Account Shipping Charges',
			'cost_center': 'Main - _TC',
			'rate': 5.0
		}])

		pr.submit()

		expected_gle = (
			("Asset Received But Not Billed - _TC", 0.0, 5250.0),
			("CWIP Account - _TC", 5250.0, 0.0)
		)

		pr_gle = frappe.db.sql("""select account, debit, credit from `tabGL Entry`
			where voucher_type='Purchase Receipt' and voucher_no = %s
			order by account""", pr.name)

		self.assertEqual(pr_gle, expected_gle)

		pi = make_invoice(pr.name)
		pi.submit()

		expected_gle = (
			("_Test Account Service Tax - _TC", 250.0, 0.0),
			("_Test Account Shipping Charges - _TC", 250.0, 0.0),
			("Asset Received But Not Billed - _TC", 5250.0, 0.0),
			("Creditors - _TC", 0.0, 5500.0),
			("Expenses Included In Asset Valuation - _TC", 0.0, 250.0),
		)

		pi_gle = frappe.db.sql("""select account, debit, credit from `tabGL Entry`
			where voucher_type='Purchase Invoice' and voucher_no = %s
			order by account""", pi.name)

		self.assertEqual(pi_gle, expected_gle)

		asset = frappe.db.get_value('Asset',
			{'purchase_receipt': pr.name, 'docstatus': 0}, 'name')

		asset_doc = frappe.get_doc('Asset', asset)

		month_end_date = get_last_day(nowdate())
		asset_doc.available_for_use_date = nowdate() if nowdate() != month_end_date else add_days(nowdate(), -15)
		self.assertEqual(asset_doc.gross_purchase_amount, 5250.0)

		asset_doc.append("finance_books", {
			"expected_value_after_useful_life": 200,
			"depreciation_method": "Straight Line",
			"total_number_of_depreciations": 3,
			"frequency_of_depreciation": 10,
			"depreciation_start_date": month_end_date
		})
		asset_doc.submit()

		expected_gle = (
			("_Test Fixed Asset - _TC", 5250.0, 0.0),
			("CWIP Account - _TC", 0.0, 5250.0)
		)

		gle = frappe.db.sql("""select account, debit, credit from `tabGL Entry`
			where voucher_type='Asset' and voucher_no = %s
			order by account""", asset_doc.name)


		self.assertEqual(gle, expected_gle)

	def test_asset_cwip_toggling_cases(self):
		cwip = frappe.db.get_value("Asset Category", "Computers", "enable_cwip_accounting")
		name = frappe.db.get_value("Asset Category Account", filters={"parent": "Computers"}, fieldname=["name"])
		cwip_acc = "CWIP Account - _TC"

		frappe.db.set_value("Asset Category", "Computers", "enable_cwip_accounting", 0)
		frappe.db.set_value("Asset Category Account", name, "capital_work_in_progress_account", "")
		frappe.db.get_value("Company", "_Test Company", "capital_work_in_progress_account", "")

		# case 0 -- PI with cwip disable, Asset with cwip disabled, No cwip account set
		pi = make_purchase_invoice(item_code="Macbook Pro", qty=1, rate=200000.0, location="Test Location", update_stock=1)
		asset = frappe.db.get_value('Asset', {'purchase_invoice': pi.name, 'docstatus': 0}, 'name')
		asset_doc = frappe.get_doc('Asset', asset)
		asset_doc.available_for_use_date = nowdate()
		asset_doc.calculate_depreciation = 0
		asset_doc.submit()
		gle = frappe.db.sql("""select name from `tabGL Entry` where voucher_type='Asset' and voucher_no = %s""", asset_doc.name)
		self.assertFalse(gle)

		# case 1 -- PR with cwip disabled, Asset with cwip enabled
		pr = make_purchase_receipt(item_code="Macbook Pro", qty=1, rate=200000.0, location="Test Location")
		frappe.db.set_value("Asset Category", "Computers", "enable_cwip_accounting", 1)
		frappe.db.set_value("Asset Category Account", name, "capital_work_in_progress_account", cwip_acc)
		asset = frappe.db.get_value('Asset', {'purchase_receipt': pr.name, 'docstatus': 0}, 'name')
		asset_doc = frappe.get_doc('Asset', asset)
		asset_doc.available_for_use_date = nowdate()
		asset_doc.calculate_depreciation = 0
		asset_doc.submit()
		gle = frappe.db.sql("""select name from `tabGL Entry` where voucher_type='Asset' and voucher_no = %s""", asset_doc.name)
		self.assertFalse(gle)

		# case 2 -- PR with cwip enabled, Asset with cwip disabled
		pr = make_purchase_receipt(item_code="Macbook Pro", qty=1, rate=200000.0, location="Test Location")
		frappe.db.set_value("Asset Category", "Computers", "enable_cwip_accounting", 0)
		asset = frappe.db.get_value('Asset', {'purchase_receipt': pr.name, 'docstatus': 0}, 'name')
		asset_doc = frappe.get_doc('Asset', asset)
		asset_doc.available_for_use_date = nowdate()
		asset_doc.calculate_depreciation = 0
		asset_doc.submit()
		gle = frappe.db.sql("""select name from `tabGL Entry` where voucher_type='Asset' and voucher_no = %s""", asset_doc.name)
		self.assertTrue(gle)

		# case 3 -- PI with cwip disabled, Asset with cwip enabled
		pi = make_purchase_invoice(item_code="Macbook Pro", qty=1, rate=200000.0, location="Test Location", update_stock=1)
		frappe.db.set_value("Asset Category", "Computers", "enable_cwip_accounting", 1)
		asset = frappe.db.get_value('Asset', {'purchase_invoice': pi.name, 'docstatus': 0}, 'name')
		asset_doc = frappe.get_doc('Asset', asset)
		asset_doc.available_for_use_date = nowdate()
		asset_doc.calculate_depreciation = 0
		asset_doc.submit()
		gle = frappe.db.sql("""select name from `tabGL Entry` where voucher_type='Asset' and voucher_no = %s""", asset_doc.name)
		self.assertFalse(gle)

		# case 4 -- PI with cwip enabled, Asset with cwip disabled
		pi = make_purchase_invoice(item_code="Macbook Pro", qty=1, rate=200000.0, location="Test Location", update_stock=1)
		frappe.db.set_value("Asset Category", "Computers", "enable_cwip_accounting", 0)
		asset = frappe.db.get_value('Asset', {'purchase_invoice': pi.name, 'docstatus': 0}, 'name')
		asset_doc = frappe.get_doc('Asset', asset)
		asset_doc.available_for_use_date = nowdate()
		asset_doc.calculate_depreciation = 0
		asset_doc.submit()
		gle = frappe.db.sql("""select name from `tabGL Entry` where voucher_type='Asset' and voucher_no = %s""", asset_doc.name)
		self.assertTrue(gle)

		frappe.db.set_value("Asset Category", "Computers", "enable_cwip_accounting", cwip)
		frappe.db.set_value("Asset Category Account", name, "capital_work_in_progress_account", cwip_acc)
		frappe.db.get_value("Company", "_Test Company", "capital_work_in_progress_account", cwip_acc)

class TestDepreciationMethods(AssetSetup):
	def test_schedule_for_straight_line_method(self):
		asset = create_asset(calculate_depreciation=1,
			available_for_use_date="2030-01-01", purchase_date="2030-01-01",
			expected_value_after_useful_life=10000, depreciation_start_date="2030-12-31",
			total_number_of_depreciations=3, frequency_of_depreciation=12)

		self.assertEqual(asset.status, "Draft")
		expected_schedules = [
			["2030-12-31", 30000.00, 30000.00],
			["2031-12-31", 30000.00, 60000.00],
			["2032-12-31", 30000.00, 90000.00]
		]

		schedules = [[cstr(d.schedule_date), d.depreciation_amount, d.accumulated_depreciation_amount]
			for d in asset.get("schedules")]

		self.assertEqual(schedules, expected_schedules)

	def test_schedule_for_straight_line_method_for_existing_asset(self):
		asset = create_asset(calculate_depreciation=1,
			available_for_use_date="2030-06-06", is_existing_asset=1,
			number_of_depreciations_booked = 1, opening_accumulated_depreciation=40000,
			expected_value_after_useful_life=10000, depreciation_start_date="2030-12-31",
			total_number_of_depreciations=3, frequency_of_depreciation=12)

		self.assertEqual(asset.status, "Draft")
		expected_schedules = [
			["2030-12-31", 14246.58, 54246.58],
			["2031-12-31", 25000.00, 79246.58],
			["2032-06-06", 10753.42, 90000.00]
		]
		schedules = [[cstr(d.schedule_date), flt(d.depreciation_amount, 2), d.accumulated_depreciation_amount]
			for d in asset.get("schedules")]

		self.assertEqual(schedules, expected_schedules)

	def test_schedule_for_double_declining_method(self):
		asset = create_asset(calculate_depreciation=1,
			available_for_use_date="2030-01-01", purchase_date="2030-01-01",
			depreciation_method="Double Declining Balance",
			expected_value_after_useful_life=10000, depreciation_start_date="2030-12-31",
			total_number_of_depreciations=3, frequency_of_depreciation=12)

		self.assertEqual(asset.status, "Draft")

		expected_schedules = [
			['2030-12-31', 66667.00, 66667.00],
			['2031-12-31', 22222.11, 88889.11],
			['2032-12-31', 1110.89, 90000.0]
		]

		schedules = [[cstr(d.schedule_date), d.depreciation_amount, d.accumulated_depreciation_amount]
			for d in asset.get("schedules")]

		self.assertEqual(schedules, expected_schedules)

	def test_schedule_for_double_declining_method_for_existing_asset(self):
		asset = create_asset(calculate_depreciation=1,
			available_for_use_date="2030-01-01", is_existing_asset=1,
			depreciation_method="Double Declining Balance",
			number_of_depreciations_booked = 1, opening_accumulated_depreciation=50000,
			expected_value_after_useful_life=10000, depreciation_start_date="2030-12-31",
			total_number_of_depreciations=3, frequency_of_depreciation=12)

		self.assertEqual(asset.status, "Draft")

		expected_schedules = [
			["2030-12-31", 33333.50, 83333.50],
			["2031-12-31", 6666.50, 90000.0]
		]

		schedules = [[cstr(d.schedule_date), d.depreciation_amount, d.accumulated_depreciation_amount]
			for d in asset.get("schedules")]

		self.assertEqual(schedules, expected_schedules)

	def test_schedule_for_prorated_straight_line_method(self):
		asset = create_asset(calculate_depreciation=1,
			available_for_use_date="2030-01-30", purchase_date="2030-01-30",
			depreciation_method="Straight Line",
			expected_value_after_useful_life=10000, depreciation_start_date="2030-12-31",
			total_number_of_depreciations=3, frequency_of_depreciation=12)

		expected_schedules = [
			["2030-12-31", 27534.25, 27534.25],
			["2031-12-31", 30000.0, 57534.25],
			["2032-12-31", 30000.0, 87534.25],
			["2033-01-30", 2465.75, 90000.0]
		]

		schedules = [[cstr(d.schedule_date), flt(d.depreciation_amount, 2), flt(d.accumulated_depreciation_amount, 2)]
			for d in asset.get("schedules")]

		self.assertEqual(schedules, expected_schedules)

	# WDV: Written Down Value method
	def test_depreciation_entry_for_wdv_without_pro_rata(self):
		asset = create_asset(calculate_depreciation=1,
			available_for_use_date="2030-01-01", purchase_date="2030-01-01",
			depreciation_method="Written Down Value",
			expected_value_after_useful_life=12500, depreciation_start_date="2030-12-31",
			total_number_of_depreciations=3, frequency_of_depreciation=12)

		self.assertEqual(asset.finance_books[0].rate_of_depreciation, 50.0)

		expected_schedules = [
			["2030-12-31", 50000.0, 50000.0],
			["2031-12-31", 25000.0, 75000.0],
			["2032-12-31", 12500.0, 87500.0],
		]

		schedules = [[cstr(d.schedule_date), flt(d.depreciation_amount, 2), flt(d.accumulated_depreciation_amount, 2)]
			for d in asset.get("schedules")]

		self.assertEqual(schedules, expected_schedules)

	# WDV: Written Down Value method
	def test_pro_rata_depreciation_entry_for_wdv(self):
		asset = create_asset(calculate_depreciation=1,
			available_for_use_date="2030-06-06", purchase_date="2030-01-01",
			depreciation_method="Written Down Value",
			expected_value_after_useful_life=12500, depreciation_start_date="2030-12-31",
			total_number_of_depreciations=3, frequency_of_depreciation=12)

		self.assertEqual(asset.finance_books[0].rate_of_depreciation, 50.0)

		expected_schedules = [
			["2030-12-31", 28493.15, 28493.15],
			["2031-12-31", 35753.43, 64246.58],
			["2032-12-31", 17876.71, 82123.29],
			["2033-06-06", 5376.71, 87500.0]
		]

		schedules = [[cstr(d.schedule_date), flt(d.depreciation_amount, 2), flt(d.accumulated_depreciation_amount, 2)]
			for d in asset.get("schedules")]

		self.assertEqual(schedules, expected_schedules)

	def test_discounted_wdv_depreciation_rate_for_indian_region(self):
		# set indian company
		company_flag = frappe.flags.company
		frappe.flags.company = "_Test Company"

		asset = create_asset(calculate_depreciation=1,
			available_for_use_date="2030-07-12", purchase_date="2030-01-01",
			depreciation_method="Written Down Value",
			expected_value_after_useful_life=12500, depreciation_start_date="2030-12-31",
			total_number_of_depreciations=3, frequency_of_depreciation=12)

		self.assertEqual(asset.finance_books[0].rate_of_depreciation, 50.0)

		expected_schedules = [
			["2030-12-31", 11780.82, 11780.82],
			["2031-12-31", 44109.59, 55890.41],
			["2032-12-31", 22054.8, 77945.21],
			["2033-07-12", 9554.79, 87500.0]
		]

		schedules = [[cstr(d.schedule_date), flt(d.depreciation_amount, 2), flt(d.accumulated_depreciation_amount, 2)]
			for d in asset.get("schedules")]

		self.assertEqual(schedules, expected_schedules)

		# reset indian company
		frappe.flags.company = company_flag

<<<<<<< HEAD
class TestDepreciationBasics(AssetSetup):
	def test_depreciation_without_pro_rata(self):
		asset = create_asset(item_code="Macbook Pro", calculate_depreciation=1,
			available_for_use_date=getdate("2019-12-31"), total_number_of_depreciations=3,
			expected_value_after_useful_life=10000, depreciation_start_date=getdate("2020-12-31"), submit=1)

		expected_values = [
			["2020-12-31", 30000, 30000],
			["2021-12-31", 30000, 60000],
			["2022-12-31", 30000, 90000]
		]

		for i, schedule in enumerate(asset.schedules):
			self.assertEqual(getdate(expected_values[i][0]), schedule.schedule_date)
			self.assertEqual(expected_values[i][1], schedule.depreciation_amount)
			self.assertEqual(expected_values[i][2], schedule.accumulated_depreciation_amount)

	def test_depreciation_with_pro_rata(self):
		asset = create_asset(item_code="Macbook Pro", calculate_depreciation=1,
			available_for_use_date=getdate("2019-12-31"), total_number_of_depreciations=3,
			expected_value_after_useful_life=10000, depreciation_start_date=getdate("2020-07-01"), submit=1)

		expected_values = [
			["2020-07-01", 15000, 15000],
			["2021-07-01", 30000, 45000],
			["2022-07-01", 30000, 75000],
			["2022-12-31", 15000, 90000]
		]

		for i, schedule in enumerate(asset.schedules):
			self.assertEqual(getdate(expected_values[i][0]), schedule.schedule_date)
			self.assertEqual(expected_values[i][1], schedule.depreciation_amount)
			self.assertEqual(expected_values[i][2], schedule.accumulated_depreciation_amount)

	def test_get_depreciation_amount(self):
		"""Tests if get_depreciation_amount() returns the right value."""

		from erpnext.assets.doctype.asset.asset import get_depreciation_amount

		asset = create_asset(item_code="Macbook Pro", calculate_depreciation=1,
			available_for_use_date=getdate("2019-12-31"))

		asset.finance_books = []
		asset.append("finance_books", {
			"depreciation_method": "Straight Line",
			"frequency_of_depreciation": 12,
			"total_number_of_depreciations": 3,
			"expected_value_after_useful_life": 10000,
			"depreciation_start_date": getdate("2020-12-31")
		})

		depreciation_amount = get_depreciation_amount(asset, 100000, asset.finance_books[0])
		self.assertEqual(depreciation_amount, 30000)

	def test_make_depreciation_schedule(self):
		"""Tests if make_depreciation_schedule() returns the right values."""

		asset = create_asset(item_code="Macbook Pro", calculate_depreciation=1,
			available_for_use_date=getdate("2019-12-31"), do_not_save=1)

		asset.finance_books = []
		asset.append("finance_books", {
			"depreciation_method": "Straight Line",
			"frequency_of_depreciation": 12,
			"total_number_of_depreciations": 3,
			"expected_value_after_useful_life": 10000,
			"depreciation_start_date": getdate("2020-12-31")
		})

		asset.make_depreciation_schedule(date_of_sale=None)

		expected_values = [
			['2020-12-31', 30000.0],
			['2021-12-31', 30000.0],
			['2022-12-31', 30000.0]
		]

		for i, schedule in enumerate(asset.schedules):
			self.assertEqual(getdate(expected_values[i][0]), schedule.schedule_date)
			self.assertEqual(expected_values[i][1], schedule.depreciation_amount)

	def test_set_accumulated_depreciation(self):
		"""Tests if set_accumulated_depreciation() returns the right values."""

		asset = create_asset(item_code="Macbook Pro", calculate_depreciation=1,
			available_for_use_date=getdate("2019-12-31"), do_not_save=1)

		asset.finance_books = []
		asset.append("finance_books", {
			"depreciation_method": "Straight Line",
			"frequency_of_depreciation": 12,
			"total_number_of_depreciations": 3,
			"expected_value_after_useful_life": 10000,
			"depreciation_start_date": getdate("2020-12-31")
		})

		asset.make_depreciation_schedule(date_of_sale=None)
		asset.set_accumulated_depreciation()

		expected_values = [30000.0, 60000.0, 90000.0]

		for i, schedule in enumerate(asset.schedules):
			self.assertEqual(expected_values[i], schedule.accumulated_depreciation_amount)

	def test_check_is_pro_rata(self):
		"""Tests if check_is_pro_rata() returns the right value(i.e. checks if has_pro_rata is accurate)."""

		asset = create_asset(item_code="Macbook Pro", calculate_depreciation=1,
			available_for_use_date=getdate("2019-12-31"), do_not_save=1)

		asset.finance_books = []
		asset.append("finance_books", {
			"depreciation_method": "Straight Line",
			"frequency_of_depreciation": 12,
			"total_number_of_depreciations": 3,
			"expected_value_after_useful_life": 10000,
			"depreciation_start_date": getdate("2020-12-31")
		})

		has_pro_rata = asset.check_is_pro_rata(asset.finance_books[0])
		self.assertFalse(has_pro_rata)

		asset.finance_books = []
		asset.append("finance_books", {
			"depreciation_method": "Straight Line",
			"frequency_of_depreciation": 12,
			"total_number_of_depreciations": 3,
			"expected_value_after_useful_life": 10000,
			"depreciation_start_date": getdate("2020-07-01")
		})

		has_pro_rata = asset.check_is_pro_rata(asset.finance_books[0])
		self.assertTrue(has_pro_rata)

	def test_expected_value_after_useful_life_greater_than_purchase_amount(self):
		"""Tests if an error is raised when expected_value_after_useful_life(110,000) > gross_purchase_amount(100,000)."""

		asset = create_asset(item_code="Macbook Pro", calculate_depreciation=1,
			available_for_use_date=getdate("2019-12-31"), total_number_of_depreciations=3,
			expected_value_after_useful_life=110000, depreciation_start_date=getdate("2020-07-01"), do_not_save=1)

		self.assertRaises(frappe.ValidationError, asset.save)

	def test_depreciation_start_date(self):
		"""Tests if an error is raised when neither depreciation_start_date nor available_for_use_date are specified."""

		asset = create_asset(item_code="Macbook Pro", calculate_depreciation=1,
			total_number_of_depreciations=3, expected_value_after_useful_life=110000, do_not_save=1)

		self.assertRaises(frappe.ValidationError, asset.save)

	def test_opening_accumulated_depreciation(self):
		"""Tests if an error is raised when opening_accumulated_depreciation > (gross_purchase_amount - expected_value_after_useful_life)."""

		asset = create_asset(item_code="Macbook Pro", calculate_depreciation=1,
			available_for_use_date=getdate("2019-12-31"), total_number_of_depreciations=3,
			expected_value_after_useful_life=10000, depreciation_start_date=getdate("2020-07-01"),
			opening_accumulated_depreciation=100000, do_not_save=1)

		self.assertRaises(frappe.ValidationError, asset.save)

	def test_number_of_depreciations_booked(self):
		"""Tests if an error is raised when number_of_depreciations_booked is not specified when opening_accumulated_depreciation is."""

		asset = create_asset(item_code="Macbook Pro", calculate_depreciation=1,
			available_for_use_date=getdate("2019-12-31"), total_number_of_depreciations=3,
			expected_value_after_useful_life=10000, depreciation_start_date=getdate("2020-07-01"),
			opening_accumulated_depreciation=10000, do_not_save=1)

		self.assertRaises(frappe.ValidationError, asset.save)

	def test_number_of_depreciations(self):
		"""Tests if an error is raised when number_of_depreciations_booked > total_number_of_depreciations."""

		asset = create_asset(item_code="Macbook Pro", calculate_depreciation=1,
			available_for_use_date=getdate("2019-12-31"), total_number_of_depreciations=3,
			expected_value_after_useful_life=10000, depreciation_start_date=getdate("2020-07-01"),
			opening_accumulated_depreciation=10000, number_of_depreciations_booked=5,
			do_not_save=1)

		self.assertRaises(frappe.ValidationError, asset.save)

	def test_depreciation_start_date_is_before_purchase_date(self):
		asset = create_asset(item_code="Macbook Pro", calculate_depreciation=1,
			available_for_use_date=getdate("2019-12-31"), total_number_of_depreciations=3,
			expected_value_after_useful_life=10000, depreciation_start_date=getdate("2014-07-01"),
			do_not_save=1)

		self.assertRaises(frappe.ValidationError, asset.save)

	def test_depreciation_start_date_is_before_available_for_use_date(self):
		asset = create_asset(item_code="Macbook Pro", calculate_depreciation=1,
			available_for_use_date=getdate("2019-12-31"), total_number_of_depreciations=3,
			expected_value_after_useful_life=10000, depreciation_start_date=getdate("2018-07-01"),
			do_not_save=1)

		self.assertRaises(frappe.ValidationError, asset.save)

	def test_finance_books_are_present_if_calculate_depreciation_is_enabled(self):
		asset = create_asset(item_code="Macbook Pro", do_not_save=1)
		asset.calculate_depreciation = 1

		self.assertRaises(frappe.ValidationError, asset.save)

	def test_post_depreciation_entries(self):
		"""Tests if post_depreciation_entries() works as expected."""

		asset = create_asset(item_code="Macbook Pro", calculate_depreciation=1,
			available_for_use_date="2019-12-31", depreciation_start_date="2020-12-31",
			frequency_of_depreciation=12, total_number_of_depreciations=3,
			expected_value_after_useful_life=10000, submit=1)

		post_depreciation_entries(date="2021-06-01")
		asset.load_from_db()

		self.assertTrue(asset.schedules[0].journal_entry)
		self.assertFalse(asset.schedules[1].journal_entry)
		self.assertFalse(asset.schedules[2].journal_entry)

	def test_clear_depreciation_schedule(self):
		"""Tests if clear_depreciation_schedule() works as expected."""

		asset = create_asset(item_code="Macbook Pro", calculate_depreciation=1,
			available_for_use_date="2019-12-31", depreciation_start_date="2020-12-31",
			frequency_of_depreciation=12, total_number_of_depreciations=3,
			expected_value_after_useful_life=10000, submit=1)

		post_depreciation_entries(date="2021-06-01")
		asset.load_from_db()

		asset.clear_depreciation_schedule()

		self.assertEqual(len(asset.schedules), 1)

	def test_depreciation_entry_cancellation(self):
		asset = create_asset(item_code="Macbook Pro",
			calculate_depreciation=1, purchase_date="2020-06-06",
			available_for_use_date="2020-06-06", depreciation_start_date="2020-12-31",
			frequency_of_depreciation=10, total_number_of_depreciations=3,
			expected_value_after_useful_life=10000, submit=1)

		post_depreciation_entries(date="2021-01-01")

		asset.load_from_db()

		# cancel depreciation entry
		depr_entry = asset.get("schedules")[0].journal_entry
		self.assertTrue(depr_entry)
		frappe.get_doc("Journal Entry", depr_entry).cancel()

		asset.load_from_db()
		depr_entry = asset.get("schedules")[0].journal_entry
		self.assertFalse(depr_entry)

	def test_asset_expected_value_after_useful_life(self):
		asset = create_asset(item_code="Macbook Pro", calculate_depreciation=1,
			available_for_use_date="2020-06-06", purchase_date="2020-06-06",
			frequency_of_depreciation=10, total_number_of_depreciations=3,
			expected_value_after_useful_life=10000)

		accumulated_depreciation_after_full_schedule = \
			max(d.accumulated_depreciation_amount for d in asset.get("schedules"))

		asset_value_after_full_schedule = (flt(asset.gross_purchase_amount) -
			flt(accumulated_depreciation_after_full_schedule))

		self.assertTrue(asset.finance_books[0].expected_value_after_useful_life >= asset_value_after_full_schedule)

	def test_gle_made_by_depreciation_entries(self):
		asset = create_asset(item_code="Macbook Pro",
			calculate_depreciation=1, purchase_date="2020-01-30",
			available_for_use_date="2020-01-30", depreciation_start_date="2020-12-31",
			frequency_of_depreciation=10, total_number_of_depreciations=3,
			expected_value_after_useful_life=10000, submit=1)

		self.assertEqual(asset.status, "Submitted")

		frappe.db.set_value("Company", "_Test Company", "series_for_depreciation_entry", "DEPR-")
		post_depreciation_entries(date="2021-01-01")
		asset.load_from_db()

		# check depreciation entry series
		self.assertEqual(asset.get("schedules")[0].journal_entry[:4], "DEPR")

		expected_gle = (
			("_Test Accumulated Depreciations - _TC", 0.0, 30000.0),
			("_Test Depreciations - _TC", 30000.0, 0.0)
		)

		gle = frappe.db.sql("""select account, debit, credit from `tabGL Entry`
			where against_voucher_type='Asset' and against_voucher = %s
			order by account""", asset.name)

		self.assertEqual(gle, expected_gle)
		self.assertEqual(asset.get("value_after_depreciation"), 0)
=======
	def test_expected_value_change(self):
		"""
			tests if changing `expected_value_after_useful_life`
			affects `value_after_depreciation`
		"""

		asset = create_asset(calculate_depreciation=1)
		asset.opening_accumulated_depreciation = 2000
		asset.number_of_depreciations_booked = 1

		asset.finance_books[0].expected_value_after_useful_life = 100
		asset.save()
		asset.reload()
		self.assertEquals(asset.finance_books[0].value_after_depreciation, 98000.0)

		# changing expected_value_after_useful_life shouldn't affect value_after_depreciation
		asset.finance_books[0].expected_value_after_useful_life = 200
		asset.save()
		asset.reload()
		self.assertEquals(asset.finance_books[0].value_after_depreciation, 98000.0)
>>>>>>> c0e63284

def create_asset_data():
	if not frappe.db.exists("Asset Category", "Computers"):
		create_asset_category()

	if not frappe.db.exists("Item", "Macbook Pro"):
		create_fixed_asset_item()

	if not frappe.db.exists("Location", "Test Location"):
		frappe.get_doc({
			'doctype': 'Location',
			'location_name': 'Test Location'
		}).insert()

def create_asset(**args):
	args = frappe._dict(args)

	create_asset_data()

	asset = frappe.get_doc({
		"doctype": "Asset",
		"asset_name": args.asset_name or "Macbook Pro 1",
		"asset_category": args.asset_category or "Computers",
		"item_code": args.item_code or "Macbook Pro",
		"company": args.company or "_Test Company",
		"purchase_date": args.purchase_date or "2015-01-01",
		"calculate_depreciation": args.calculate_depreciation or 0,
		"opening_accumulated_depreciation": args.opening_accumulated_depreciation or 0,
		"number_of_depreciations_booked": args.number_of_depreciations_booked or 0,
		"gross_purchase_amount": args.gross_purchase_amount or 100000,
		"purchase_receipt_amount": args.purchase_receipt_amount or 100000,
		"warehouse": args.warehouse or "_Test Warehouse - _TC",
		"available_for_use_date": args.available_for_use_date or "2020-06-06",
		"location": args.location or "Test Location",
		"asset_owner": args.asset_owner or "Company",
		"is_existing_asset": args.is_existing_asset or 1
	})

	if asset.calculate_depreciation:
		asset.append("finance_books", {
			"depreciation_method": args.depreciation_method or "Straight Line",
			"frequency_of_depreciation": args.frequency_of_depreciation or 12,
			"total_number_of_depreciations": args.total_number_of_depreciations or 5,
			"expected_value_after_useful_life": args.expected_value_after_useful_life or 0,
			"depreciation_start_date": args.depreciation_start_date
		})

	if not args.do_not_save:
		try:
			asset.save()
		except frappe.DuplicateEntryError:
			pass

	if args.submit:
		asset.submit()

	return asset

def create_asset_category():
	asset_category = frappe.new_doc("Asset Category")
	asset_category.asset_category_name = "Computers"
	asset_category.total_number_of_depreciations = 3
	asset_category.frequency_of_depreciation = 3
	asset_category.enable_cwip_accounting = 1
	asset_category.append("accounts", {
		"company_name": "_Test Company",
		"fixed_asset_account": "_Test Fixed Asset - _TC",
		"accumulated_depreciation_account": "_Test Accumulated Depreciations - _TC",
		"depreciation_expense_account": "_Test Depreciations - _TC"
	})
	asset_category.insert()

def create_fixed_asset_item():
	meta = frappe.get_meta('Asset')
	naming_series = meta.get_field("naming_series").options.splitlines()[0] or 'ACC-ASS-.YYYY.-'
	try:
		frappe.get_doc({
			"doctype": "Item",
			"item_code": "Macbook Pro",
			"item_name": "Macbook Pro",
			"description": "Macbook Pro Retina Display",
			"asset_category": "Computers",
			"item_group": "All Item Groups",
			"stock_uom": "Nos",
			"is_stock_item": 0,
			"is_fixed_asset": 1,
			"auto_create_assets": 1,
			"asset_naming_series": naming_series
		}).insert()
	except frappe.DuplicateEntryError:
		pass

def set_depreciation_settings_in_company():
	company = frappe.get_doc("Company", "_Test Company")
	company.accumulated_depreciation_account = "_Test Accumulated Depreciations - _TC"
	company.depreciation_expense_account = "_Test Depreciations - _TC"
	company.disposal_account = "_Test Gain/Loss on Asset Disposal - _TC"
	company.depreciation_cost_center = "_Test Cost Center - _TC"
	company.save()

	# Enable booking asset depreciation entry automatically
	frappe.db.set_value("Accounts Settings", None, "book_asset_depreciation_entry_automatically", 1)

def enable_cwip_accounting(asset_category, enable=1):
	frappe.db.set_value("Asset Category", asset_category, "enable_cwip_accounting", enable)<|MERGE_RESOLUTION|>--- conflicted
+++ resolved
@@ -536,7 +536,6 @@
 		# reset indian company
 		frappe.flags.company = company_flag
 
-<<<<<<< HEAD
 class TestDepreciationBasics(AssetSetup):
 	def test_depreciation_without_pro_rata(self):
 		asset = create_asset(item_code="Macbook Pro", calculate_depreciation=1,
@@ -832,7 +831,6 @@
 
 		self.assertEqual(gle, expected_gle)
 		self.assertEqual(asset.get("value_after_depreciation"), 0)
-=======
 	def test_expected_value_change(self):
 		"""
 			tests if changing `expected_value_after_useful_life`
@@ -853,7 +851,6 @@
 		asset.save()
 		asset.reload()
 		self.assertEquals(asset.finance_books[0].value_after_depreciation, 98000.0)
->>>>>>> c0e63284
 
 def create_asset_data():
 	if not frappe.db.exists("Asset Category", "Computers"):
