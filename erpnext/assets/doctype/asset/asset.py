# -*- coding: utf-8 -*-
# Copyright (c) 2016, Frappe Technologies Pvt. Ltd. and contributors
# For license information, please see license.txt

from __future__ import unicode_literals
import frappe, erpnext, math, json
from frappe import _
from six import string_types
from frappe.utils import flt, add_months, cint, nowdate, getdate, today, date_diff, month_diff, add_days, get_last_day, get_datetime
from frappe.model.document import Document
from erpnext.assets.doctype.asset_category.asset_category import get_asset_category_account
from erpnext.assets.doctype.asset.depreciation \
	import get_disposal_account_and_cost_center, get_depreciation_accounts
from erpnext.accounts.general_ledger import make_gl_entries, make_reverse_gl_entries
from erpnext.accounts.utils import get_account_currency
from erpnext.controllers.accounts_controller import AccountsController

class Asset(AccountsController):
	def validate(self):
		self.validate_asset_values()
		self.validate_asset_and_reference()
		self.validate_item()
		self.set_missing_values()
		self.prepare_depreciation_data()
		self.validate_gross_and_purchase_amount()
		if self.get("schedules"):
			self.validate_expected_value_after_useful_life()

		self.status = self.get_status()

	def on_submit(self):
		self.validate_in_use_date()
		self.set_status()
		self.make_asset_movement()
		if not self.booked_fixed_asset and self.validate_make_gl_entry():
			self.make_gl_entries()

	def on_cancel(self):
		self.validate_cancellation()
		self.cancel_movement_entries()
		self.delete_depreciation_entries()
		self.set_status()
		self.ignore_linked_doctypes = ('GL Entry', 'Stock Ledger Entry')
		make_reverse_gl_entries(voucher_type='Asset', voucher_no=self.name)
		self.db_set('booked_fixed_asset', 0)

	def validate_asset_and_reference(self):
		if self.purchase_invoice or self.purchase_receipt:
			reference_doc = 'Purchase Invoice' if self.purchase_invoice else 'Purchase Receipt'
			reference_name = self.purchase_invoice or self.purchase_receipt
			reference_doc = frappe.get_doc(reference_doc, reference_name)
			if reference_doc.get('company') != self.company:
				frappe.throw(_("Company of asset {0} and purchase document {1} doesn't matches.").format(self.name, reference_doc.get('name')))


		if self.is_existing_asset and self.purchase_invoice:
			frappe.throw(_("Purchase Invoice cannot be made against an existing asset {0}").format(self.name))

	def prepare_depreciation_data(self):
		if self.calculate_depreciation:
			self.value_after_depreciation = 0
			self.set_depreciation_rate()
			self.make_depreciation_schedule()
			self.set_accumulated_depreciation()
		else:
			self.finance_books = []
			self.value_after_depreciation = (flt(self.gross_purchase_amount) -
				flt(self.opening_accumulated_depreciation))

	def validate_item(self):
		item = frappe.get_cached_value("Item", self.item_code,
			["is_fixed_asset", "is_stock_item", "disabled"], as_dict=1)
		if not item:
			frappe.throw(_("Item {0} does not exist").format(self.item_code))
		elif item.disabled:
			frappe.throw(_("Item {0} has been disabled").format(self.item_code))
		elif not item.is_fixed_asset:
			frappe.throw(_("Item {0} must be a Fixed Asset Item").format(self.item_code))
		elif item.is_stock_item:
			frappe.throw(_("Item {0} must be a non-stock item").format(self.item_code))

	def validate_in_use_date(self):
		if not self.available_for_use_date:
			frappe.throw(_("Available for use date is required"))

		for d in self.finance_books:
			if d.depreciation_start_date == self.available_for_use_date:
				frappe.throw(_("Row #{}: Depreciation Posting Date should not be equal to Available for Use Date.").format(d.idx),
					title=_("Incorrect Date"))

	def set_missing_values(self):
		if not self.asset_category:
			self.asset_category = frappe.get_cached_value("Item", self.item_code, "asset_category")

		if self.item_code and not self.get('finance_books'):
			finance_books = get_item_details(self.item_code, self.asset_category)
			self.set('finance_books', finance_books)

		if not(self.asset_value):
			self.asset_value = self.gross_purchase_amount

	def validate_asset_values(self):
		if not self.asset_category:
			self.asset_category = frappe.get_cached_value("Item", self.item_code, "asset_category")

		if not flt(self.gross_purchase_amount):
			frappe.throw(_("Gross Purchase Amount is mandatory"), frappe.MandatoryError)

		if is_cwip_accounting_enabled(self.asset_category):
			if not self.is_existing_asset and not (self.purchase_receipt or self.purchase_invoice):
				frappe.throw(_("Please create purchase receipt or purchase invoice for the item {0}").
					format(self.item_code))

			if (not self.purchase_receipt and self.purchase_invoice
				and not frappe.db.get_value('Purchase Invoice', self.purchase_invoice, 'update_stock')):
				frappe.throw(_("Update stock must be enable for the purchase invoice {0}").
					format(self.purchase_invoice))

		if not self.calculate_depreciation:
			return
		elif not self.finance_books:
			frappe.throw(_("Enter depreciation details"))

		if self.is_existing_asset:
			return

		docname = self.purchase_receipt or self.purchase_invoice
		if docname:
			doctype = 'Purchase Receipt' if self.purchase_receipt else 'Purchase Invoice'
			date = frappe.db.get_value(doctype, docname, 'posting_date')

		if self.available_for_use_date and getdate(self.available_for_use_date) < getdate(self.purchase_date):
			frappe.throw(_("Available-for-use Date should be after purchase date"))

	def validate_gross_and_purchase_amount(self):
		if self.is_existing_asset: return

		if self.gross_purchase_amount and self.gross_purchase_amount != self.purchase_receipt_amount:
			error_message = _("Gross Purchase Amount should be <b>equal</b> to purchase amount of one single Asset.")
			error_message += "<br>"
			error_message += _("Please do not book expense of multiple assets against one single Asset.")
			frappe.throw(error_message, title=_("Invalid Gross Purchase Amount"))

	def make_asset_movement(self):
		reference_doctype = 'Purchase Receipt' if self.purchase_receipt else 'Purchase Invoice'
		reference_docname = self.purchase_receipt or self.purchase_invoice
		transaction_date = getdate(self.purchase_date)
		if reference_docname:
			posting_date, posting_time = frappe.db.get_value(reference_doctype, reference_docname, ["posting_date", "posting_time"])
			transaction_date = get_datetime("{} {}".format(posting_date, posting_time))
		assets = [{
			'asset': self.name,
			'asset_name': self.asset_name,
			'target_location': self.location,
			'to_employee': self.custodian
		}]
		asset_movement = frappe.get_doc({
			'doctype': 'Asset Movement',
			'assets': assets,
			'purpose': 'Receipt',
			'company': self.company,
			'transaction_date': transaction_date,
			'reference_doctype': reference_doctype,
			'reference_name': reference_docname
		}).insert()
		asset_movement.submit()

	def set_depreciation_rate(self):
		for d in self.get("finance_books"):
			d.rate_of_depreciation = flt(self.get_depreciation_rate(d, on_validate=True),
				d.precision("rate_of_depreciation"))

	def make_depreciation_schedule(self):
		if 'Manual' not in [d.depreciation_method for d in self.finance_books] and not self.schedules:
			self.schedules = []

		if not self.available_for_use_date:
			return

		for d in self.get('finance_books'):
			self.validate_asset_finance_books(d)

			start = 0
			for n in range(len(self.schedules)):
				if not self.schedules[n].journal_entry:
					del self.schedules[n:]
					start = n
					break

			value_after_depreciation = (flt(self.asset_value) -
				flt(self.opening_accumulated_depreciation)) - flt(d.expected_value_after_useful_life)

			d.value_after_depreciation = value_after_depreciation

			number_of_pending_depreciations = cint(d.total_number_of_depreciations) - \
				cint(self.number_of_depreciations_booked)

			has_pro_rata = self.check_is_pro_rata(d)

			if has_pro_rata:
				number_of_pending_depreciations += 1
			
			skip_row = False
			for n in range(start, number_of_pending_depreciations):
				# If depreciation is already completed (for double declining balance)
				if skip_row: continue

				depreciation_amount = get_depreciation_amount(self, value_after_depreciation, d)

				if not has_pro_rata or n < cint(number_of_pending_depreciations) - 1:
					schedule_date = add_months(d.depreciation_start_date,
						n * cint(d.frequency_of_depreciation))

					# schedule date will be a year later from start date
					# so monthly schedule date is calculated by removing 11 months from it
					monthly_schedule_date = add_months(schedule_date, - d.frequency_of_depreciation + 1)

				# For first row
				if has_pro_rata and n==0:
					depreciation_amount, days, months = self.get_pro_rata_amt(d, depreciation_amount,
						self.available_for_use_date, d.depreciation_start_date)

					# For first depr schedule date will be the start date
					# so monthly schedule date is calculated by removing month difference between use date and start date
					monthly_schedule_date = add_months(d.depreciation_start_date, - months + 1)

				# For last row
				elif has_pro_rata and n == cint(number_of_pending_depreciations) - 1:
					if not self.edit_dates:
						self.to_date = add_months(self.available_for_use_date,
							n * cint(d.frequency_of_depreciation))

<<<<<<< HEAD
					depreciation_amount, days, months = get_pro_rata_amt(d,
						depreciation_amount, schedule_date, self.to_date)
=======
					depreciation_amount, days, months = self.get_pro_rata_amt(d,
						depreciation_amount, schedule_date, to_date)
>>>>>>> 0ea4d850

					monthly_schedule_date = add_months(schedule_date, 1)

					schedule_date = add_days(schedule_date, days)
					last_schedule_date = schedule_date

				if not depreciation_amount: continue
				value_after_depreciation -= flt(depreciation_amount,
					self.precision("gross_purchase_amount"))

				# Adjust depreciation amount in the last period based on the expected value after useful life
				if d.expected_value_after_useful_life and ((n == cint(number_of_pending_depreciations) - 1
					and value_after_depreciation != d.expected_value_after_useful_life)
					or value_after_depreciation < d.expected_value_after_useful_life):
					depreciation_amount += (value_after_depreciation - d.expected_value_after_useful_life)
					skip_row = True

				if depreciation_amount > 0:
					# With monthly depreciation, each depreciation is divided by months remaining until next date
					if self.allow_monthly_depreciation:
						# month range is 1 to 12
						# In pro rata case, for first and last depreciation, month range would be different
						month_range = months \
							if (has_pro_rata and n==0) or (has_pro_rata and n == cint(number_of_pending_depreciations) - 1) \
							else d.frequency_of_depreciation

						for r in range(month_range):
							if (has_pro_rata and n == 0):
								# For first entry of monthly depr
								if r == 0:
									days_until_first_depr = date_diff(monthly_schedule_date, self.available_for_use_date)
									per_day_amt = depreciation_amount / days
									depreciation_amount_for_current_month = per_day_amt * days_until_first_depr
									depreciation_amount -= depreciation_amount_for_current_month
									date = monthly_schedule_date
									amount = depreciation_amount_for_current_month
								else:
									date = add_months(monthly_schedule_date, r)
									amount = depreciation_amount / (month_range - 1)
							elif (has_pro_rata and n == cint(number_of_pending_depreciations) - 1) and r == cint(month_range) - 1:
								# For last entry of monthly depr
								date = last_schedule_date
								amount = depreciation_amount / month_range
							else:
								date = add_months(monthly_schedule_date, r)
								amount = depreciation_amount / month_range

							self.append("schedules", {
								"schedule_date": date,
								"depreciation_amount": amount,
								"depreciation_method": d.depreciation_method,
								"finance_book": d.finance_book,
								"finance_book_id": d.idx
							})
					else:
						self.append("schedules", {
							"schedule_date": schedule_date,
							"depreciation_amount": depreciation_amount,
							"depreciation_method": d.depreciation_method,
							"finance_book": d.finance_book,
							"finance_book_id": d.idx
						})

	def check_is_pro_rata(self, row):
		has_pro_rata = False

		days = date_diff(row.depreciation_start_date, self.available_for_use_date) + 1
		total_days = get_total_days(row.depreciation_start_date, row.frequency_of_depreciation)

		if days < total_days:
			has_pro_rata = True

		return has_pro_rata

	def validate_asset_finance_books(self, row):
		if flt(row.expected_value_after_useful_life) >= flt(self.gross_purchase_amount):
			frappe.throw(_("Row {0}: Expected Value After Useful Life must be less than Gross Purchase Amount")
				.format(row.idx))

		if not row.depreciation_start_date:
			if not self.available_for_use_date:
				frappe.throw(_("Row {0}: Depreciation Start Date is required").format(row.idx))
			row.depreciation_start_date = get_last_day(self.available_for_use_date)

		if not self.is_existing_asset:
			self.opening_accumulated_depreciation = 0
			self.number_of_depreciations_booked = 0
		else:
			depreciable_amount = flt(self.gross_purchase_amount) - flt(row.expected_value_after_useful_life)
			if flt(self.opening_accumulated_depreciation) > depreciable_amount:
					frappe.throw(_("Opening Accumulated Depreciation must be less than equal to {0}")
						.format(depreciable_amount))

			if self.opening_accumulated_depreciation:
				if not self.number_of_depreciations_booked:
					frappe.throw(_("Please set Number of Depreciations Booked"))
			else:
				self.number_of_depreciations_booked = 0

			if cint(self.number_of_depreciations_booked) > cint(row.total_number_of_depreciations):
				frappe.throw(_("Number of Depreciations Booked cannot be greater than Total Number of Depreciations"))

		if row.depreciation_start_date and getdate(row.depreciation_start_date) < getdate(nowdate()):
			frappe.msgprint(_("Depreciation Row {0}: Depreciation Start Date is entered as past date")
				.format(row.idx), title=_('Warning'), indicator='red')

		if row.depreciation_start_date and getdate(row.depreciation_start_date) < getdate(self.purchase_date):
			frappe.throw(_("Depreciation Row {0}: Next Depreciation Date cannot be before Purchase Date")
				.format(row.idx))

		if row.depreciation_start_date and getdate(row.depreciation_start_date) < getdate(self.available_for_use_date):
			frappe.throw(_("Depreciation Row {0}: Next Depreciation Date cannot be before Available-for-use Date")
				.format(row.idx))

	def set_accumulated_depreciation(self, ignore_booked_entry = False):
		straight_line_idx = [d.idx for d in self.get("schedules") if d.depreciation_method == 'Straight Line']
		finance_books = []

		for i, d in enumerate(self.get("schedules")):
			if ignore_booked_entry and d.journal_entry:
				continue

			if d.finance_book_id not in finance_books:
				accumulated_depreciation = flt(self.opening_accumulated_depreciation)
				value_after_depreciation = flt(self.get_value_after_depreciation(d.finance_book_id))
				finance_books.append(int(d.finance_book_id))

			depreciation_amount = flt(d.depreciation_amount, d.precision("depreciation_amount"))
			value_after_depreciation -= flt(depreciation_amount)

			# for the last row, if depreciation method = Straight Line
			if straight_line_idx and i == max(straight_line_idx) - 1:
				book = self.get('finance_books')[cint(d.finance_book_id) - 1]
				depreciation_amount += flt(value_after_depreciation -
					flt(book.expected_value_after_useful_life), d.precision("depreciation_amount"))

			d.depreciation_amount = depreciation_amount
			accumulated_depreciation += d.depreciation_amount
			d.accumulated_depreciation_amount = flt(accumulated_depreciation,
				d.precision("accumulated_depreciation_amount"))

	def get_value_after_depreciation(self, idx):
		return flt(self.get('finance_books')[cint(idx)-1].value_after_depreciation)

	def validate_expected_value_after_useful_life(self):
		for row in self.get('finance_books'):
			accumulated_depreciation_after_full_schedule = [d.accumulated_depreciation_amount
				for d in self.get("schedules") if cint(d.finance_book_id) == row.idx]

			if accumulated_depreciation_after_full_schedule:
				accumulated_depreciation_after_full_schedule = max(accumulated_depreciation_after_full_schedule)

				asset_value_after_full_schedule = flt(flt(self.gross_purchase_amount) -
					flt(accumulated_depreciation_after_full_schedule),
					self.precision('gross_purchase_amount'))

				if (row.expected_value_after_useful_life and
					row.expected_value_after_useful_life < asset_value_after_full_schedule):
					frappe.throw(_("Depreciation Row {0}: Expected value after useful life must be greater than or equal to {1}")
						.format(row.idx, asset_value_after_full_schedule))
				elif not row.expected_value_after_useful_life:
					row.expected_value_after_useful_life = asset_value_after_full_schedule

	def validate_cancellation(self):
		if self.status in ("In Maintenance", "Out of Order"):
			frappe.throw(_("There are active maintenance or repairs against the asset. You must complete all of them before cancelling the asset."))
		if self.status not in ("Submitted", "Partially Depreciated", "Fully Depreciated"):
			frappe.throw(_("Asset cannot be cancelled, as it is already {0}").format(self.status))

	def cancel_movement_entries(self):
		movements = frappe.db.sql(
			"""SELECT asm.name, asm.docstatus
			FROM `tabAsset Movement` asm, `tabAsset Movement Item` asm_item
			WHERE asm_item.parent=asm.name and asm_item.asset=%s and asm.docstatus=1""", self.name, as_dict=1)

		for movement in movements:
			movement = frappe.get_doc('Asset Movement', movement.get('name'))
			movement.cancel()

	def delete_depreciation_entries(self):
		for d in self.get("schedules"):
			if d.journal_entry:
				frappe.get_doc("Journal Entry", d.journal_entry).cancel()
				d.db_set("journal_entry", None)

		self.db_set("value_after_depreciation",
			(flt(self.gross_purchase_amount) - flt(self.opening_accumulated_depreciation)))

	def set_status(self, status=None):
		'''Get and update status'''
		if not status:
			status = self.get_status()
		self.db_set("status", status)

	def get_status(self):
		'''Returns status based on whether it is draft, submitted, scrapped or depreciated'''
		if self.docstatus == 0:
			status = "Draft"
		elif self.docstatus == 1:
			status = "Submitted"

			if self.journal_entry_for_scrap:
				status = "Scrapped"
			elif self.finance_books:
				idx = self.get_default_finance_book_idx() or 0

				expected_value_after_useful_life = self.finance_books[idx].expected_value_after_useful_life
				value_after_depreciation = self.finance_books[idx].value_after_depreciation

				if flt(value_after_depreciation) <= expected_value_after_useful_life:
					status = "Fully Depreciated"
				elif flt(value_after_depreciation) < flt(self.gross_purchase_amount):
					status = 'Partially Depreciated'
		elif self.docstatus == 2:
			status = "Cancelled"
		return status

	def get_default_finance_book_idx(self):
		if not self.get('default_finance_book') and self.company:
			self.default_finance_book = erpnext.get_default_finance_book(self.company)

		if self.get('default_finance_book'):
			for d in self.get('finance_books'):
				if d.finance_book == self.default_finance_book:
					return cint(d.idx) - 1

	def validate_make_gl_entry(self):
		purchase_document = self.get_purchase_document()
		if not purchase_document:
			return False

		asset_bought_with_invoice = (purchase_document == self.purchase_invoice)
		fixed_asset_account = self.get_fixed_asset_account()

		cwip_enabled = is_cwip_accounting_enabled(self.asset_category)
		cwip_account = self.get_cwip_account(cwip_enabled=cwip_enabled)

		query = """SELECT name FROM `tabGL Entry` WHERE voucher_no = %s and account = %s"""
		if asset_bought_with_invoice:
			# with invoice purchase either expense or cwip has been booked
			expense_booked = frappe.db.sql(query, (purchase_document, fixed_asset_account), as_dict=1)
			if expense_booked:
				# if expense is already booked from invoice then do not make gl entries regardless of cwip enabled/disabled
				return False

			cwip_booked = frappe.db.sql(query, (purchase_document, cwip_account), as_dict=1)
			if cwip_booked:
				# if cwip is booked from invoice then make gl entries regardless of cwip enabled/disabled
				return True
		else:
			# with receipt purchase either cwip has been booked or no entries have been made
			if not cwip_account:
				# if cwip account isn't available do not make gl entries
				return False

			cwip_booked = frappe.db.sql(query, (purchase_document, cwip_account), as_dict=1)
			# if cwip is not booked from receipt then do not make gl entries
			# if cwip is booked from receipt then make gl entries
			return cwip_booked

	def get_purchase_document(self):
		asset_bought_with_invoice = self.purchase_invoice and frappe.db.get_value('Purchase Invoice', self.purchase_invoice, 'update_stock')
		purchase_document = self.purchase_invoice if asset_bought_with_invoice else self.purchase_receipt

		return purchase_document

	def get_fixed_asset_account(self):
		return get_asset_category_account('fixed_asset_account', None, self.name, None, self.asset_category, self.company)

	def get_cwip_account(self, cwip_enabled=False):
		cwip_account = None
		try:
			cwip_account = get_asset_account("capital_work_in_progress_account", self.name, self.asset_category, self.company)
		except:
			# if no cwip account found in category or company and "cwip is enabled" then raise else silently pass
			if cwip_enabled:
				raise

		return cwip_account

	def make_gl_entries(self):
		gl_entries = []

		purchase_document = self.get_purchase_document()
		fixed_asset_account, cwip_account = self.get_fixed_asset_account(), self.get_cwip_account()

		if (purchase_document and self.purchase_receipt_amount and self.available_for_use_date <= nowdate()):

			gl_entries.append(self.get_gl_dict({
				"account": cwip_account,
				"against": fixed_asset_account,
				"remarks": self.get("remarks") or _("Accounting Entry for Asset"),
				"posting_date": self.available_for_use_date,
				"credit": self.purchase_receipt_amount,
				"credit_in_account_currency": self.purchase_receipt_amount,
				"cost_center": self.cost_center
			}, item=self))

			gl_entries.append(self.get_gl_dict({
				"account": fixed_asset_account,
				"against": cwip_account,
				"remarks": self.get("remarks") or _("Accounting Entry for Asset"),
				"posting_date": self.available_for_use_date,
				"debit": self.purchase_receipt_amount,
				"debit_in_account_currency": self.purchase_receipt_amount,
				"cost_center": self.cost_center
			}, item=self))

		if gl_entries:
			from erpnext.accounts.general_ledger import make_gl_entries

			make_gl_entries(gl_entries)
			self.db_set('booked_fixed_asset', 1)

	@frappe.whitelist()
	def get_depreciation_rate(self, args, on_validate=False):
		if isinstance(args, string_types):
			args = json.loads(args)

		float_precision = cint(frappe.db.get_default("float_precision")) or 2

		if args.get("depreciation_method") == 'Double Declining Balance':
			return 200.0 / args.get("total_number_of_depreciations")

		if args.get("depreciation_method") == "Written Down Value":
			if args.get("rate_of_depreciation") and on_validate:
				return args.get("rate_of_depreciation")

			no_of_years = flt(args.get("total_number_of_depreciations") * flt(args.get("frequency_of_depreciation"))) / 12
			value = flt(args.get("expected_value_after_useful_life")) / flt(self.gross_purchase_amount)

			# square root of flt(salvage_value) / flt(asset_cost)
			depreciation_rate = math.pow(value, 1.0/flt(no_of_years, 2))

			return 100 * (1 - flt(depreciation_rate, float_precision))

	def get_pro_rata_amt(self, row, depreciation_amount, from_date, to_date):
		days = date_diff(to_date, from_date)
		months = month_diff(to_date, from_date)
		total_days = get_total_days(to_date, row.frequency_of_depreciation)

		return (depreciation_amount * flt(days)) / flt(total_days), days, months

def update_maintenance_status():
	assets = frappe.get_all(
		"Asset", filters={"docstatus": 1, "maintenance_required": 1}
	)

	for asset in assets:
		asset = frappe.get_doc("Asset", asset.name)
		if frappe.db.exists("Asset Repair", {"asset_name": asset.name, "repair_status": "Pending"}):
			asset.set_status("Out of Order")
		elif frappe.db.exists("Asset Maintenance Task", {"parent": asset.name, "next_due_date": today()}):
			asset.set_status("In Maintenance")
		else:
			asset.set_status()

def make_post_gl_entry():

	asset_categories = frappe.db.get_all('Asset Category', fields = ['name', 'enable_cwip_accounting'])

	for asset_category in asset_categories:
		if cint(asset_category.enable_cwip_accounting):
			assets = frappe.db.sql_list(""" select name from `tabAsset`
				where asset_category = %s and ifnull(booked_fixed_asset, 0) = 0
				and available_for_use_date = %s""", (asset_category.name, nowdate()))

			for asset in assets:
				doc = frappe.get_doc('Asset', asset)
				doc.make_gl_entries()

def get_asset_naming_series():
	meta = frappe.get_meta('Asset')
	return meta.get_field("naming_series").options

@frappe.whitelist()
def make_sales_invoice(asset, item_code, company, serial_no=None):
	si = frappe.new_doc("Sales Invoice")
	si.company = company
	si.currency = frappe.get_cached_value('Company',  company,  "default_currency")
	disposal_account, depreciation_cost_center = get_disposal_account_and_cost_center(company)
	si.append("items", {
		"item_code": item_code,
		"is_fixed_asset": 1,
		"asset": asset,
		"income_account": disposal_account,
		"serial_no": serial_no,
		"cost_center": depreciation_cost_center,
		"qty": 1
	})
	si.set_missing_values()
	return si

@frappe.whitelist()
def create_asset_maintenance(asset, item_code, item_name, asset_category, company):
	asset_maintenance = frappe.new_doc("Asset Maintenance")
	asset_maintenance.update({
		"asset_name": asset,
		"company": company,
		"item_code": item_code,
		"item_name": item_name,
		"asset_category": asset_category
	})
	return asset_maintenance

@frappe.whitelist()
def create_asset_repair(asset, asset_name):
	asset_repair = frappe.new_doc("Asset Repair")
	asset_repair.update({
		"asset": asset,
		"asset_name": asset_name
	})
	return asset_repair

@frappe.whitelist()
def create_asset_adjustment(asset, asset_category, company):
	asset_maintenance = frappe.get_doc("Asset Value Adjustment")
	asset_maintenance.update({
		"asset": asset,
		"company": company,
		"asset_category": asset_category
	})
	return asset_maintenance

@frappe.whitelist()
def transfer_asset(args):
	args = json.loads(args)

	if args.get('serial_no'):
		args['quantity'] = len(args.get('serial_no').split('\n'))

	movement_entry = frappe.new_doc("Asset Movement")
	movement_entry.update(args)
	movement_entry.insert()
	movement_entry.submit()

	frappe.db.commit()

	frappe.msgprint(_("Asset Movement record {0} created").format("<a href='/app/Form/Asset Movement/{0}'>{0}</a>").format(movement_entry.name))

@frappe.whitelist()
def get_item_details(item_code, asset_category):
	asset_category_doc = frappe.get_doc('Asset Category', asset_category)
	books = []
	for d in asset_category_doc.finance_books:
		books.append({
			'finance_book': d.finance_book,
			'depreciation_method': d.depreciation_method,
			'total_number_of_depreciations': d.total_number_of_depreciations,
			'frequency_of_depreciation': d.frequency_of_depreciation,
			'start_date': nowdate()
		})

	return books

def get_asset_account(account_name, asset=None, asset_category=None, company=None):
	account = None
	if asset:
		account = get_asset_category_account(account_name, asset=asset,
				asset_category = asset_category, company = company)

	if not asset and not account:
		account = get_asset_category_account(account_name, asset_category = asset_category, company = company)

	if not account:
		account = frappe.get_cached_value('Company',  company,  account_name)

	if not account:
		if not asset_category:
			frappe.throw(_("Set {0} in company {1}").format(account_name.replace('_', ' ').title(), company))
		else:
			frappe.throw(_("Set {0} in asset category {1} or company {2}")
				.format(account_name.replace('_', ' ').title(), asset_category, company))

	return account

@frappe.whitelist()
def make_journal_entry(asset_name):
	asset = frappe.get_doc("Asset", asset_name)
	fixed_asset_account, accumulated_depreciation_account, depreciation_expense_account = \
		get_depreciation_accounts(asset)

	depreciation_cost_center, depreciation_series = frappe.db.get_value("Company", asset.company,
		["depreciation_cost_center", "series_for_depreciation_entry"])
	depreciation_cost_center = asset.cost_center or depreciation_cost_center

	je = frappe.new_doc("Journal Entry")
	je.voucher_type = "Depreciation Entry"
	je.naming_series = depreciation_series
	je.company = asset.company
	je.remark = "Depreciation Entry against asset {0}".format(asset_name)

	je.append("accounts", {
		"account": depreciation_expense_account,
		"reference_type": "Asset",
		"reference_name": asset.name,
		"cost_center": depreciation_cost_center
	})

	je.append("accounts", {
		"account": accumulated_depreciation_account,
		"reference_type": "Asset",
		"reference_name": asset.name
	})

	return je

@frappe.whitelist()
def make_asset_movement(assets, purpose=None):
	import json
	from six import string_types

	if isinstance(assets, string_types):
		assets = json.loads(assets)

	if len(assets) == 0:
		frappe.throw(_('Atleast one asset has to be selected.'))

	asset_movement = frappe.new_doc("Asset Movement")
	asset_movement.quantity = len(assets)
	for asset in assets:
		asset = frappe.get_doc('Asset', asset.get('name'))
		asset_movement.company = asset.get('company')
		asset_movement.append("assets", {
			'asset': asset.get('name'),
			'source_location': asset.get('location'),
			'from_employee': asset.get('custodian')
		})

	if asset_movement.get('assets'):
		return asset_movement.as_dict()

def is_cwip_accounting_enabled(asset_category):
	return cint(frappe.db.get_value("Asset Category", asset_category, "enable_cwip_accounting"))

def get_total_days(date, frequency):
	period_start_date = add_months(date,
		cint(frequency) * -1)

	return date_diff(date, period_start_date)

@erpnext.allow_regional
def get_depreciation_amount(asset, depreciable_value, row):
	depreciation_left = flt(row.total_number_of_depreciations) - flt(asset.number_of_depreciations_booked)

	if row.depreciation_method in ("Straight Line", "Manual"):
<<<<<<< HEAD
		if not asset.to_date:
			depreciation_amount = (flt(row.value_after_depreciation) -
				flt(row.expected_value_after_useful_life)) / depreciation_left
		else:
			depreciation_amount = (flt(row.value_after_depreciation) -
				flt(row.expected_value_after_useful_life)) / (date_diff(asset.to_date, asset.available_for_use_date) / 365)
=======
		depreciation_amount = (flt(row.value_after_depreciation) -
			flt(row.expected_value_after_useful_life)) / depreciation_left
>>>>>>> 0ea4d850
	else:
		depreciation_amount = flt(depreciable_value * (flt(row.rate_of_depreciation) / 100))

	return depreciation_amount<|MERGE_RESOLUTION|>--- conflicted
+++ resolved
@@ -230,13 +230,8 @@
 						self.to_date = add_months(self.available_for_use_date,
 							n * cint(d.frequency_of_depreciation))
 
-<<<<<<< HEAD
-					depreciation_amount, days, months = get_pro_rata_amt(d,
+					depreciation_amount, days, months = self.get_pro_rata_amt(d,
 						depreciation_amount, schedule_date, self.to_date)
-=======
-					depreciation_amount, days, months = self.get_pro_rata_amt(d,
-						depreciation_amount, schedule_date, to_date)
->>>>>>> 0ea4d850
 
 					monthly_schedule_date = add_months(schedule_date, 1)
 
@@ -783,17 +778,12 @@
 	depreciation_left = flt(row.total_number_of_depreciations) - flt(asset.number_of_depreciations_booked)
 
 	if row.depreciation_method in ("Straight Line", "Manual"):
-<<<<<<< HEAD
 		if not asset.to_date:
 			depreciation_amount = (flt(row.value_after_depreciation) -
 				flt(row.expected_value_after_useful_life)) / depreciation_left
 		else:
 			depreciation_amount = (flt(row.value_after_depreciation) -
 				flt(row.expected_value_after_useful_life)) / (date_diff(asset.to_date, asset.available_for_use_date) / 365)
-=======
-		depreciation_amount = (flt(row.value_after_depreciation) -
-			flt(row.expected_value_after_useful_life)) / depreciation_left
->>>>>>> 0ea4d850
 	else:
 		depreciation_amount = flt(depreciable_value * (flt(row.rate_of_depreciation) / 100))
 
