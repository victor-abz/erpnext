{
 "actions": [],
 "allow_import": 1,
 "allow_rename": 1,
 "autoname": "field:location_name",
 "creation": "2018-05-07 12:49:22.595974",
 "doctype": "DocType",
 "editable_grid": 1,
 "engine": "InnoDB",
 "field_order": [
  "location_name",
  "parent_location",
  "cb_details",
  "is_container",
  "is_group",
  "sb_location_details",
  "latitude",
  "longitude",
  "cb_latlong",
  "area",
  "area_uom",
  "sb_geolocation",
  "location",
  "tree_details",
  "lft",
  "rgt",
  "old_parent"
 ],
 "fields": [
  {
   "fieldname": "location_name",
   "fieldtype": "Data",
   "in_list_view": 1,
   "label": "Location Name",
   "no_copy": 1,
   "reqd": 1,
   "unique": 1
  },
  {
   "fieldname": "parent_location",
   "fieldtype": "Link",
   "label": "Parent Location",
   "options": "Location",
   "search_index": 1
  },
  {
   "fieldname": "cb_details",
   "fieldtype": "Column Break"
  },
  {
   "default": "0",
   "description": "Check if it is a hydroponic unit",
   "fieldname": "is_container",
   "fieldtype": "Check",
   "label": "Is Container"
  },
  {
   "bold": 1,
   "default": "0",
   "fieldname": "is_group",
   "fieldtype": "Check",
   "in_list_view": 1,
   "label": "Is Group"
  },
  {
   "fieldname": "sb_location_details",
   "fieldtype": "Section Break",
   "label": "Location Details"
  },
  {
   "fetch_from": "parent_location.latitude",
   "fieldname": "latitude",
   "fieldtype": "Float",
   "label": "Latitude"
  },
  {
   "fetch_from": "parent_location.longitude",
   "fieldname": "longitude",
   "fieldtype": "Float",
   "label": "Longitude"
  },
  {
   "fieldname": "cb_latlong",
   "fieldtype": "Column Break"
  },
  {
   "fieldname": "area",
   "fieldtype": "Float",
   "label": "Area",
   "read_only": 1
  },
  {
   "depends_on": "eval:doc.area",
   "fieldname": "area_uom",
   "fieldtype": "Link",
   "label": "Area UOM",
   "options": "UOM"
  },
  {
   "fieldname": "sb_geolocation",
   "fieldtype": "Section Break"
  },
  {
   "fieldname": "location",
   "fieldtype": "Geolocation",
   "label": "Location"
  },
  {
   "fieldname": "tree_details",
   "fieldtype": "Section Break",
   "hidden": 1,
   "label": "Tree Details"
  },
  {
   "fieldname": "lft",
   "fieldtype": "Int",
   "hidden": 1,
   "label": "lft",
   "no_copy": 1,
   "print_hide": 1,
   "read_only": 1
  },
  {
   "fieldname": "rgt",
   "fieldtype": "Int",
   "hidden": 1,
   "label": "rgt",
   "no_copy": 1,
   "print_hide": 1,
   "read_only": 1
  },
  {
   "fieldname": "old_parent",
   "fieldtype": "Data",
   "hidden": 1,
   "label": "Old Parent",
   "no_copy": 1,
   "print_hide": 1,
   "read_only": 1
  }
 ],
 "is_tree": 1,
 "links": [],
<<<<<<< HEAD
 "modified": "2020-03-18 18:35:41.062417",
=======
 "modified": "2020-03-18 18:25:59.283057",
>>>>>>> 09f6199b
 "modified_by": "Administrator",
 "module": "Assets",
 "name": "Location",
 "name_case": "Title Case",
 "nsm_parent_field": "parent_location",
 "owner": "Administrator",
 "permissions": [
  {
   "create": 1,
   "delete": 1,
   "email": 1,
   "export": 1,
   "print": 1,
   "read": 1,
   "report": 1,
   "role": "System Manager",
   "share": 1,
   "write": 1
  },
  {
   "create": 1,
   "delete": 1,
   "email": 1,
   "export": 1,
   "print": 1,
   "read": 1,
   "report": 1,
   "role": "Stock User",
   "share": 1,
   "write": 1
  },
  {
   "create": 1,
   "delete": 1,
   "email": 1,
   "export": 1,
   "print": 1,
   "read": 1,
   "report": 1,
   "role": "Accounts User",
   "share": 1,
   "write": 1
  },
  {
   "create": 1,
   "delete": 1,
   "email": 1,
   "export": 1,
   "print": 1,
   "read": 1,
   "report": 1,
   "role": "Stock Manager",
   "share": 1,
   "write": 1
  },
  {
   "create": 1,
   "delete": 1,
   "email": 1,
   "export": 1,
   "print": 1,
   "read": 1,
   "report": 1,
   "role": "Agriculture Manager",
   "share": 1,
   "write": 1
  },
  {
   "email": 1,
   "export": 1,
   "print": 1,
   "read": 1,
   "report": 1,
   "role": "Agriculture User",
   "share": 1,
   "write": 1
  }
 ],
 "show_name_in_global_search": 1,
 "sort_field": "modified",
 "sort_order": "DESC",
 "track_changes": 1
}<|MERGE_RESOLUTION|>--- conflicted
+++ resolved
@@ -141,11 +141,7 @@
  ],
  "is_tree": 1,
  "links": [],
-<<<<<<< HEAD
- "modified": "2020-03-18 18:35:41.062417",
-=======
  "modified": "2020-03-18 18:25:59.283057",
->>>>>>> 09f6199b
  "modified_by": "Administrator",
  "module": "Assets",
  "name": "Location",
