--- conflicted
+++ resolved
@@ -562,29 +562,6 @@
 		{'doctype': 'Assessment Code', 'index': 39},
 		{'doctype': 'Discussion', 'index': 40},
 	],
-<<<<<<< HEAD
-	"Hospitality": [
-		{'doctype': 'Hotel Room', 'index': 0},
-		{'doctype': 'Hotel Room Reservation', 'index': 1},
-		{'doctype': 'Hotel Room Pricing', 'index': 2},
-		{'doctype': 'Hotel Room Package', 'index': 3},
-		{'doctype': 'Hotel Room Type', 'index': 4}
-	]
-=======
-	"Non Profit": [
-		{'doctype': 'Certified Consultant', 'index': 1},
-		{'doctype': 'Certification Application', 'index': 2},
-		{'doctype': 'Volunteer', 'index': 3},
-		{'doctype': 'Membership', 'index': 4},
-		{'doctype': 'Member', 'index': 5},
-		{'doctype': 'Donor', 'index': 6},
-		{'doctype': 'Chapter', 'index': 7},
-		{'doctype': 'Grant Application', 'index': 8},
-		{'doctype': 'Volunteer Type', 'index': 9},
-		{'doctype': 'Donor Type', 'index': 10},
-		{'doctype': 'Membership Type', 'index': 11}
-	],
->>>>>>> a3ec7899
 }
 
 additional_timeline_content = {
