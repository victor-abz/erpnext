{
 "actions": [],
 "allow_events_in_timeline": 1,
 "allow_import": 1,
 "allow_rename": 1,
 "autoname": "naming_series:",
 "creation": "2013-01-10 16:34:11",
 "description": "Supplier of Goods or Services.",
 "doctype": "DocType",
 "document_type": "Setup",
 "engine": "InnoDB",
 "field_order": [
  "naming_series",
  "supplier_name",
  "country",
  "column_break0",
  "supplier_group",
  "supplier_type",
  "is_transporter",
  "image",
  "defaults_section",
  "default_currency",
  "default_bank_account",
  "column_break_10",
  "default_price_list",
  "internal_supplier_section",
  "is_internal_supplier",
  "represents_company",
  "column_break_16",
  "companies",
  "column_break2",
  "supplier_details",
  "column_break_30",
  "website",
  "language",
  "dashboard_tab",
  "tax_tab",
  "tax_id",
  "column_break_27",
  "tax_category",
  "tax_withholding_category",
  "contact_and_address_tab",
  "address_contacts",
  "address_html",
  "column_break1",
  "contact_html",
  "primary_address_and_contact_detail_section",
  "supplier_primary_contact",
  "mobile_no",
  "email_id",
  "column_break_44",
  "supplier_primary_address",
  "primary_address",
  "accounting_tab",
  "payment_terms",
  "default_accounts_section",
  "accounts",
  "settings_tab",
  "allow_purchase_invoice_creation_without_purchase_order",
  "allow_purchase_invoice_creation_without_purchase_receipt",
  "column_break_54",
  "is_frozen",
  "disabled",
  "warn_rfqs",
  "warn_pos",
  "prevent_rfqs",
  "prevent_pos",
  "block_supplier_section",
  "on_hold",
  "hold_type",
  "column_break_59",
  "release_date",
  "portal_users_tab",
  "portal_users",
  "column_break_1mqv"
 ],
 "fields": [
  {
   "fieldname": "naming_series",
   "fieldtype": "Select",
   "label": "Series",
   "no_copy": 1,
   "oldfieldname": "naming_series",
   "oldfieldtype": "Select",
   "options": "SUP-.YYYY.-",
   "set_only_once": 1
  },
  {
   "bold": 1,
   "fieldname": "supplier_name",
   "fieldtype": "Data",
   "in_global_search": 1,
   "label": "Supplier Name",
   "no_copy": 1,
   "oldfieldname": "supplier_name",
   "oldfieldtype": "Data",
   "reqd": 1
  },
  {
   "fieldname": "country",
   "fieldtype": "Link",
   "label": "Country",
   "options": "Country"
  },
  {
   "fieldname": "default_bank_account",
   "fieldtype": "Link",
   "label": "Default Company Bank Account",
   "options": "Bank Account"
  },
  {
   "fieldname": "tax_id",
   "fieldtype": "Data",
   "label": "Tax ID"
  },
  {
   "fieldname": "tax_category",
   "fieldtype": "Link",
   "label": "Tax Category",
   "options": "Tax Category"
  },
  {
   "fieldname": "tax_withholding_category",
   "fieldtype": "Link",
   "label": "Tax Withholding Category",
   "options": "Tax Withholding Category"
  },
  {
   "default": "0",
   "fieldname": "is_transporter",
   "fieldtype": "Check",
   "label": "Is Transporter"
  },
  {
   "default": "0",
   "fieldname": "is_internal_supplier",
   "fieldtype": "Check",
   "label": "Is Internal Supplier"
  },
  {
   "depends_on": "is_internal_supplier",
   "fieldname": "represents_company",
   "fieldtype": "Link",
   "ignore_user_permissions": 1,
   "label": "Represents Company",
   "options": "Company"
  },
  {
   "fieldname": "image",
   "fieldtype": "Attach Image",
   "hidden": 1,
   "label": "Image",
   "no_copy": 1,
   "print_hide": 1
  },
  {
   "fieldname": "column_break0",
   "fieldtype": "Column Break",
   "width": "50%"
  },
  {
   "fieldname": "supplier_group",
   "fieldtype": "Link",
   "in_list_view": 1,
   "in_standard_filter": 1,
   "label": "Supplier Group",
   "oldfieldname": "supplier_type",
   "oldfieldtype": "Link",
   "options": "Supplier Group",
   "reqd": 1
  },
  {
   "default": "Company",
   "fieldname": "supplier_type",
   "fieldtype": "Select",
   "label": "Supplier Type",
   "options": "Company\nIndividual",
   "reqd": 1
  },
  {
   "fieldname": "language",
   "fieldtype": "Link",
   "label": "Print Language",
   "options": "Language"
  },
  {
   "bold": 1,
   "default": "0",
   "fieldname": "disabled",
   "fieldtype": "Check",
   "label": "Disabled"
  },
  {
   "default": "0",
   "fieldname": "warn_rfqs",
   "fieldtype": "Check",
   "hidden": 1,
   "label": "Warn RFQs",
   "read_only": 1
  },
  {
   "default": "0",
   "fieldname": "warn_pos",
   "fieldtype": "Check",
   "hidden": 1,
   "label": "Warn POs",
   "read_only": 1
  },
  {
   "default": "0",
   "fieldname": "prevent_rfqs",
   "fieldtype": "Check",
   "hidden": 1,
   "label": "Prevent RFQs",
   "read_only": 1
  },
  {
   "default": "0",
   "fieldname": "prevent_pos",
   "fieldtype": "Check",
   "hidden": 1,
   "label": "Prevent POs",
   "read_only": 1
  },
  {
   "depends_on": "represents_company",
   "fieldname": "companies",
   "fieldtype": "Table",
   "label": "Allowed To Transact With",
   "options": "Allowed To Transact With"
  },
  {
   "fieldname": "default_currency",
   "fieldtype": "Link",
   "ignore_user_permissions": 1,
   "label": "Billing Currency",
   "no_copy": 1,
   "options": "Currency"
  },
  {
   "fieldname": "column_break_10",
   "fieldtype": "Column Break"
  },
  {
   "fieldname": "default_price_list",
   "fieldtype": "Link",
   "ignore_user_permissions": 1,
   "label": "Price List",
   "options": "Price List"
  },
  {
   "fieldname": "payment_terms",
   "fieldtype": "Link",
   "label": "Default Payment Terms Template",
   "options": "Payment Terms Template"
  },
  {
   "default": "0",
   "fieldname": "on_hold",
   "fieldtype": "Check",
   "label": "Block Supplier"
  },
  {
   "depends_on": "eval:doc.on_hold",
   "fieldname": "hold_type",
   "fieldtype": "Select",
   "label": "Hold Type",
   "options": "\nAll\nInvoices\nPayments"
  },
  {
   "depends_on": "eval:doc.on_hold",
   "description": "Leave blank if the Supplier is blocked indefinitely",
   "fieldname": "release_date",
   "fieldtype": "Date",
   "label": "Release Date"
  },
  {
   "depends_on": "eval:!doc.__islocal",
   "fieldname": "address_contacts",
   "fieldtype": "Section Break",
   "label": "Address and Contacts",
   "oldfieldtype": "Column Break",
   "options": "fa fa-map-marker"
  },
  {
   "fieldname": "address_html",
   "fieldtype": "HTML",
   "label": "Address HTML",
   "read_only": 1
  },
  {
   "fieldname": "column_break1",
   "fieldtype": "Column Break",
   "width": "50%"
  },
  {
   "fieldname": "contact_html",
   "fieldtype": "HTML",
   "label": "Contact HTML",
   "read_only": 1
  },
  {
   "description": "Mention if non-standard payable account",
   "fieldname": "accounts",
   "fieldtype": "Table",
   "label": "Accounts",
   "options": "Party Account"
  },
  {
   "collapsible": 1,
   "collapsible_depends_on": "supplier_details",
   "fieldname": "column_break2",
   "fieldtype": "Section Break",
   "label": "More Information",
   "width": "50%"
  },
  {
   "fieldname": "website",
   "fieldtype": "Data",
   "label": "Website",
   "oldfieldname": "website",
   "oldfieldtype": "Data"
  },
  {
   "description": "Statutory info and other general information about your Supplier",
   "fieldname": "supplier_details",
   "fieldtype": "Text",
   "label": "Supplier Details",
   "oldfieldname": "supplier_details",
   "oldfieldtype": "Code"
  },
  {
   "fieldname": "column_break_30",
   "fieldtype": "Column Break"
  },
  {
   "default": "0",
   "fieldname": "is_frozen",
   "fieldtype": "Check",
   "label": "Is Frozen"
  },
  {
   "default": "0",
   "fieldname": "allow_purchase_invoice_creation_without_purchase_order",
   "fieldtype": "Check",
   "label": "Allow Purchase Invoice Creation Without Purchase Order"
  },
  {
   "default": "0",
   "fieldname": "allow_purchase_invoice_creation_without_purchase_receipt",
   "fieldtype": "Check",
   "label": "Allow Purchase Invoice Creation Without Purchase Receipt"
  },
  {
   "fieldname": "primary_address_and_contact_detail_section",
   "fieldtype": "Section Break",
   "label": "Primary Address and Contact"
  },
  {
   "description": "Reselect, if the chosen contact is edited after save",
   "fieldname": "supplier_primary_contact",
   "fieldtype": "Link",
   "label": "Supplier Primary Contact",
   "options": "Contact"
  },
  {
   "fetch_from": "supplier_primary_contact.mobile_no",
   "fieldname": "mobile_no",
   "fieldtype": "Read Only",
   "label": "Mobile No"
  },
  {
   "fetch_from": "supplier_primary_contact.email_id",
   "fieldname": "email_id",
   "fieldtype": "Read Only",
   "label": "Email Id"
  },
  {
   "fieldname": "column_break_44",
   "fieldtype": "Column Break"
  },
  {
   "fieldname": "primary_address",
   "fieldtype": "Text",
   "label": "Primary Address",
   "read_only": 1
  },
  {
   "description": "Reselect, if the chosen address is edited after save",
   "fieldname": "supplier_primary_address",
   "fieldtype": "Link",
   "label": "Supplier Primary Address",
   "options": "Address"
  },
  {
   "fieldname": "dashboard_tab",
   "fieldtype": "Tab Break",
   "label": "Dashboard",
   "show_dashboard": 1
  },
  {
   "fieldname": "settings_tab",
   "fieldtype": "Tab Break",
   "label": "Settings"
  },
  {
   "fieldname": "contact_and_address_tab",
   "fieldtype": "Tab Break",
   "label": "Contact & Address"
  },
  {
   "fieldname": "accounting_tab",
   "fieldtype": "Tab Break",
   "label": "Accounting"
  },
  {
   "fieldname": "defaults_section",
   "fieldtype": "Section Break",
   "label": "Defaults"
  },
  {
   "fieldname": "tax_tab",
   "fieldtype": "Tab Break",
   "label": "Tax"
  },
  {
   "collapsible": 1,
   "fieldname": "internal_supplier_section",
   "fieldtype": "Section Break",
   "label": "Internal Supplier"
  },
  {
   "fieldname": "column_break_16",
   "fieldtype": "Column Break"
  },
  {
   "fieldname": "column_break_27",
   "fieldtype": "Column Break"
  },
  {
   "fieldname": "column_break_54",
   "fieldtype": "Column Break"
  },
  {
   "fieldname": "block_supplier_section",
   "fieldtype": "Section Break",
   "label": "Block Supplier"
  },
  {
   "fieldname": "column_break_59",
   "fieldtype": "Column Break"
  },
  {
<<<<<<< HEAD
   "fieldname": "default_accounts_section",
   "fieldtype": "Section Break",
   "label": "Default Accounts"
=======
   "fieldname": "portal_users_tab",
   "fieldtype": "Tab Break",
   "label": "Portal Users"
  },
  {
   "fieldname": "portal_users",
   "fieldtype": "Table",
   "label": "Supplier Portal Users",
   "options": "Portal User"
  },
  {
   "fieldname": "column_break_1mqv",
   "fieldtype": "Column Break"
>>>>>>> 1d1103f3
  }
 ],
 "icon": "fa fa-user",
 "idx": 370,
 "image_field": "image",
 "links": [
  {
   "group": "Allowed Items",
   "link_doctype": "Party Specific Item",
   "link_fieldname": "party"
  }
 ],
 "modified": "2023-06-26 14:20:00.961554",
 "modified_by": "Administrator",
 "module": "Buying",
 "name": "Supplier",
 "naming_rule": "By \"Naming Series\" field",
 "owner": "Administrator",
 "permissions": [
  {
   "email": 1,
   "print": 1,
   "read": 1,
   "report": 1,
   "role": "Purchase User"
  },
  {
   "email": 1,
   "print": 1,
   "read": 1,
   "report": 1,
   "role": "Purchase Manager",
   "write": 1
  },
  {
   "create": 1,
   "delete": 1,
   "email": 1,
   "export": 1,
   "import": 1,
   "print": 1,
   "read": 1,
   "report": 1,
   "role": "Purchase Master Manager",
   "share": 1,
   "write": 1
  },
  {
   "read": 1,
   "role": "Stock User"
  },
  {
   "email": 1,
   "print": 1,
   "read": 1,
   "report": 1,
   "role": "Stock Manager"
  },
  {
   "read": 1,
   "role": "Accounts User"
  },
  {
   "email": 1,
   "print": 1,
   "read": 1,
   "report": 1,
   "role": "Accounts Manager"
  }
 ],
 "quick_entry": 1,
 "search_fields": "supplier_name, supplier_group",
 "show_name_in_global_search": 1,
 "sort_field": "modified",
 "sort_order": "ASC",
 "states": [],
 "title_field": "supplier_name",
 "track_changes": 1
}<|MERGE_RESOLUTION|>--- conflicted
+++ resolved
@@ -451,11 +451,11 @@
    "fieldtype": "Column Break"
   },
   {
-<<<<<<< HEAD
    "fieldname": "default_accounts_section",
    "fieldtype": "Section Break",
    "label": "Default Accounts"
-=======
+  },
+  {
    "fieldname": "portal_users_tab",
    "fieldtype": "Tab Break",
    "label": "Portal Users"
@@ -469,7 +469,6 @@
   {
    "fieldname": "column_break_1mqv",
    "fieldtype": "Column Break"
->>>>>>> 1d1103f3
   }
  ],
  "icon": "fa fa-user",
