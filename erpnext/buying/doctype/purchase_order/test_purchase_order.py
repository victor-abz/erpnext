--- conflicted
+++ resolved
@@ -153,7 +153,6 @@
 			"group_same_items": 1
 			}).insert(ignore_permissions=True)
 
-<<<<<<< HEAD
 	def test_make_po_without_terms(self):
 		po = create_purchase_order(do_not_save=1)
 
@@ -183,8 +182,6 @@
 		pi.insert()
 		self.assertTrue(pi.get('payment_schedule'))
 
-		
-=======
 	def test_reserved_qty_subcontract_po(self):
 		bin = frappe.get_all("Bin", filters={"warehouse": "_Test Warehouse - _TC"},
 			fields=["item_code","reserved_qty_for_sub_contract"])
@@ -200,7 +197,6 @@
 
 		self.assertEquals(item_bin["reserved_qty_for_sub_contract"],total_sup_qty)
 
->>>>>>> 990277a0
 def get_same_items():
 	return [
 				{
