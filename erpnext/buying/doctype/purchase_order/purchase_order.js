--- conflicted
+++ resolved
@@ -139,14 +139,8 @@
 				if (doc.status != "On Hold") {
 					if(flt(doc.per_received) < 100 && allow_receipt) {
 						cur_frm.add_custom_button(__('Purchase Receipt'), this.make_purchase_receipt, __('Create'));
-<<<<<<< HEAD
 						if (doc.is_subcontracted) {
 							cur_frm.add_custom_button(__('Subcontracting Order'), this.make_subcontracting_order, __('Create'));
-=======
-						if(doc.is_subcontracted && me.has_unsupplied_items()) {
-							cur_frm.add_custom_button(__('Material to Supplier'),
-								function() { me.make_stock_entry(); }, __("Transfer"));
->>>>>>> 5edd1dbb
 						}
 					}
 					if(flt(doc.per_billed) < 100)
@@ -458,14 +452,4 @@
 	}
 }
 
-<<<<<<< HEAD
-frappe.provide("erpnext.buying");
-=======
-frappe.provide("erpnext.buying");
-
-frappe.ui.form.on("Purchase Order", "is_subcontracted", function(frm) {
-	if (frm.doc.is_subcontracted) {
-		erpnext.buying.get_default_bom(frm);
-	}
-});
->>>>>>> 5edd1dbb
+frappe.provide("erpnext.buying");