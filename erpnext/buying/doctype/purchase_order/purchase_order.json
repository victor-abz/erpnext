--- conflicted
+++ resolved
@@ -503,16 +503,6 @@
    "permlevel": 0,
    "print_hide": 1,
    "read_only": 1
-<<<<<<< HEAD
-  }, 
-  {
-   "fieldname": "advance_paid", 
-   "fieldtype": "Currency", 
-   "label": "Advance Paid", 
-   "no_copy": 1, 
-   "permlevel": 0, 
-   "print_hide": 1, 
-=======
   },
   {
    "fieldname": "advance_paid",
@@ -521,7 +511,6 @@
    "no_copy": 1,
    "permlevel": 0,
    "print_hide": 1,
->>>>>>> cc8f204b
    "read_only": 1
   },
   {
@@ -880,17 +869,6 @@
    "permlevel": 0,
    "print_hide": 1
   }
-<<<<<<< HEAD
- ], 
- "icon": "icon-file-text", 
- "idx": 1, 
- "is_submittable": 1, 
- "modified": "2015-04-27 13:40:17.589085", 
- "modified_by": "Administrator", 
- "module": "Buying", 
- "name": "Purchase Order", 
- "owner": "Administrator", 
-=======
  ],
  "icon": "icon-file-text",
  "idx": 1,
@@ -900,7 +878,6 @@
  "module": "Buying",
  "name": "Purchase Order",
  "owner": "Administrator",
->>>>>>> cc8f204b
  "permissions": [
   {
    "amend": 0,
