// Copyright (c) 2015, Frappe Technologies Pvt. Ltd. and Contributors
// License: GNU General Public License v3. See license.txt

// attach required files
{% include 'erpnext/public/js/controllers/buying.js' %};

erpnext.buying.SupplierQuotationController = erpnext.buying.BuyingController.extend({
	setup: function() {
		this.frm.custom_make_buttons = {
			'Purchase Order': 'Purchase Order',
			'Quotation': 'Quotation'
		}

		this._super();
	},

	refresh: function() {
		var me = this;
		this._super();

		if (this.frm.doc.__islocal && !this.frm.doc.valid_till) {
			this.frm.set_value('valid_till', frappe.datetime.add_months(this.frm.doc.transaction_date, 1));
		}
		if (this.frm.doc.docstatus === 1) {
			cur_frm.add_custom_button(__("Purchase Order"), this.make_purchase_order,
				__('Create'));
			cur_frm.page.set_inner_btn_group_as_primary(__('Create'));
			cur_frm.add_custom_button(__("Quotation"), this.make_quotation,
				__('Create'));
		}
		else if (this.frm.doc.docstatus===0) {

			this.frm.add_custom_button(__('Material Request'),
				function() {
					erpnext.utils.map_current_doc({
						method: "erpnext.stock.doctype.material_request.material_request.make_supplier_quotation",
						source_doctype: "Material Request",
						target: me.frm,
						setters: {
							company: me.frm.doc.company
						},
						get_query_filters: {
							material_request_type: "Purchase",
							docstatus: 1,
							status: ["!=", "Stopped"],
							per_ordered: ["<", 99.99]
						}
					})
				}, __("Get items from"));

<<<<<<< HEAD
			// Link Material Requests
			this.frm.add_custom_button(__('Link to Material Requests'),
				function() {
					erpnext.buying.link_to_mrs(me.frm);
				}, __("Tools"));
=======
			this.frm.add_custom_button(__("Request for Quotation"),
			function() {
				if (!me.frm.doc.supplier) {
					frappe.throw({message:__("Please select a Supplier"), title:__("Mandatory")})
				}
				erpnext.utils.map_current_doc({
					method: "erpnext.buying.doctype.request_for_quotation.request_for_quotation.make_supplier_quotation_from_rfq",
					source_doctype: "Request for Quotation",
					target: me.frm,
					setters: {
						company: me.frm.doc.company,
						transaction_date: null
					},
					get_query_filters: {
						supplier: me.frm.doc.supplier
					},
					get_query_method: "erpnext.buying.doctype.request_for_quotation.request_for_quotation.get_rfq_containing_supplier"

				})
			}, __("Get items from"));
>>>>>>> 6646c524
		}
	},

	make_purchase_order: function() {
		frappe.model.open_mapped_doc({
			method: "erpnext.buying.doctype.supplier_quotation.supplier_quotation.make_purchase_order",
			frm: cur_frm
		})
	},
	make_quotation: function() {
		frappe.model.open_mapped_doc({
			method: "erpnext.buying.doctype.supplier_quotation.supplier_quotation.make_quotation",
			frm: cur_frm
		})

	}
});

// for backward compatibility: combine new and previous states
$.extend(cur_frm.cscript, new erpnext.buying.SupplierQuotationController({frm: cur_frm}));

cur_frm.fields_dict['items'].grid.get_field('project').get_query =
	function(doc, cdt, cdn) {
		return{
			filters:[
				['Project', 'status', 'not in', 'Completed, Cancelled']
			]
		}
	}<|MERGE_RESOLUTION|>--- conflicted
+++ resolved
@@ -48,13 +48,12 @@
 					})
 				}, __("Get items from"));
 
-<<<<<<< HEAD
 			// Link Material Requests
 			this.frm.add_custom_button(__('Link to Material Requests'),
 				function() {
 					erpnext.buying.link_to_mrs(me.frm);
 				}, __("Tools"));
-=======
+
 			this.frm.add_custom_button(__("Request for Quotation"),
 			function() {
 				if (!me.frm.doc.supplier) {
@@ -75,7 +74,6 @@
 
 				})
 			}, __("Get items from"));
->>>>>>> 6646c524
 		}
 	},
 
