--- conflicted
+++ resolved
@@ -29,8 +29,6 @@
 				}
 			};
 		});
-<<<<<<< HEAD
-=======
 
 		if (frm.doc.__islocal || frm.doc.docstatus !== 0 || !frm.doc.update_stock)
 			return;
@@ -54,7 +52,6 @@
 				}
 			});
 		});
->>>>>>> f17ea2cc
 	},
 
 	patient: function(frm) {
