--- conflicted
+++ resolved
@@ -34,19 +34,6 @@
 def set_subject_field(doc):
 	subject = ""
 	if(doc.temperature):
-<<<<<<< HEAD
-		subject += "Temperature: "+ str(doc.temperature)+".\n"
-	if(doc.pulse):
-		subject += "Pulse: "+ str(doc.pulse)+".\n"
-	if(doc.respiratory_rate):
-		subject += "Respiratory Rate: "+ str(doc.respiratory_rate)+".\n"
-	if(doc.bp):
-		subject += "BP: "+ str(doc.bp)+".\n"
-	if(doc.bmi):
-		subject += "BMI: "+ str(doc.bmi)+".\n"
-	if(doc.nutrition_note):
-		subject += "Note: "+ str(doc.nutrition_note)+"."
-=======
 		subject += "Temperature: \n"+ cstr(doc.temperature)+". "
 	if(doc.pulse):
 		subject += "Pulse: \n"+ cstr(doc.pulse)+". "
@@ -58,6 +45,5 @@
 		subject += "BMI: \n"+ cstr(doc.bmi)+". "
 	if(doc.nutrition_note):
 		subject += "Note: \n"+ cstr(doc.nutrition_note)+". "
->>>>>>> defecd37
 
 	return subject