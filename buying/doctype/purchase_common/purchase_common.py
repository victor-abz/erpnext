# ERPNext - web based ERP (http://erpnext.com)
# Copyright (C) 2012 Web Notes Technologies Pvt Ltd
# 
# This program is free software: you can redistribute it and/or modify
# it under the terms of the GNU General Public License as published by
# the Free Software Foundation, either version 3 of the License, or
# (at your option) any later version.
# 
# This program is distributed in the hope that it will be useful,
# but WITHOUT ANY WARRANTY; without even the implied warranty of
# MERCHANTABILITY or FITNESS FOR A PARTICULAR PURPOSE.  See the
# GNU General Public License for more details.
# 
# You should have received a copy of the GNU General Public License
# along with this program.  If not, see <http://www.gnu.org/licenses/>.

from __future__ import unicode_literals
import webnotes

from webnotes.utils import add_days, cint, cstr, flt
from webnotes.model.doc import addchild
from webnotes.model.wrapper import getlist
from webnotes.model.code import get_obj
from webnotes import msgprint, _
<<<<<<< HEAD
=======
from buying.utils import get_last_purchase_details
>>>>>>> a1e8e07f

sql = webnotes.conn.sql
	
from controllers.buying_controller import BuyingController
class DocType(BuyingController):
	def __init__(self, doc, doclist=None):
		self.doc = doc
		self.doclist = doclist

		self.chk_tol_for_list = ['Purchase Request - Purchase Order', 'Purchase Order - Purchase Receipt', 'Purchase Order - Purchase Invoice']

		self.update_qty = {
			'Purchase Request - Purchase Order': 'ordered_qty',
			'Purchase Order - Purchase Receipt': 'received_qty',
			'Purchase Order - Purchase Invoice': 'billed_qty',
			'Purchase Receipt - Purchase Invoice': 'billed_qty'
		}

		self.update_percent_field = {
			'Purchase Request - Purchase Order': 'per_ordered',
			'Purchase Order - Purchase Receipt': 'per_received',
			'Purchase Order - Purchase Invoice': 'per_billed',
			'Purchase Receipt - Purchase Invoice': 'per_billed'
		}

		# used in validation for items and update_prevdoc_detail
		self.doctype_dict = {
			'Purchase Request': 'Purchase Request Item',
			'Purchase Order': 'Purchase Order Item',
			'Purchase Receipt': 'Purchase Receipt Item'
		}
 
		self.next_dt_detail = {
			'ordered_qty' : 'Purchase Order Item',
			'billed_qty'	: 'Purchase Invoice Item',
			'received_qty': 'Purchase Receipt Item'
		}

		self.msg = []

	def is_item_table_empty(self, obj):
		if not len(obj.doclist.get({"parentfield": obj.fname})):
			msgprint(_("Hey there! You need to put at least one item in \
				the item table."), raise_exception=True)


	def get_default_schedule_date( self, obj):
		for d in getlist( obj.doclist, obj.fname):
			item = sql("select lead_time_days from `tabItem` where name = '%s' and (ifnull(end_of_life,'')='' or end_of_life = '0000-00-00' or end_of_life >	now())" % cstr(d.item_code) , as_dict = 1)
			ltd = item and cint(item[0]['lead_time_days']) or 0
			if ltd and obj.doc.transaction_date:
				if d.fields.has_key('lead_time_date') or obj.doc.doctype == 'Purchase Request':
					d.lead_time_date = cstr(add_days( obj.doc.transaction_date, cint(ltd)))
				if not d.fields.has_key('prevdoc_docname') or (d.fields.has_key('prevdoc_docname') and not d.prevdoc_docname):
					d.schedule_date =	cstr( add_days( obj.doc.transaction_date, cint(ltd)))
				
	# Client Trigger functions
	#------------------------------------------------------------------------------------------------

	# Get Supplier Details 
	def get_supplier_details(self, name = ''):
		details = sql("select supplier_name,address from `tabSupplier` where name = '%s' and docstatus != 2" %(name), as_dict = 1)
		if details:
			ret = {
				'supplier_name'	:	details and details[0]['supplier_name'] or '',
				'supplier_address'	:	details and details[0]['address'] or ''
			}
			# ********** get primary contact details (this is done separately coz. , in case there is no primary contact thn it would not be able to fetch customer details in case of join query)
			contact_det = sql("select contact_name, contact_no, email_id from `tabContact` where supplier = '%s' and is_supplier = 1 and is_primary_contact = 'Yes' and docstatus != 2" %(name), as_dict = 1)
			ret['contact_person'] = contact_det and contact_det[0]['contact_name'] or ''
			return ret
		else:
			msgprint("Supplier : %s does not exists" % (name))
			raise Exception
	
	# Get TERMS AND CONDITIONS
	# =======================================================================================
	def get_tc_details(self,obj):
		r = sql("select terms from `tabTerms and Conditions` where name = %s", obj.doc.tc_name)
		if r: obj.doc.terms = r[0][0]


	# Get Available Qty at Warehouse
	def get_bin_details( self, arg = ''):
		arg = eval(arg)
		bin = sql("select projected_qty from `tabBin` where item_code = %s and warehouse = %s", (arg['item_code'], arg['warehouse']), as_dict=1)
		ret = { 'projected_qty' : bin and flt(bin[0]['projected_qty']) or 0 }
		return ret

	# --- Last Purchase Rate related methods ---
	
	def update_last_purchase_rate(self, obj, is_submit):
		"""updates last_purchase_rate in item table for each item"""
		
		import webnotes.utils
		this_purchase_date = webnotes.utils.getdate(obj.doc.fields.get('posting_date') or obj.doc.fields.get('transaction_date'))
		
		for d in getlist(obj.doclist,obj.fname):
			# get last purchase details
			last_purchase_details = get_last_purchase_details(d.item_code, obj.doc.name)

			# compare last purchase date and this transaction's date
			last_purchase_rate = None
			if last_purchase_details and \
					(last_purchase_details.purchase_date > this_purchase_date):
				last_purchase_rate = last_purchase_details['purchase_rate']
			elif is_submit == 1:
				# even if this transaction is the latest one, it should be submitted
				# for it to be considered for latest purchase rate
				last_purchase_rate = flt(d.purchase_rate) / flt(d.conversion_factor)

			# update last purchsae rate
			if last_purchase_rate:
				sql("update `tabItem` set last_purchase_rate = %s where name = %s",
						(flt(last_purchase_rate),d.item_code))
	
	def get_last_purchase_rate(self, obj):
		"""get last purchase rates for all items"""
		doc_name = obj.doc.name
		conversion_rate = flt(obj.doc.fields.get('conversion_rate')) or 1.0
		
		for d in getlist(obj.doclist, obj.fname):
			if d.item_code:
				last_purchase_details = get_last_purchase_details(d.item_code, doc_name)

				if last_purchase_details:
					d.purchase_ref_rate = last_purchase_details['purchase_ref_rate'] * (flt(d.conversion_factor) or 1.0)
					d.discount_rate = last_purchase_details['discount_rate']
					d.purchase_rate = last_purchase_details['purchase_rate'] * (flt(d.conversion_factor) or 1.0)
					d.import_ref_rate = d.purchase_ref_rate / conversion_rate
					d.import_rate = d.purchase_rate / conversion_rate
				else:
					# if no last purchase found, reset all values to 0
					d.purchase_ref_rate = d.purchase_rate = d.import_ref_rate = d.import_rate = d.discount_rate = 0
					
					item_last_purchase_rate = webnotes.conn.get_value("Item",
						d.item_code, "last_purchase_rate")
					if item_last_purchase_rate:
						d.purchase_ref_rate = d.purchase_rate = d.import_ref_rate \
							= d.import_rate = item_last_purchase_rate
			
	# validation
	# -------------------------------------------------------------------------------------------------------
	
	# validate fields
	def validate_mandatory(self, obj):
		# check amendment date
		if obj.doc.amended_from and not obj.doc.amendment_date:
			msgprint("Please enter amendment date")
			raise Exception

	# validate for same items and	validate is_stock_item , is_purchase_item also validate uom and conversion factor
	def validate_for_items(self, obj):
		check_list, chk_dupl_itm=[],[]
		for d in getlist( obj.doclist, obj.fname):
			# validation for valid qty	
			if flt(d.qty) < 0 or (d.parenttype != 'Purchase Receipt' and not flt(d.qty)):
				msgprint("Please enter valid qty for item %s" % cstr(d.item_code))
				raise Exception
			
			# udpate with latest quantities
			bin = sql("select projected_qty from `tabBin` where item_code = %s and warehouse = %s", (d.item_code, d.warehouse), as_dict = 1)
			
			f_lst ={'projected_qty': bin and flt(bin[0]['projected_qty']) or 0, 'ordered_qty': 0, 'received_qty' : 0, 'billed_qty': 0}
			if d.doctype == 'Purchase Receipt Item':
				f_lst.pop('received_qty')
			for x in f_lst :
				if d.fields.has_key(x):
					d.fields[x] = f_lst[x]
			
			item = sql("select is_stock_item, is_purchase_item, is_sub_contracted_item from tabItem where name=%s and (ifnull(end_of_life,'')='' or end_of_life = '0000-00-00' or end_of_life >	now())", d.item_code)
			if not item:
				msgprint("Item %s does not exist in Item Master." % cstr(d.item_code))
				raise Exception
			
			# validate stock item
			if item[0][0]=='Yes' and d.qty and not d.warehouse:
					msgprint("Warehouse is mandatory for %s, since it is a stock item" %
					 	d.item_code, raise_exception=1)
			
			# validate purchase item
			if item[0][1] != 'Yes' and item[0][2] != 'Yes':
				msgprint("Item %s is not a purchase item or sub-contracted item. Please check" % (d.item_code))
				raise Exception

			
			if d.fields.has_key('prevdoc_docname') and d.prevdoc_docname:
				# check warehouse, uom	in previous doc and in current doc are same.
				data = sql("select item_code, warehouse, uom from `tab%s` where name = '%s'" % ( self.doctype_dict[d.prevdoc_doctype], d.prevdoc_detail_docname), as_dict = 1)
				if not data:
					msgprint("Please fetch data in Row " + cstr(d.idx) + " once again or please contact Administrator.")
					raise Exception
				
				# Check if Item Code has been modified.
				if not cstr(data[0]['item_code']) == cstr(d.item_code):
					msgprint("Please check Item %s is not present in %s %s ." % (d.item_code, d.prevdoc_doctype, d.prevdoc_docname))
					raise Exception
				
				# Check if Warehouse has been modified.
				if not cstr(data[0]['warehouse']) == cstr(d.warehouse):
					msgprint("Please check warehouse %s of Item %s which is not present in %s %s ." % (d.warehouse, d.item_code, d.prevdoc_doctype, d.prevdoc_docname))
					raise Exception
				
				#	Check if UOM has been modified.
				if not cstr(data[0]['uom']) == cstr(d.uom) and not cstr(d.prevdoc_doctype) == 'Purchase Request':
					msgprint("Please check UOM %s of Item %s which is not present in %s %s ." % (d.uom, d.item_code, d.prevdoc_doctype, d.prevdoc_docname))
					raise Exception
			
			# list criteria that should not repeat if item is stock item
			e = [d.schedule_date, d.item_code, d.description, d.warehouse, d.uom, d.fields.has_key('prevdoc_docname') and d.prevdoc_docname or '', d.fields.has_key('prevdoc_detail_docname') and d.prevdoc_detail_docname or '', d.fields.has_key('batch_no') and d.batch_no or '']
			
			# if is not stock item
			f = [d.schedule_date, d.item_code, d.description]
			
			ch = sql("select is_stock_item from `tabItem` where name = '%s'"%d.item_code)
			
			if ch and ch[0][0] == 'Yes':			
				# check for same items
				if e in check_list:
					msgprint("""Item %s has been entered more than once with same description, schedule date, warehouse and uom.\n 
						Please change any of the field value to enter the item twice""" % d.item_code, raise_exception = 1)
				else:
					check_list.append(e)
					
			elif ch and ch[0][0] == 'No':
				# check for same items
				if f in chk_dupl_itm:
					msgprint("""Item %s has been entered more than once with same description, schedule date.\n 
						Please change any of the field value to enter the item twice.""" % d.item_code, raise_exception = 1)
				else:
					chk_dupl_itm.append(f)

<<<<<<< HEAD
	# validate conversion rate
	def validate_conversion_rate(self, obj):
		default_currency = TransactionBase().get_company_currency(obj.doc.company)			
		if not default_currency:
			msgprint('Message: Please enter default currency in Company Master')
			raise Exception
			
		if obj.doc.conversion_rate == 0:
			msgprint('Conversion Rate cannot be 0', raise_exception=1)
		elif not obj.doc.conversion_rate:
			msgprint('Please specify Conversion Rate', raise_exception=1)
		elif obj.doc.currency == default_currency and \
				flt(obj.doc.conversion_rate) != 1.00:
			msgprint("""Conversion Rate should be equal to 1.00, \
						since the specified Currency and the company's currency \
						are same""", raise_exception=1)
		elif obj.doc.currency != default_currency and \
				flt(obj.doc.conversion_rate) == 1.00:
			msgprint("""Conversion Rate should not be equal to 1.00, \
						since the specified Currency and the company's currency \
						are different""", raise_exception=1)

	def validate_doc(self, obj, prevdoc_doctype, prevdoc_docname):
		if prevdoc_docname :
			get_name = sql("select name from `tab%s` where name = '%s'" % 
				(prevdoc_doctype, prevdoc_docname))
			name = get_name and get_name[0][0] or ''
			if name:	#check for incorrect docname
				dt = sql("select company, docstatus from `tab%s` where name = '%s'" %
				 	(prevdoc_doctype, name))
				company_name = dt and cstr(dt[0][0]) or ''
				docstatus = dt and dt[0][1] or 0
				
				# check for docstatus 
				if (docstatus != 1):
					msgprint(cstr(prevdoc_doctype) + ": " + cstr(prevdoc_docname) + 
						" is not Submitted Document.")
					raise Exception

				# check for company
				if (company_name != obj.doc.company):
					msgprint(cstr(prevdoc_doctype) + ": " + cstr(prevdoc_docname) + 
						" does not belong to the Company: " + cstr(obj.doc.company))
					raise Exception

				if prevdoc_doctype in ['Purchase Order', 'Purchase Receipt']:
					dt = sql("select supplier, currency from `tab%s` where name = '%s'" %
					 	(prevdoc_doctype, name))
					supplier = dt and dt[0][0] or ''
					currency = dt and dt[0][1] or ''
						
					# check for supplier
					if (supplier != obj.doc.supplier):
						msgprint("Purchase Order: " + cstr(prevdoc_docname) + " supplier :" + 
						 	cstr(supplier) + " does not match with supplier of current document.")
						raise Exception
					 
					# check for curency
					if (currency != obj.doc.currency):
						msgprint("Purchase Order: " + cstr(prevdoc_docname) + " currency :" + 
						 	cstr(currency) + " does not match with currency of current document.")
						raise Exception

			else: # if not name than
				msgprint(cstr(prevdoc_doctype) + ": " + cstr(prevdoc_docname) + 
					" is not a valid " + cstr(prevdoc_doctype))
				raise Exception
				
=======
# Validate values with reference document
	#---------------------------------------
>>>>>>> a1e8e07f
	def validate_reference_value(self, obj):
		ref_doc = []
		for d in getlist(obj.doclist, obj.fname):
			if d.prevdoc_doctype and d.prevdoc_docname and d.prevdoc_doctype not in ref_doc:
				mapper_name = d.prevdoc_doctype + '-' + obj.doc.doctype
				get_obj('DocType Mapper', mapper_name, with_children = 1).\
					validate_reference_value(obj, obj.doc.name)
				ref_doc.append(d.prevdoc_doctype)


	# Check for Stopped status 
	def check_for_stopped_status(self, doctype, docname):
		stopped = sql("select name from `tab%s` where name = '%s' and status = 'Stopped'" % 
			( doctype, docname))
		if stopped:
			msgprint("One cannot do any transaction against %s : %s, it's status is 'Stopped'" % 
				( doctype, docname), raise_exception=1)
			
	# Check Docstatus of Next DocType on Cancel AND of Previous DocType on Submit
	def check_docstatus(self, check, doctype, docname , detail_doctype = ''):
		
		if check == 'Next':
			# Convention := doctype => Next Doctype, docname = current_docname , detail_doctype = Next Doctype Detail Table

			submitted = sql("select t1.name from `tab%s` t1,`tab%s` t2 where t1.name = t2.parent and t2.prevdoc_docname = '%s' and t1.docstatus = 1" % ( doctype, detail_doctype, docname))
			if submitted:
				msgprint(cstr(doctype) + " : " + cstr(submitted[0][0]) + " has already been submitted !")
				raise Exception

		if check == 'Previous':
			# Convention := doctype => Previous Doctype, docname = Previous Docname 
			submitted = sql("select name from `tab%s` where docstatus = 1 and name = '%s'" % (doctype, docname))
			if not submitted:
				msgprint(cstr(doctype) + " : " + cstr(submitted[0][0]) + " not submitted !")
				raise Exception
				
	# Update Ref Doc
	# =======================================================
	def get_qty(self,curr_doctype,ref_tab_fname,ref_tab_dn,ref_doc_tname, transaction, curr_parent_name):
		# Get total Quantities of current doctype (eg. PR) except for qty of this transaction
		#------------------------------
		# please check as UOM changes from Purchase Request - Purchase Order ,so doing following else uom should be same .
		# i.e. in PO uom is NOS then in PR uom should be NOS
		# but if in Purchase Request uom KG it can change in PO
		
		get_qty = (transaction == 'Purchase Request - Purchase Order') and 'qty * conversion_factor' or 'qty'
		qty = sql("select sum(%s) from `tab%s` where %s = '%s' and docstatus = 1 and parent != '%s'"% ( get_qty, curr_doctype, ref_tab_fname, ref_tab_dn, curr_parent_name))
		qty = qty and flt(qty[0][0]) or 0 
		
		# get total qty of ref doctype
		#--------------------
		max_qty = sql("select qty from `tab%s` where name = '%s' and docstatus = 1"% (ref_doc_tname, ref_tab_dn))
		max_qty = max_qty and flt(max_qty[0][0]) or 0
		
		return cstr(qty)+'~~~'+cstr(max_qty)	



	def update_refdoc_qty(self, curr_qty, curr_doctype, ref_dn, ref_dt, ref_tab_fname, ref_tab_dn, transaction, item_code, is_submit, curr_parent_doctype, curr_parent_name):
		# Get Quantity
		#------------------------------
		curr_ref_qty = self.get_qty(curr_doctype,ref_tab_fname,ref_tab_dn,self.doctype_dict[ref_dt], transaction, curr_parent_name)
		qty, max_qty, max_qty_plus_tol = flt(curr_ref_qty.split('~~~')[0]), flt(curr_ref_qty.split('~~~')[1]), flt(curr_ref_qty.split('~~~')[1])

		# Qty above Tolerance should be allowed only once.
		# But there is special case for Transaction 'Purchase Request-Purhcase Order' that there should be no restriction
		# One can create any no. of PO against same Purchase Request!!!
		if qty >= max_qty and is_submit and flt(curr_qty) > 0:
			reason = (curr_parent_doctype == 'Purchase Order') and 'Ordered' or (curr_parent_doctype == 'Purchase Receipt') and 'Received' or (curr_parent_doctype == 'Purchase Invoice') and 'Billed'
			msgprint("Error: Item Code : '%s' of '%s' is already %s." %(item_code,ref_dn,reason))
			raise Exception
		
		#check if tolerance added in item master
		tolerance = flt(webnotes.conn.get_value('Item',item_code,'tolerance') or 0)
		
		if not(tolerance):
			tolerance = flt(webnotes.conn.get_value('Global Defaults',None,'tolerance') or 0)

		if is_submit:
			qty = qty + flt(curr_qty)
			
			# Calculate max_qty_plus_tol i.e. max_qty with tolerance 
			#-----------------------------------------------------------------
			if transaction in self.chk_tol_for_list:
				max_qty_plus_tol = max_qty * (1 + (flt(tolerance)/ 100))

				if max_qty_plus_tol < qty:
					reason = (curr_parent_doctype == 'Purchase Order') and 'Ordered' or (curr_parent_doctype == 'Purchase Receipt') and 'Received' or (curr_parent_doctype == 'Purchase Invoice') and 'Billed'
					msg = "error: Already %s Qty for %s is %s and \
						maximum allowed Qty is %s [against %s: %s]" % \
						(cstr(reason), item_code,
						cstr(flt(qty) - flt(curr_qty)) , cstr(max_qty_plus_tol),
						cstr(ref_dt), cstr(ref_dn))
					msgprint(msg, raise_exception=1)

		# Update qty
		#------------------
		sql("update `tab%s` set %s = '%s',modified = now() where name = '%s'" % (self.doctype_dict[ref_dt],self.update_qty[transaction] , flt(qty), ref_tab_dn))
		
	def update_ref_doctype_dict(self, curr_qty, curr_doctype, ref_dn, ref_dt, ref_tab_fname, ref_tab_dn, transaction, item_code, is_submit, curr_parent_doctype, curr_parent_name):
		# update qty 
		self.update_refdoc_qty( curr_qty, curr_doctype, ref_dn, ref_dt, ref_tab_fname, ref_tab_dn, transaction, item_code, is_submit, curr_parent_doctype, curr_parent_name)
		
		# append distinct ref_dn in doctype_dict
		if not self.ref_doctype_dict.has_key(ref_dn) and self.update_percent_field.has_key(transaction):
			self.ref_doctype_dict[ref_dn] = [ ref_dt, self.doctype_dict[ref_dt],transaction]


	# update prevdoc detail
	# --------------------
	def update_prevdoc_detail(self, obj, is_submit):
		import math
		self.ref_doctype_dict= {}
		for d in getlist(obj.doclist, obj.fname):
			
			if d.fields.has_key('prevdoc_docname') and d.prevdoc_docname:
				transaction = cstr(d.prevdoc_doctype) + ' - ' + cstr(obj.doc.doctype)
				curr_qty = (transaction == 'Purchase Request - Purchase Order') and flt(d.qty) * flt(d.conversion_factor) or flt(d.qty)
				self.update_ref_doctype_dict( flt(curr_qty), d.doctype, d.prevdoc_docname, d.prevdoc_doctype, 'prevdoc_detail_docname', d.prevdoc_detail_docname, transaction, d.item_code, is_submit, obj.doc.doctype, obj.doc.name)
			
			# for payable voucher
			if d.fields.has_key('purchase_order') and d.purchase_order:
				curr_qty = sql("select sum(qty) from `tabPurchase Invoice Item` where po_detail = '%s' and parent = '%s'" % (cstr(d.po_detail), cstr(obj.doc.name)))
				curr_qty = curr_qty and flt(curr_qty[0][0]) or 0
				self.update_ref_doctype_dict( curr_qty, d.doctype, d.purchase_order, 'Purchase Order', 'po_detail', d.po_detail, 'Purchase Order - ' + cstr(obj.doc.doctype), d.item_code, is_submit,	obj.doc.doctype, obj.doc.name)

			if d.fields.has_key('purchase_receipt') and d.purchase_receipt:
				 self.update_ref_doctype_dict( flt(d.qty), d.doctype, d.purchase_receipt, 'Purchase Receipt', 'pr_detail', d.pr_detail, 'Purchase Receipt - ' + cstr(obj.doc.doctype), d.item_code, is_submit,	obj.doc.doctype, obj.doc.name)
			
		for ref_dn in self.ref_doctype_dict:
			# Calculate percentage
			#----------------------
			ref_doc_obj = get_obj(self.ref_doctype_dict[ref_dn][0],ref_dn,with_children = 1)
			count = 0
			percent = 0
			for d in getlist(ref_doc_obj.doclist,ref_doc_obj.fname):
				ref_qty = d.fields[self.update_qty[self.ref_doctype_dict[ref_dn][2]]]
				if flt(d.qty) - flt(ref_qty) <= 0:
					percent += 100
				else:
					percent += (flt(ref_qty)/flt(d.qty) * 100)
				count += 1
			percent_complete = math.floor(flt(percent)/ flt(count))
			
			# update percent complete and modified
			#-------------------------------------
			sql("update `tab%s` set %s = '%s', modified = '%s' where name = '%s'" % (self.ref_doctype_dict[ref_dn][0], self.update_percent_field[self.ref_doctype_dict[ref_dn][2]], percent_complete, obj.doc.modified, ref_dn))
			
			
	def validate_fiscal_year(self, fiscal_year, transaction_date, dn):
		fy=sql("select year_start_date from `tabFiscal Year` where name='%s'"%fiscal_year)
		ysd=fy and fy[0][0] or ""
		yed=add_days(str(ysd),365)		
		if str(transaction_date) < str(ysd) or str(transaction_date) > str(yed):
			msgprint("'%s' Not Within The Fiscal Year"%(dn))
			raise Exception			

	def load_default_taxes(self, obj):
		return self.get_purchase_tax_details(obj, 1)
	
	def get_purchase_tax_details(self,obj, default = 0):
		obj.doclist = self.doc.clear_table(obj.doclist,'purchase_tax_details')
		
		if default: add_cond = " and ifnull(t2.is_default,0) = 1"
		else: add_cond = " and t1.parent = '"+cstr(obj.doc.purchase_other_charges)+"'"

		other_charge = sql("""
			select t1.*
			from `tabPurchase Taxes and Charges` t1, `tabPurchase Taxes and Charges Master` t2
			where t1.parent = t2.name %s
			order by t1.idx
		"""% add_cond, as_dict = 1)
		
		idx = 0
		for other in other_charge:
			d =	addchild(obj.doc, 'purchase_tax_details', 'Purchase Taxes and Charges', 
				obj.doclist)
			d.category = other['category']
			d.add_deduct_tax = other['add_deduct_tax']
			d.charge_type = other['charge_type']
			d.row_id = other['row_id']
			d.description = other['description']
			d.account_head = other['account_head']
			d.rate = flt(other['rate'])
			d.tax_amount = flt(other['tax_amount'])
			d.idx = idx
			idx += 1
		return obj.doclist

	def get_rate(self, arg, obj):
		arg = eval(arg)
		rate = sql("select account_type, tax_rate from `tabAccount` where name = '%s'" %(arg['account_head']), as_dict=1)
		
		ret = {
				'rate'	:	rate and (rate[0]['account_type'] == 'Tax' and not arg['charge_type'] == 'Actual') and flt(rate[0]['tax_rate']) or 0
		}
		#msgprint(ret)
		return ret
	
	def get_total_in_words(self, currency, amount):
		from webnotes.utils import money_in_words
		return money_in_words(amount, currency)	
	
	def get_prevdoc_date(self, obj):
		for d in getlist(obj.doclist, obj.fname):
			if d.prevdoc_doctype and d.prevdoc_docname:
				dt = sql("select transaction_date from `tab%s` where name = '%s'" % (d.prevdoc_doctype, d.prevdoc_docname))
				d.prevdoc_date = dt and dt[0][0].strftime('%Y-%m-%d') or ''

@webnotes.whitelist()
def get_uom_details(args=None):
	"""fetches details on change of UOM"""
	if not args:
		return {}
		
	if isinstance(args, basestring):
		import json
		args = json.loads(args)

	uom = webnotes.conn.sql("""select conversion_factor
		from `tabUOM Conversion Detail` where parent = %s and uom = %s""", 
		(args['item_code'], args['uom']), as_dict=1)

	if not uom: return {}

	conversion_factor = args.get("conversion_factor") or \
		flt(uom[0]["conversion_factor"])
	
	return {
		"conversion_factor": conversion_factor,
		"qty": flt(args["stock_qty"]) / conversion_factor,
	}<|MERGE_RESOLUTION|>--- conflicted
+++ resolved
@@ -22,10 +22,8 @@
 from webnotes.model.wrapper import getlist
 from webnotes.model.code import get_obj
 from webnotes import msgprint, _
-<<<<<<< HEAD
-=======
+
 from buying.utils import get_last_purchase_details
->>>>>>> a1e8e07f
 
 sql = webnotes.conn.sql
 	
@@ -258,79 +256,6 @@
 				else:
 					chk_dupl_itm.append(f)
 
-<<<<<<< HEAD
-	# validate conversion rate
-	def validate_conversion_rate(self, obj):
-		default_currency = TransactionBase().get_company_currency(obj.doc.company)			
-		if not default_currency:
-			msgprint('Message: Please enter default currency in Company Master')
-			raise Exception
-			
-		if obj.doc.conversion_rate == 0:
-			msgprint('Conversion Rate cannot be 0', raise_exception=1)
-		elif not obj.doc.conversion_rate:
-			msgprint('Please specify Conversion Rate', raise_exception=1)
-		elif obj.doc.currency == default_currency and \
-				flt(obj.doc.conversion_rate) != 1.00:
-			msgprint("""Conversion Rate should be equal to 1.00, \
-						since the specified Currency and the company's currency \
-						are same""", raise_exception=1)
-		elif obj.doc.currency != default_currency and \
-				flt(obj.doc.conversion_rate) == 1.00:
-			msgprint("""Conversion Rate should not be equal to 1.00, \
-						since the specified Currency and the company's currency \
-						are different""", raise_exception=1)
-
-	def validate_doc(self, obj, prevdoc_doctype, prevdoc_docname):
-		if prevdoc_docname :
-			get_name = sql("select name from `tab%s` where name = '%s'" % 
-				(prevdoc_doctype, prevdoc_docname))
-			name = get_name and get_name[0][0] or ''
-			if name:	#check for incorrect docname
-				dt = sql("select company, docstatus from `tab%s` where name = '%s'" %
-				 	(prevdoc_doctype, name))
-				company_name = dt and cstr(dt[0][0]) or ''
-				docstatus = dt and dt[0][1] or 0
-				
-				# check for docstatus 
-				if (docstatus != 1):
-					msgprint(cstr(prevdoc_doctype) + ": " + cstr(prevdoc_docname) + 
-						" is not Submitted Document.")
-					raise Exception
-
-				# check for company
-				if (company_name != obj.doc.company):
-					msgprint(cstr(prevdoc_doctype) + ": " + cstr(prevdoc_docname) + 
-						" does not belong to the Company: " + cstr(obj.doc.company))
-					raise Exception
-
-				if prevdoc_doctype in ['Purchase Order', 'Purchase Receipt']:
-					dt = sql("select supplier, currency from `tab%s` where name = '%s'" %
-					 	(prevdoc_doctype, name))
-					supplier = dt and dt[0][0] or ''
-					currency = dt and dt[0][1] or ''
-						
-					# check for supplier
-					if (supplier != obj.doc.supplier):
-						msgprint("Purchase Order: " + cstr(prevdoc_docname) + " supplier :" + 
-						 	cstr(supplier) + " does not match with supplier of current document.")
-						raise Exception
-					 
-					# check for curency
-					if (currency != obj.doc.currency):
-						msgprint("Purchase Order: " + cstr(prevdoc_docname) + " currency :" + 
-						 	cstr(currency) + " does not match with currency of current document.")
-						raise Exception
-
-			else: # if not name than
-				msgprint(cstr(prevdoc_doctype) + ": " + cstr(prevdoc_docname) + 
-					" is not a valid " + cstr(prevdoc_doctype))
-				raise Exception
-				
-=======
-# Validate values with reference document
-	#---------------------------------------
->>>>>>> a1e8e07f
 	def validate_reference_value(self, obj):
 		ref_doc = []
 		for d in getlist(obj.doclist, obj.fname):
