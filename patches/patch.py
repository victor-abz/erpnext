# REMEMBER to update this
# ========================

<<<<<<< HEAD
last_patch = 344
=======
last_patch = 343
>>>>>>> 7b8f53c1

#-------------------------------------------

def execute(patch_no):
	import webnotes
	from webnotes.modules.module_manager import reload_doc

	from webnotes.model.code import get_obj
	sql = webnotes.conn.sql
	from webnotes.utils import cint, cstr, flt
	from webnotes.model.doc import Document

	if patch_no==33:
		pass
	elif patch_no==34:
		webnotes.conn.sql("update `tabDocField` set options = 'Letter Head', print_hide = 1 where fieldname = 'letter_head' and fieldtype = 'Link'")
	elif patch_no==35:
		webnotes.conn.sql("update tabDocType set module = 'Event Updates' where name = 'Feed Control'")
	elif patch_no==36:
		# remove delivery note foreign key in Serial Number
		from webnotes.model.db_schema import DbTable
		t = DbTable('Serial No')
		fk_list  = t.get_foreign_keys()
		for f in fk_list:
			if f[0]=='delivery_note_no':
				webnotes.conn.commit()
				webnotes.conn.sql("alter table `tabSerial No` drop foreign key `%s`" % f[1])
				webnotes.conn.begin()
				webnotes.conn.sql("update tabDocField set fieldtype='Data' where fieldname='delivery_note_no' and parent='Serial No' limit 1")
	elif patch_no==37:
		import os
		mod_path = webnotes.defs.modules_path
		path_list = []
		for m in os.listdir(mod_path):
			for t in ['doctype', 'page', 'search_criteria']:
				dt_path = os.path.join(mod_path, m, t)
				if os.path.exists(dt_path):
					for dt in os.listdir(dt_path):
						if '.' not in dt and os.path.exists(os.path.join(dt_path, dt, dt+ '.txt')):
							path_list.append(os.path.join(dt_path, dt, dt+ '.txt'))

		for d in path_list:
			doclist = eval(open(d,'r').read())
			webnotes.conn.sql("update `tab%s` set module = '%s' where name = '%s'" % (doclist[0]['doctype'], doclist[0]['module'], doclist[0]['name']))

	elif patch_no==38:
		import webnotes
		webnotes.conn.set_global("system_message", "System Updates: Hello! You would have noticed some changes on the Home Page. As a part of our commitment to make the system more friendly and social, we have re-designed the feed so that now you will only see feed that is relevant to you (either you have created something or you have been mentioned in the document).<br><br>On the individual listings, you can add tags and also color them!<br><br>You will also get time-to-time updates from our side here. Do keep sending your feedback at support@erpnext.com.")
		webnotes.conn.set_global("system_message_id", "1")

	elif patch_no == 39:
		pass

	elif patch_no == 40:
		import_from_files(record_list=[['material_management','doctype','item']])

	elif patch_no == 42:
		acc = sql("select name, lft, rgt from tabAccount where account_name in ('Incomes', 'Expenses')")
		for d in acc:
			sql("update tabAccount set is_pl_account = 'Yes' where lft >= '%s' and rgt <= '%s'" % (d[1], d[2]))
	elif patch_no == 43:
		import webnotes.model
		webnotes.model.delete_doc('Page', 'Module Manager')

	# cleanup of Service, Customer Support, Utilities Modules
	# -------------------------------------------------------
	elif patch_no == 44:
		from webnotes.model import delete_doc

		for dt in sql("select name from tabDocType where module in ('Customer Support')"):
			delete_doc('DocType', dt[0])

		for dt in sql("select name from `tabSearch Criteria` where module in ('Customer Support')"):
			delete_doc('Search Criteria', dt[0])

		for dt in sql("select name from tabPage where module in ('Customer Support')"):
			delete_doc('Page', dt[0])

		# move a couple
		webnotes.conn.sql("update `tab%s` set module=%s where name=%s" % ('DocType', '%s', '%s'), ('Application Internal', 'Patch Util'))
		webnotes.conn.sql("update `tab%s` set module=%s where name=%s" % ('DocType', '%s', '%s'), ('Application Internal', 'DocType Property Setter'))

		# remove utilities
		webnotes.conn.sql('delete from `tabModule Def` where name in ("Customer Support", "Utilities")')

	elif patch_no == 45:
		webnotes.conn.sql('delete from tabDocField where options="Ticket Response Detail"')

	elif patch_no == 46:
		import webnotes
		webnotes.conn.set_global("system_message", "<b>SYSTEM DOWNTIME:</b> Hello! As part of our commitment to keep improving the service, we are planning a scheduled maintenance on our servers for 4 hrs on 16-Jan-2011(Sunday), from 10AM to 2PM. Do keep sending your feedback at support@erpnext.com.")
		webnotes.conn.set_global("system_message_id", "2")

	elif patch_no == 47:
		import webnotes
		webnotes.conn.set_global("system_message", "")
		webnotes.conn.set_global("system_message_id", "3")

	elif patch_no == 48:
		webnotes.conn.sql("update tabDocField set options = 'Print Heading' where fieldname = 'select_print_heading'")

	elif patch_no == 49:
		webnotes.conn.sql("update tabDocType set autoname = '' where name = 'Search Criteria'")
	elif patch_no == 50:
		sql("update tabDocField set in_filter = 1 where fieldname in ('cost_center', 'income_account', 'Item Group') and parent = 'RV Detail'")
	elif patch_no == 51:
		sql("update tabDocField set options = 'link:Print Heading' where fieldtype = 'Select' and fieldname = 'select_print_heading' and parent = 'POS Setting'")
	elif patch_no == 52:
		sql("update tabDocField set print_hide = 1 where fieldname = 'letter_head'")
	elif patch_no == 53:
		sql("update tabDocType set search_fields = 'lead_name,lead_owner,status,contact_by,contact_date' where name = 'Lead'")
	elif patch_no == 54:
		sql("delete from tabDocField where parent = 'Supplier' and label = 'Supplier Contacts' and fieldtype = 'Section Break'")
	elif patch_no == 55:
		sql("commit")
		try:
			sql("alter table tabFeed add column `_user_tags` varchar(180)")
		except Exception, e:
			if e.args[0]!=1060:
				raise e
	elif patch_no == 56:
		sql("delete from `tabModule Def Item` where parent = 'CRM' and doc_type = 'Reports' and doc_name = 'Delivery Note' and display_name = 'Territory, Item Group wise GP'")
	elif patch_no == 57:
		import_from_files(record_list=[['selling','doctype','sales_order_detail']])

	elif patch_no == 58:
		# module def patches
		sql("update `tabModule Def` set module_page = NULL where name not in ('Event Updates', 'Setup', 'My Company')")
		sql("delete from `tabModule Def Item` where doc_type in ('Separator', 'Setup Forms', 'More Reports')")
		sql("delete from `tabModule Def Item` where doc_name = 'Project Activity'")
		sql("update `tabModule Def` set module_label = 'People', disabled='No', is_hidden='No' where name = 'My Company'")

		# insert new module items
		from webnotes.model.doc import make_autoname
		if not sql("select name from `tabModule Def Item` where parent='Projects' and doc_name='Ticket'"):
			sql("""insert into `tabModule Def Item`
				(name, parent, parenttype, parentfield, docstatus, doc_type, doc_name, display_name, idx) values
				(%s, 'Projects', 'Module Def', 'items', 0, 'Forms', 'Ticket', 'Task', 1)""", make_autoname('MDI.#####'))

		if not sql("select name from `tabModule Def Item` where parent='Projects' and doc_name='Timesheet'"):
			sql("""insert into `tabModule Def Item`
				(name, parent, parenttype, parentfield, docstatus, doc_type, doc_name, display_name, idx) values
				(%s, 'Projects', 'Module Def', 'items', 0, 'Forms', 'Timesheet', 'Timesheet', 2)""", make_autoname('MDI.#####'))

		if not sql("select name from `tabModule Def Item` where parent='Projects' and doc_name='Projects'"):
			sql("""insert into `tabModule Def Item`
				(name, parent, parenttype, parentfield, docstatus, doc_type, doc_name, display_name, idx) values
				(%s, 'Projects', 'Module Def', 'items', 0, 'Pages', 'Projects', 'Gantt Chart', 1)""", make_autoname('MDI.#####'))

	elif patch_no == 59:
		webnotes.conn.set_value('Control Panel',None,'mail_footer','')
		webnotes.conn.set_global('global_mail_footer','<div style="margin-top:8px; padding: 8px; font-size: 11px; text-align:right; border-top: 1px solid #AAA">Sent via <a href="https://www.erpnext.com">ERPNext</a></div>')
	elif patch_no == 60:
		sql("delete from `tabModule Def Item` where display_name = 'Point of Sales'")
	elif patch_no == 61:
		sql("delete from `tabTDS Category Account` where company not in (select name from tabCompany)")
	elif patch_no == 62:
		# Import Supplier Quotation
		import_from_files(record_list=[['srm','doctype','supplier_quotation']])

		# Adding Status Filter
		sql("update tabDocType set search_fields = concat('status,',search_fields) where name IN ('Delivery Note','Leave Transaction')")
		# Import Other Charges

		import_from_files(record_list=[['setup','doctype','other_charges']])
	elif patch_no == 63:
		sql("update `tabDocField` set permlevel = 1 where fieldname in ('return_date', 'return_details') and parent = 'Sales and Purchase Return Wizard'")
		import_from_files(record_list = [['accounts', 'doctype', 'rv_detail'], ['material_management', 'doctype', 'sales_and_purchase_return_wizard'], ['material_management', 'doctype', 'stock_entry']])

	elif patch_no == 64:
		sql("update tabDocField set `hidden` = 1, `print_hide` = 1, `report_hide` = 1 where options in ('RFQ','Supplier Quotation')")
		sql("update tabDocType set `read_only` = 1, in_create = 1 where name in ('RFQ','Supplier Quotation')")
		sql("update tabDocField set `report_hide` = 0 where fieldname in ('email_id','phone_1','fax_1') and parent = 'Customer'")
	elif patch_no == 65:
		# Monthly Trend Analyzer <-> Trend Analyzer
		sql("update `tabSearch Criteria` set criteria_name = 'Trend Analyzer' where criteria_name = 'Monthly Trend Analyzer' and name = 'SRCH/00159'")
		sql("update `tabModule Def Item` set display_name = 'Trend Analyzer' where parent = 'Analysis' and display_name = 'Monthly Trend Analyzer'")
	elif patch_no == 66:
		import webnotes
		webnotes.conn.set_global("system_message", """<h3>UI Updates</h3>Based on user feedback, we have made a couple of changes in the UI:<ul><li>Sidebar menus are now collapsable</li><li>Forms are now scrollable (we removed the confusing tabs)</li><li>Feed is a lot more descriptive</li></ul>Do send us your feedback!""")
		webnotes.conn.set_global("system_message_id", "4")

		sql("update `tabModule Def Item` set doc_type = 'Setup Forms' where doc_name in ('TDS Payment', 'TDS Return Acknowledgement', 'Form 16A', 'Period Closing Voucher', 'IT Checklist')")
		from webnotes.session_cache import clear_cache
		clear_cache(webnotes.session['user'])
	elif patch_no == 67:
		sql("update `tabDocField` set in_filter = 1 where fieldname = 'brand' and parent = 'RV Detail'")
		sql("delete from `tabModule Def Item` where (display_name = 'Sales Invoice' and parent = 'CRM') or (display_name = 'Purchase Invoice' and parent = 'SRM')")
	elif patch_no == 68:
		from webnotes.modules.import_module import import_from_files
		import_from_files(record_list=[['hr','doctype','employee'],['roles','Role','Employee']])
	elif patch_no == 69:
		# delete flds from employee master
		p = get_obj('Patch Util')
		emp_del_flds = ['month_of_birth']
		for f in emp_del_flds:
			p.delete_field('Employee', f)

		sql("Update tabDocField set `default` = 'Active' where fieldname = 'status' and parent = 'Employee'")

		# map parent flds
		fld_map = ['cell_number', 'personal_email', 'person_to_be_contacted', 'relation', 'emergency_phone_number', 'pan_number', 'passport_number', 'date_of_issue', 'valid_upto', 'place_of_issue', 'marital_status', 'blood_group', 'permanent_accommodation_type']

		emp_prof = sql("select t1.name, t1.employee, t1.permanent_address_line_1, t1.permanent_address_line_2, t1.city1, t1.state1, t1.country1, t1.pin_code1, t1.phn_no1, t1.present_address_line_1, t1.present_address_line_2, t1.city2, t1.state2, t1.country2, t1.pin_code2, t1.phn_no2, t1.fathers_name, t1.fathers_occupation, t1.mothers_name, t1.mothers_occupation, t1.spouses_name, t1.spouses_occupation, t1.height_cms, t1.weight_kgs, t1.allergies, t1.other_medical_concerns, t1.physical_handicap from `tabEmployee Profile` t1, `tabEmployee` t2 where t1.employee = t2.name")
		for e in emp_prof:
			prof_obj = get_obj('Employee Profile', e[0])
			emp_obj = get_obj('Employee', e[1])
			for d in fld_map:
				emp_obj.doc.fields[d] = prof_obj.doc.fields[d]
			emp_obj.doc.current_accommodation_type = prof_obj.doc.present_accommodation_type

			# address
			per_addr = cstr(e[2]) + '\n' + cstr(e[3]) + '\n' + cstr(e[4]) + '\n' + cstr(e[5]) + ', ' + cstr(e[6]) + '\n' + 'PIN - ' + cstr(e[7]) + '\n' + 'Ph. No' + cstr(e[8])
			cur_addr = cstr(e[9]) + '\n' + cstr(e[10]) + '\n' + cstr(e[11]) + '\n' + cstr(e[12]) + ', ' + cstr(e[13]) + '\n' + 'PIN - ' + cstr(e[14]) + '\n' + 'Ph. No' + cstr(e[15])
			emp_obj.doc.permanent_address = per_addr
			emp_obj.doc.current_address = cur_addr
			#family
			fam = "Father's Name: " + cstr(e[16]) + '\n' + "Father's Occupation: " + cstr(e[17]) + '\n' + "Mother's Name: " + cstr(e[18]) + '\n' + "Mother's Occupation: " + cstr(e[19]) + '\n' + "Spouse's Name: " + cstr(e[20]) + '\n' + "Spouse's Occupation: " + cstr(e[21])
			emp_obj.doc.family_background = fam
			# health
			health = 'Height(cms): ' + cstr(e[22]) + '\n' + 'Weight(kgs): ' + cstr(e[23]) + '\n' + 'Allergies: ' +cstr( e[24]) + '\n' + 'Other Medical Concern: ' + cstr(e[25]) + '\n' + 'Physically Handicapped(if any): ' + cstr(e[26])
			emp_obj.doc.health_details = health
			emp_obj.doc.save()


		# map tables
		tbl_list = ['Experience In Company Detail', 'Previous Experience Detail', 'Educational Qualifications Detail']
		for t in tbl_list:
			sql("update `tab%s` t1, `tabEmployee Profile` t2 set t1.parent = t2.employee, t1.parenttype = 'Employee' where t1.parent = t2.name" % t)


		# overwrite idx?????????


		# delete emp profile
		webnotes.model.delete_doc('DocType', 'Employee Profile')
		for e in emp_prof:
			webnotes.model.delete_doc('Employee Profile', e[0])

	elif patch_no == 70:
		# update search criteria module -> System
		sql("update tabDocType set module='System' where name='Search Criteria'")

		# Cleanups to Contact
		sql("update tabDocField set fieldtype='Data' where options='Designation' and parent='Contact'")
		sql("update tabDocField set fieldtype='Data' where options='Department' and parent='Contact'")
		sql("update tabDocField set depends_on='eval:(cint(doc.is_customer) || cint(doc.is_supplier) || cint(doc.is_sales_partner))' where fieldname='is_primary_contact' and parent='Contact'")

		# import Contact, Employee
		from webnotes.modules.import_module import import_from_files
		import_from_files(record_list=[['utilities','doctype','contact']])


		# remove last_contact_date from Lead
		sql("delete from tabDocField where fieldname='last_contact_date' and parent='Lead'")

	elif patch_no == 71:
		# Make Stock Qty and Conversion Factor field editable. Also no need to mention Conversion factor in table can do it directly
		sql("update `tabDocField` set `permlevel` = 0, `width` = '100px', `trigger` = 'Client' where parent IN ('PO Detail','Purchase Receipt Detail') and fieldname in ('stock_qty','conversion_factor')")
		sql("update `tabDocField` set `width` = '100px' where parent IN ('PO Detail','Purchase Receipt Detail') and fieldname = 'stock_uom'")

	elif patch_no == 72:
		# Core Patch
		# ----------

		from webnotes.modules.import_module import import_from_files

		# import module def
		import_from_files(record_list = [['core', 'Module Def', 'Core']])
	elif patch_no == 73:
		# set module in DocTypes
		sql("update tabDocType set module='Core' where name in ('DocType', 'DocField', 'DocPerm', 'Role', 'UserRole', 'Profile', 'Print Format', 'DocFormat', 'Control Panel', 'Event', 'Event Role', 'Event User', 'DefaultValue', 'Default Home Page', 'File', 'File Group', 'File Data', 'Letter Head', 'Module Def', 'Module Def Item', 'Module Def Role', 'Page', 'Page Role', 'Search Criteria', 'DocType Label', 'DocType Mapper', 'Field Mapper Detail', 'Table Mapper Detail')")

		# set module in Page
		sql("update tabPage set module='Core' where name='Login Page'")

		# move file browser to Tools
		sql("update tabPage set module='Tools' where name='File Browser'")
		sql("update tabDocType set module='Tools' where name='File Browser Control'")
		sql("update tabDocType set module='Application Internal' where name='Profile Control'")
	elif patch_no == 74:
		p = get_obj('Patch Util')
		# permission
		p.delete_permission('Employee', 'Administrator', 0)
		p.delete_permission('Employee', 'Administrator', 1)
		p.add_permission('Employee', 'Employee', 0, read = 1, match = 'owner')
		p.add_permission('Employee', 'Employee', 1, read = 1, match = 'owner')
		sql("delete from `tabDocField` where parent = 'Employee' and label = 'Payroll Rule'")
	elif patch_no == 75:
		#sal structure patch
		# import
		from webnotes.modules.import_module import import_from_files
		import_from_files(record_list=[['hr','doctype','salary_structure'], ['hr','doctype','earning_detail'],['hr','doctype','deduction_detail']])
	elif patch_no == 76:
		# property
		p = get_obj('Patch Util')
		p.set_field_property('Salary Structure', 'is_active', 'default', 'Yes')
		p.set_field_property('Salary Structure', 'ctc', 'reqd', '1')
		p.set_field_property('Earning Detail', 'modified_value', 'width', '')
		p.set_field_property('Earning Detail', 'modified_value', 'trigger', 'Client')
		p.set_field_property('Deduction Detail', 'd_modified_amt', 'width', '')
		p.set_field_property('Earning Detail', 'd_modified_amt', 'trigger', 'Client')
		sql("Update tabDocField set `description` = 'You can create more earning and deduction type from Setup --> HR' where label = 'Earning & Deduction' and parent = 'Salary Structure' and fieldtype = 'Section Break'")

		# delete
		sql("update `tabSalary Structure` set net_pay = total")
		sql("delete from tabDocField where label in ('LWP Help', 'Calculate Total', 'Total') and parent = 'Salary Structure'")
		sql("delete from tabDocPerm where parent in ('Earning Detail', 'Deduction Detail')")


		# permission
		p.delete_permission('Salary Structure', 'Administrator', 0)
		p.delete_permission('Salary Structure', 'Administrator', 1)
		p.add_permission('Salary Structure', 'Employee', 0, read = 1, match = 'owner')
		p.add_permission('Salary Structure', 'Employee', 1, read = 1, match = 'owner')
	elif patch_no == 77:
		# sal slip patch
		# import
		from webnotes.modules.import_module import import_from_files
		import_from_files(record_list=[['hr','doctype','salary_slip'], ['hr','doctype','ss_earning_detail'],['hr','doctype','ss_deduction_detail'], ['mapper', 'DocType Mapper', 'Salary Structure-Salary Slip']])
	elif patch_no == 78:
		p = get_obj('Patch Util')
		# delete
		sql("update `tabSalary Slip` set leave_encashment_amount = encashment_amount")
		p.delete_field('Salary Slip', 'encashment_amount')
		p.delete_field('Salary Slip', 'year')
		p.delete_field('Salary Slip', 'flag')
		sql("delete from tabDocField where label = 'Process Payroll' and parent = 'Salary Slip'")

		# field property
		p.set_field_property('Salary Slip', 'bank_name', 'permlevel', '1')
		p.set_field_property('Salary Slip', 'leave_without_pay', 'permlevel', '0')
		p.set_field_property('Salary Slip', 'leave_without_pay', 'trigger', 'Client')
		p.set_field_property('SS Earning Detail', 'e_type', 'permlevel', '0')
		p.set_field_property('SS Earning Detail', 'e_type', 'fieldtype', 'Link')
		p.set_field_property('SS Earning Detail', 'e_type', 'options', 'Earning Type')
		p.set_field_property('SS Deduction Detail', 'd_type', 'permlevel', '0')
		p.set_field_property('SS Deduction Detail', 'd_type', 'fieldtype', 'Link')
		p.set_field_property('SS Deduction Detail', 'd_type', 'options', 'Deduction Type')
		sql("update `tabSS Earning Detail` set e_modified_amount = e_amount")
		sql("update `tabSS Deduction Detail` set d_modified_amount = d_amount")

		# permission
		p.delete_permission('Salary Slip', 'Administrator', 0)
		p.delete_permission('Salary Slip', 'Administrator', 1)
		p.add_permission('Salary Slip', 'Employee', 0, read = 1, match = 'owner')
		p.add_permission('Salary Slip', 'Employee', 1, read = 1, match = 'owner')
	elif patch_no == 79:
		# Import Modules
		import_from_files(record_list=[['hr','doctype','leave_application'],['hr','doctype','leave_allocation'],['hr','doctype','leave_control_panel'],['hr','doctype','holiday_list'],['hr','doctype','holiday_list_detail'],['hr','Module Def','HR']])
	elif patch_no == 80:
		# Holiday List
		sql("update `tabHoliday List Detail` set description = holiday_name")
		sql("delete from tabDocField where parent = 'Holiday List Detail' and fieldname = 'holiday_name'")
		sql("update tabDocField set fieldtype = 'Select', options = 'link:Fiscal Year' where parent = 'Holiday List' and fieldname = 'fiscal_year'")
		sql("delete from tabDocPerm where role in ('Administrator','HR User') and parent = 'Holiday List'")

		# Leave Control Panel
		# --------------------
		sql("delete from `tabDocField` where parent = 'Leave Control Panel' and label in ('Leave Control Panel','Allocation Details') and fieldtype = 'Section Break'")
		sql("delete from tabDocField where parent = 'Leave Control Panel' and fieldname in ('col_brk3','allocation_type','col_brk2','from_date','to_date','leave_transaction_type','posting_date')")
		sql("update tabDocField set fieldtype = 'Select', options = 'link:Fiscal Year' where parent = 'Leave Control Panel' and fieldname = 'fiscal_year'")
		sql("update tabDocField set fieldtype = 'Select', options = 'link:Leave Type' where parent = 'Leave Control Panel' and fieldname = 'leave_type'")
		sql("update tabDocField set reqd = 1 where parent = 'Leave Control Panel' and fieldname = 'no_of_days'")

		# Leave Application
		# ------------------
		for d in sql("select * from `tabLeave Transaction` where leave_transaction_type = 'Deduction' and ifnull(deduction_type, '') = 'Leave'", as_dict = 1):
			lp = Document('Leave Application')
			lp.employee = d['employee']
			lp.leave_type = d['leave_type']
			lp.posting_date = d['date']
			lp.fiscal_year = d['fiscal_year']
			lp.leave_balance = d['pre_balance']
			lp.half_day = d['half_day']
			lp.from_date = d['from_date']
			lp.to_date = d['to_date']
			lp.total_leave_days = d['total_leave']
			lp.description = d['reason']
			lp.docstatus = cint(d['docstatus'])
			lp.save(1)

		# Leave Allocation
		# -----------------
		for d in sql("select * from `tabLeave Transaction` where leave_transaction_type = 'Allocation'", as_dict = 1):
			la = Document('Leave Allocation')
			la.employee = d['employee']
			la.leave_type = d['leave_type']
			la.posting_date = d['date']
			la.fiscal_year = d['fiscal_year']
			la.new_leaves_allocated = d['total_leave']
			la.total_leaves_allocated = d['total_leave']
			la.description = d['reason']
			la.docstatus = cint(d['docstatus'])
			la.save(1)

		# Payroll Module Def
		# -------------------
		sql("delete from `tabModule Def Item` where doc_name = 'Leave Transaction' and display_name = 'Leave Transaction' and parent = 'Payroll' and doc_type = 'Forms'")

	elif patch_no == 81:
		# Import Modules
		import_from_files(record_list=[['hr','Module Def','HR']])
	elif patch_no == 82:
		sql("update tabDocType set search_fields = 'employee,leave_type,total_leaves_allocated,fiscal_year' where name = 'Leave Allocation'")
		sql("update tabDocType set search_fields = 'employee,leave_type,from_date,to_date,total_leave_days,fiscal_year' where name = 'Leave Application'")
	elif patch_no == 83:
		# delete leave transaction
		webnotes.conn.sql("set foreign_key_checks=0")
		sql("delete from `tabLeave Transaction`")
		import webnotes.model
		webnotes.model.delete_doc('DocType','Badge Settings Detail')
		webnotes.model.delete_doc('DocType','Leave Transaction')
		webnotes.conn.sql("set foreign_key_checks=1")
	elif patch_no == 84:
		p = get_obj('Patch Util')
		p.set_field_property('SS Earning Detail', 'e_amount', 'permlevel', '1')
		p.set_field_property('SS Deduction Detail', 'd_amount', 'permlevel', '1')
	elif patch_no == 85:
		# permission
		p = get_obj('Patch Util')
		p.add_permission('Leave Application', 'Employee', 0, read = 1, write = 1, create = 1, submit = 1, cancel = 1, amend = 1, match = 'owner')
		p.add_permission('Leave Application', 'Employee', 1, read = 1, match = 'owner')
		p.add_permission('Leave Allocation', 'HR User', 0, read = 1, write = 1, create = 1, submit = 1, cancel = 1, amend = 1, match = 'owner')
		p.add_permission('Leave Allocation', 'HR User', 1, read = 1)
		sql("update tabDocPerm set `match` = '' where parent = 'Leave Application' and role = 'HR User'")
	elif patch_no == 86:
		# Import Modules
		import_from_files(record_list=[['hr','doctype','leave_type']])
	elif patch_no == 87:
		sql("update `tabLeave Type` set is_lwp = 1 where name = 'Leave Without Pay'")
	elif patch_no == 88:
		# Import Modules
		import_from_files(record_list=[['hr','doctype','leave_allocation']])

	elif patch_no == 89:
		sql("delete from `tabModule Def Item` where doc_type = 'Setup Forms' and doc_name in ('Payroll Rule', 'IT Checklist', 'Employee Profile') and parent = 'Payroll'")
		sql("update `tabDocField` set `hidden` = 1, `print_hide` = 1, `report_hide` = 1 where parent = 'Leave Type' and fieldname = 'is_encash'")
	elif patch_no == 90:
		sql("update `tabLeave Allocation` set docstatus = 1")
	elif patch_no == 91:
		import webnotes
		webnotes.conn.set_global("system_message", """<h3>System Updates</h3>Based on user feedback, we have cleaned up HR module (Partly):<ul><li>Employee and Employee Profile are merged into a single document</li><li>Salary Structure and Salary Slip are now more user friendly</li><li>Leave Transaction document is now divided into 2 documents Leave Application and Leave Allocation</li></ul>We will work on Reports, Attendance and other documents of Payroll module next week<br><br> Do send us your feedback!""")
		webnotes.conn.set_global("system_message_id", "5")
	elif patch_no == 92:
		sql("update tabDocField set label = 'Get Charges' where parent IN ('Sales Order','Delivery Note','Receivable Voucher') and label = 'Get Other Charges' and fieldtype = 'Button'")
		# Automated Other Charges Calculation basis
		sql("update tabDocField set options = '', `trigger` = 'Client' where parent IN ('Quotation','Sales Order','Delivery Note','Receivable Voucher') and label = 'Get Charges' and fieldtype = 'Button'")
	elif patch_no == 93:
		sql("update `tabTable Mapper Detail` set validation_logic = 'qty > ifnull(billed_qty,0) and docstatus = 1' where parent = 'Sales Order-Receivable Voucher' and from_table = 'Sales Order Detail'")
		sql("update `tabField Mapper Detail` set from_field = 'customer' where to_field = 'customer' and parent = 'Sales Order-Receivable Voucher'")
	elif patch_no == 94:
		import_from_files(record_list=[['selling','doctype','sms_center']])
	elif patch_no == 95:
		import_from_files(record_list=[['mapper','DocType Mapper','Sales Order-Receivable Voucher'], ['mapper','DocType Mapper','Delivery Note-Receivable Voucher']])
	elif patch_no == 96:
		sql("delete from `tabModule Def Item` where doc_type = 'Reports' and display_name = 'Cenvat Credit - Input or Capital Goods' and parent = 'Accounts'")
	elif patch_no == 97:
		sql("update tabFeed set doc_label = 'Feed', doc_name = name where ifnull(doc_name,'') = '' and ifnull(doc_label,'') = ''")
	elif patch_no == 98:
		import_from_files(record_list=[['accounts','doctype','payable_voucher']])
	elif patch_no == 99:
		import_from_files(record_list=[['accounts','doctype','account']])
	elif patch_no == 100:
		p = get_obj('Patch Util')
		p.set_field_property('Account', 'level', 'hidden', '1')
		p.set_field_property('Account', 'level', 'print_hide', '1')
		p.set_field_property('Account', 'account_type', 'search_index', '0')
		p.set_field_property('TDS Detail', 'tds_category', 'width', '150px')
		p.set_field_property('TDS Detail', 'special_tds_rate_applicable', 'width', '150px')
		p.set_field_property('TDS Detail', 'special_tds_rate', 'width', '150px')
		p.set_field_property('TDS Detail', 'special_tds_limit', 'width', '150px')
	elif patch_no == 101:
		# Leave Application Details and Leave Allocation Details
		sql("update tabDocField set search_index = 1, in_filter = 1 where fieldname in ('employee','leave_type','fiscal_year') and parent in ('Leave Application','Leave Allocation')")
		get_obj('DocType','Leave Application').doc.save()
		get_obj('DocType','Leave Allocation').doc.save()
	elif patch_no == 102:
		# make item description field editable in production order
		sql("update tabDocField set permlevel = 0 where fieldname = 'description' and parent = 'Production Order'")
	elif patch_no == 103:
		sql("update tabDocField set fieldname = '' where fieldtype = 'HTML'")
	elif patch_no == 104:
		import_from_files(record_list=[['hr','search_criteria','stdsrch_00001'],['hr','search_criteria','stdsrch_00002'],['hr','search_criteria','stdsrch_00003'],['hr','Module Def','HR'],['hr','doctype','leave_application'],['hr','doctype','leave_allocation']])

	elif patch_no == 105:
		# Employee Leave Balance
		sql("delete from `tabModule Def Item` where parent = 'Payroll' and doc_type = 'Reports' and display_name IN ('Employeewise Leave Transaction Details','Employeewise Balance Leave Report')")
		# Update Search Fields
		sql("update tabDocType set search_fields = 'employee,employee_name,leave_type,from_date,to_date,total_leave_days,fiscal_year' where name = 'Leave Application'")
		sql("update tabDocType set search_fields = 'employee,employee_name,leave_type,total_leaves_allocated,fiscal_year' where name = 'Leave Allocation'")
	elif patch_no == 106:
		for d in sql("select name,employee,employee_name from `tabLeave Allocation`"):
			if not cstr(d[2]):
				sql("update `tabLeave Allocation` set employee_name = '%s' where name = '%s'" % (webnotes.conn.get_value('Employee',cstr(d[1]),'employee_name'), cstr(d[0])))
		for d in sql("select name,employee,employee_name from `tabLeave Application`"):
			if not cstr(d[2]):
				sql("update `tabLeave Application` set employee_name = '%s' where name = '%s'" % (webnotes.conn.get_value('Employee',cstr(d[1]),'employee_name'), cstr(d[0])))
	elif patch_no == 107:
		sql("delete from `tabDocField` where fieldname = 'fiscal_year' and parent = 'Employee'")
	elif patch_no == 108:
		import_from_files(record_list=[['hr','search_criteria','srch_std_00013']])
	elif patch_no == 109:
		import_from_files(record_list=[['hr','search_criteria','srch_std_00015']])
	elif patch_no == 110:
		import_from_files(record_list=[['hr','doctype','salary_structure'], ['hr', 'doctype', 'salary_slip']])
	elif patch_no == 111:
		sql("update tabDocType set search_fields = 'transfer_date, from_warehouse, to_warehouse, purpose, remarks' where name = 'Stock Entry'")
	elif patch_no == 112:
		sql("delete from tabDocField where label = 'Get Other Charges' and fieldtype = 'Button' and parent = 'Receivable Voucher'")
	elif patch_no == 113:
		sql("update tabDocField set reqd = 1 where parent = 'Customer' and fieldname = 'phone_1'")
	elif patch_no == 114:
		for d in sql("select name, master_name, credit_days, credit_limit from tabAccount where master_type = 'Customer'"):
			if cstr(d[1]):
				days, limit = cint(d[2]), flt(d[3])
				cust_det = sql("select credit_days, credit_limit from tabCustomer where name = '%s'" % (cstr(d[1])))
				if not days: days = cust_det and cint(cust_det[0][0]) or 0
				if not limit: limit = cust_det and flt(cust_det[0][1]) or 0
				sql("COMMIT")
				sql("START TRANSACTION")
				sql("update tabAccount set credit_days = '%s', credit_limit = '%s' where name = '%s'" % (days, limit, cstr(d[0])))
				sql("COMMIT")

	elif patch_no == 115:
		# patch for timesheet cleanup
		from webnotes.model import delete_doc
		delete_doc('DocType', 'Timesheet Detail')

		from webnotes.modules.import_module import import_from_files
		import_from_files(record_list = [['Projects', 'DocType', 'Timesheet'], ['Projects', 'DocType', 'Timesheet Detail'], ['Projects', 'DocType', 'Activity Type']])

	elif patch_no == 116:
		# again!
		from webnotes.model import delete_doc
		delete_doc('DocType', 'Timesheet Detail')

		from webnotes.modules.import_module import import_from_files
		import_from_files(record_list = [['Projects', 'DocType', 'Timesheet Detail']])
	elif patch_no == 117:
		op = '\n' + 'Walk In'
		sql("update `tabDocField` set `options` = concat(options, %s) where parent = 'Enquiry' and fieldname = 'source' and options not like '%%Walk%%'", op)
	elif patch_no == 118:
		from webnotes.utils import get_defaults
		ss = sql("select name, net_pay from `tabSalary Slip`")
		for d in ss:
			if d[1]:
				w = get_obj('Sales Common').get_total_in_words(get_defaults()['currency'], d[1])
				sql("update `tabSalary Slip` set net_pay_in_words = '%s' where name = '%s'" % (w, d[0]))
	elif patch_no == 119:
		sql("update tabDocType set in_create = 1 where name = 'Profile'")
	elif patch_no == 120:
		sql("update tabDocField set permlevel = 0 where parent = 'Sales and Purchase Return Wizard' and fieldname = 'return_date'")
	elif patch_no == 121:
		import_from_files(record_list = [['CRM', 'DocType', 'Return Detail'], ['Material Management', 'DocType', 'Sales and Purchase Return Wizard']])
	elif patch_no == 122:
		sql("delete from tabDocField where (fieldname = 'serial_no' or label = 'Warrany Status') and parent = 'Sales Order'")
	elif patch_no == 123:
		import_from_files(record_list = [['CRM', 'Module Def', 'CRM'], ['CRM', 'Search Criteria', 'STDSRCH/00004']])
	elif patch_no == 124:
		import webnotes
		webnotes.conn.set_global("system_message", """<h3>Updates(New)</h3>We have added a new report in the Selling Module.<br><br><b>Sales Personwise Transaction Summary: </b>In this report you can see sales person's contribution in a particular order, delivery or invoice. You can select voucher type in "Based On" filter.<br><br> Do send us your feedback!""")
		webnotes.conn.set_global("system_message_id", "5")
	elif patch_no == 125:
		import_from_files(record_list = [['Material Management', 'DocType', 'Delivery Note']])
	elif patch_no == 126:
		sql("delete from tabDocField where parent = 'Delivery Note' and label in ('Make Sales Invoice', 'Make Installation Note', 'Intro Note')")
	elif patch_no == 127:
		sql("delete from tabDocPerm where role = 'All' and parent = 'Expense Voucher' and (permlevel = 0 or permlevel = 2)")
		p = get_obj('Patch Util')
		p.add_permission('Expense Voucher', 'Employee', 0, read = 1, write = 1, create = 1, submit = 1, cancel = 1, amend = 1, match = 'owner')
		p.add_permission('Expense Voucher', 'HR Manager', 0, read = 1, write = 1, create = 1, submit = 1, cancel = 1, amend = 1)
		p.add_permission('Expense Voucher', 'HR User', 0, read = 1, write = 1, create = 1, submit = 1, cancel = 1, amend = 1)
	elif patch_no == 128:
		from webnotes.modules import import_module
		import_module.import_from_files(record_list=[['selling','doctype','sales_order'], ['selling','doctype','sales_order_detail'],  ['stock','doctype','delivery_note'], ['stock','doctype','delivery_note_detail']])
	elif patch_no == 129:
		sql("update `tabTable Mapper Detail` set validation_logic = '(qty > ifnull(billed_qty, 0) or amount > ifnull(billed_amt, 0)) and docstatus = 1' where parent = 'Sales Order-Receivable Voucher' and from_table = 'Sales Order Detail' and to_table = 'RV Detail'")
		sql("update `tabTable Mapper Detail` set validation_logic = '(qty > ifnull(billed_qty, 0) or amount > ifnull(billed_amt, 0)) and docstatus = 1' where parent = 'Delivery Note-Receivable Voucher' and from_table = 'Delivery Note Detail' and to_table = 'RV Detail'")
	elif patch_no == 130:
		# update from rv
		from webnotes.model.code import get_obj
		from webnotes.utils import cstr
		for d in sql("select name, docstatus from `tabReceivable Voucher` where ifnull(docstatus,0) != 0"):
			sql("COMMIT")
			sql("START TRANSACTION")
			try:
				obj = get_obj('Receivable Voucher', cstr(d[0]), with_children = 1)
				is_submit = 1
				if cint(d[1]) == 2: is_submit = 0
				get_obj('Sales Common').update_prevdoc_detail(is_submit, obj)
			except:
				pass
			sql("COMMIT")

		# update from dn
		from webnotes.model.code import get_obj
		for d in sql("select name, docstatus from `tabDelivery Note` where ifnull(docstatus,0) != 0"):
			sql("COMMIT")
			sql("START TRANSACTION")
			try:
				obj = get_obj('Delivery Note', cstr(d[0]), with_children = 1)
				is_submit = 1
				if cint(d[1]) == 2: is_submit = 0
				get_obj('Sales Common').update_prevdoc_detail(is_submit, obj)
			except:
				pass
			sql("COMMIT")
	elif patch_no == 131:
		sql("update `tabDocType` set allow_trash = 1 where name = 'Purchase Other Charges'")
		sql("update tabDocPerm set `cancel` = 1 where parent = 'Purchase Other Charges' and permlevel = 0 and `read` = 1 and `write` = 1")
	elif patch_no == 132:
		sql("update tabDocField set no_copy = 0 where parent = 'Receivable Voucher' and fieldname = 'customer'")
	elif patch_no == 133:
		from webnotes.modules import import_module
		import_module.import_from_files(record_list=[['accounts','doctype','receivable_voucher']])
	elif patch_no == 134:
		sql("update tabDocField set no_copy = 1 where parent = 'Receivable Voucher' and fieldname = 'posting_time'")
	elif patch_no == 135:
		sql("update tabDocField set `default` = 'Today' where parent = 'Receivable Voucher' and fieldname = 'due_date'")
	elif patch_no == 136:
		from webnotes.modules import import_module
		import_module.import_from_files(record_list=[['accounts','doctype','rv_detail']])
	elif patch_no == 137:
		from webnotes.modules import import_module
		import_module.import_from_files(record_list=[['setup','doctype','price_list']])
	elif patch_no == 138:
		sql("update `tabDocType` set allow_attach = 1 where name = 'Price List'")
	elif patch_no == 139:
		from webnotes.modules import import_module
		import_module.import_from_files(record_list=[['mapper','DocType Mapper','Sales Order-Receivable Voucher'], ['mapper','DocType Mapper','Delivery Note-Receivable Voucher']])
	elif patch_no == 140:
		from webnotes.modules import import_module
		import_module.import_from_files(record_list=[['accounts','doctype','rv_detail']])
	elif patch_no == 141:
		sql("delete from tabDocField where (fieldname = 'letter_head' or label = 'Letter Head') and parent = 'Company'")
	elif patch_no == 142:
		# fixes to letter head and personalize
		from webnotes.model import delete_doc

		delete_doc('DocType', 'Batch Settings')
		delete_doc('DocType', 'Batch Settings Detail')
		delete_doc('DocType', 'Social Badge')
		delete_doc('Page', 'Personalize Page')
		delete_doc('DocType', 'Personalize Page Control')

		import_from_files(record_list=[['core','doctype','letter_head'], ['setup','doctype','personalize']])
	elif patch_no == 144:
		webnotes.conn.sql("update tabDocField set fieldtype='Code' where parent='Letter Head' and fieldname='content'")
	elif patch_no == 145:
		sql("update `tabDocField` set permlevel=1 where fieldname = 'group_or_ledger' and parent = 'Account'")
	elif patch_no == 146:
		import_from_files(record_list=[['accounts','doctype','account']])
	elif patch_no == 147:
		import_from_files(record_list=[['mapper', 'DocType Mapper', 'Purchase Order-Payable Voucher'], ['mapper', 'DocType Mapper', 'Purchase Receipt-Payable Voucher'], ['mapper', 'DocType Mapper', 'Purchase Order-Purchase Receipt']])
	elif patch_no == 148:
		sql("delete from `tabDocField` where (fieldname = 'account_balances' or label = 'Balances') and parent = 'Account'")
		sql("update tabDocType set istable = 0, section_style = 'Simple', search_fields = 'account, period, fiscal_year, balance' where name = 'Account Balance'")
		sql("update tabDocField set permlevel = 0 where parent = 'Account Balance'")
		p = get_obj('Patch Util')
		p.add_permission('Account Balance', 'Accounts User', 0, read = 1)
		p.add_permission('Account Balance', 'Accounts Manager', 0, read = 1)
		import_from_files(record_list=[['accounts','doctype','account_balance']])
	elif patch_no == 149:
		sql("update `tabAccount Balance` set account = parent")
	elif patch_no == 150:
		sql("update tabDocField set in_filter = 1, search_index = 1 where parent = 'Account Balance' and fieldname in ('account', 'period', 'fiscal_year', 'start_date', 'end_date')")
		ac_bal = Document("DocType", "Account Balance")
		ac_bal.save()
	elif patch_no == 151:
		sql("delete from tabDocField where label = 'Add / Manage Contacts' and fieldtype = 'Button' and parent = 'Customer'")
		sql("delete from `tabField Mapper Detail` where parent = 'Sales Order-Delivery Note' and from_field = 'note' and to_field = 'note'")
	elif patch_no == 152:
		import_from_files(record_list=[['selling','doctype','sales_order'], ['stock','doctype','delivery_note'], ['selling','doctype','customer'], ['selling','doctype','shipping_address'], ['mapper', 'DocType Mapper', 'Sales Order-Delivery Note']])
	elif patch_no == 153:
		sql("delete from `tabDocField` where fieldname = 'sales_person' and parent = 'Customer'")
	elif patch_no == 154:
		import_from_files(record_list=[['stock','doctype','serial_no'], ['support','doctype','customer_issue']])
	elif patch_no == 155:
		for d in sql("select name, item_code from `tabSerial No`"):
			sql("COMMIT")
			sql("START TRANSACTION")
			sql("update `tabSerial No` set item_name = '%s' where name = '%s'" % (webnotes.conn.get_value('Item',cstr(d[1]),'item_name'), cstr(d[0])))
			sql("COMMIT")
	elif patch_no == 156:
		sql("update tabDocField set fieldtype = 'Code' where fieldname = 'html' and parent = 'Print Format'")
	elif patch_no == 157:
		import_from_files(record_list=[['accounts', 'doctype', 'journal_voucher'], ['accounts', 'Print Format', 'Payment Receipt Voucher'], ['accounts', 'Print Format', 'Cheque Printing Format']])
	elif patch_no == 158:
		from webnotes.model.doc import addchild
		sql("delete from tabDocField where parent = 'Customer Issue' and fieldname = 'customer_group'")
	elif patch_no == 159:
		sql("update tabAccount set account_type = 'Chargeable' where account_name in ('Advertising and Publicity', 'Freight & Forwarding Charges', 'Miscellaneous Expenses', 'Sales Promotion Expenses')")
	elif patch_no == 160:
		sql("update `tabDocType` set search_fields = 'posting_date, due_date, debit_to, fiscal_year, grand_total, outstanding_amount' where name = 'Receivable Voucher'")
		sql("update `tabDocType` set search_fields = 'posting_date, credit_to, fiscal_year, bill_no, grand_total, outstanding_amount' where name = 'Payable Voucher'")
	elif patch_no == 161:
		sql("update tabDocType set autoname = 'field:batch_id' where name = 'Batch'")
		sql("update tabDocField set no_copy = 1 where parent = 'Batch' and fieldname = 'batch_id'")
	elif patch_no == 162:
		import_from_files(record_list=[['selling', 'search_criteria', 'sales_order_pending_items1']])
	elif patch_no == 163:
		sql("delete from `tabModule Def Item` where display_name = 'Sales Orderwise Pending Packing Item Summary' and parent = 'CRM'")
		import_from_files(record_list=[['selling', 'search_criteria', 'sales_orderwise_pending_qty_to_deliver'], ['selling', 'search_criteria', 'sales_orderwise_pending_amount_to_bill'], ['selling', 'search_criteria', 'delivered_items_to_be_install']])
	elif patch_no == 164:
		import_from_files(record_list=[['buying', 'search_criteria', 'pending_po_items_to_receive'], ['buying', 'search_criteria', 'pending_po_items_to_bill']])
	elif patch_no == 165:
		pass
	elif patch_no == 166:
		import_from_files(record_list=[['buying', 'doctype', 'purchase_order']])
	elif patch_no == 167:
		if webnotes.conn.get_value('Control Panel', None, 'account_id') not in ['ax0000956', 'ax0001338']:
			sql("delete from tabDocField where parent = 'Purchase Order' and fieldname in ('test_certificate_required', 'estimated_cost', 'transport', 'vendor_reference', 'transportation_required', 'mode_of_dispatch', 'octroi')")
	elif patch_no == 168:
		sql("update tabDocField set fieldtype = 'Data', options = 'Suggest' where fieldname = 'bank_name' and parent = 'Employee'")
	elif patch_no == 169:
		import_from_files(record_list=[['accounts', 'doctype', 'pv_detail'], ['accounts', 'doctype', 'rv_detail']])
	elif patch_no == 170:
		import_from_files(record_list=[['mapper', 'DocType Mapper', 'Delivery Note-Receivable Voucher']])
	elif patch_no == 171:
		import_from_files(record_list=[['buying', 'doctype', 'supplier']])
	elif patch_no == 172:
		import webnotes
		webnotes.conn.set_global("system_message", """<b>Welcome to the new financial year 2011-2012 !!! </b><br><br> So obvious question in your mind is how to start Entries in the New Fiscal Year in ERPNext? What are the changes you have to make in the system? <br>We have made some guidelines regarding the basic steps you should follow. Please click on link <a href='http://erpnext.blogspot.com/2011/03/how-to-start-entries-in-new-fiscal-year.html'>How to start Entries in the New Fiscal Year in ERPNext?</a>""")
		webnotes.conn.set_global("system_message_id", "6")
	elif patch_no == 173:
		sql("delete from tabDocField where label = 'Get Other Charges' and parent = 'Delivery Note'")
		sql("update tabDocField set reqd = 0 where fieldname = 'posting_time' and parent = 'Serial No'")
	elif patch_no == 174:
		c = sql("select count(name) from `tabField Mapper Detail` where parent = 'Delivery Note-Receivable Voucher' and from_field = 'description' and to_field = 'description' and match_id = 2")
		if c and cint(c[0][0]) > 1:
			sql("update `tabField Mapper Detail` set match_id = 1 where parent = 'Delivery Note-Receivable Voucher' and from_field = 'description' and to_field = 'description' limit 1")
	elif patch_no == 175:
		import webnotes
		webnotes.conn.set_global("system_message", """If your financial year starts on 1st April then you have make some changes in the system to start entry in the new year.<br>We have made some guidelines regarding the basic steps you should follow. Please click on link <a href='http://erpnext.blogspot.com/2011/03/how-to-start-entries-in-new-fiscal-year.html'>How to start Entries in the New Fiscal Year in ERPNext?</a>""")
		webnotes.conn.set_global("system_message_id", "6")
	elif patch_no == 176:
		sql("update tabDocPerm set role='Guest', `write`=0, `create`=0 where role='Administrator' and parent='Notification Control' limit 1")
	elif patch_no == 177:
		sql("delete from `tabDocField` where label = 'Next Steps' and parent = 'Purchase Order'")
		sql("update tabDocField set options = 'Material Issue\nMaterial Receipt\nMaterial Transfer\nSales Return\nPurchase Return\nSubcontracting\nProduction Order' where parent = 'Stock Entry' and fieldname = 'purpose'")
	elif patch_no == 178:
		import_from_files(record_list = [['hr', 'doctype', 'salary_slip']])
	elif patch_no == 179:
		from webnotes.utils import get_defaults
		sl = sql("select name, net_pay from `tabSalary Slip`")
		for d in sl:
			in_words = get_obj('Sales Common').get_total_in_words(get_defaults()['currency'], round(flt(d[1])))
			sql("update `tabSalary Slip` set rounded_total = '%s', total_in_words = '%s' where name = '%s'" % (round(flt(d[1])), in_words, d[0]))
	elif patch_no == 180:
		sql("delete from tabDocField where parent = 'Salary Slip' and fieldname = 'net_pay_in_words'")
	elif patch_no == 181:
		import_from_files(record_list = [['accounts', 'doctype', 'journal_voucher']])
	elif patch_no == 182:
		sql("update tabDocField set options = CONCAT(options, '\nWrite Off Voucher') where fieldname = 'voucher_type' and parent = 'Journal Voucher'")
	elif patch_no == 183:
		sql("delete from tabDocField where label = 'SMS' and fieldtype = 'Section Break' and parent in  ('Enquiry', 'Lead', 'Sales Order', 'Delivery Note')")
	elif patch_no == 184:
		from webnotes.model import delete_doc
		delete_doc('DocType', 'Feed')
		delete_doc('DocType', 'Feed List')
		delete_doc('DocType', 'Feed Control')

		# add trigger
		from webnotes.model.triggers import add_trigger
		add_trigger('*','*','*','event_updates.update_feed')

		webnotes.conn.commit()

		try:
			sql("drop table tabFeed")
			sql("drop table `tabFeed List`")
		except: pass

		# import
		from webnotes.modules.module_manager import reload_doc
		reload_doc('event_updates','doctype','feed')
	elif patch_no==185:
		sql("delete from tabDocTrigger where method = 'webnotes.widgets.follow.on_docsave'")
	elif patch_no==186:
		from webnotes.modules.module_manager import reload_doc
		reload_doc('event_updates','doctype','feed')
	elif patch_no == 187:
		sql("update tabDocType set autoname = '' where name = 'QA Inspection Report'")
	elif patch_no == 188:
		import_from_files(record_list = [['buying', 'doctype', 'qa_inspection_report']])
	elif patch_no == 189:
		sql("update `tabDocField` set allow_on_submit = 1 where fieldname in ('entries', 'other_charges') and parent = 'Receivable Voucher'")
	elif patch_no == 190:
		sql("update tabDocField set permlevel=0 where fieldname = 'fiscal_year' and parent = 'Stock Entry'")
	elif patch_no == 191:
		import_from_files(record_list = [['support', 'doctype', 'customer_issue']])
	elif patch_no == 192:
		sql("delete from `tabModule Def Item` where parent = 'Material Management' and doc_name = 'Landed Cost Wizard' and display_name = 'Landed Cost Wizard'")
		import_from_files(record_list = [['buying', 'Module Def', 'SRM']])
	elif patch_no == 193:
		sql("update tabDocField set fieldtype='Button', `trigger`='Client' where parent='Letter Head' and fieldname='set_from_image'")
	elif patch_no == 194:
		sql("delete from `tabModule Def Item` where parent = 'SRM' and doc_name = 'Landed Cost Wizard' and display_name = 'Landed Cost Wizard'")
		import_from_files(record_list = [['stock', 'Module Def', 'Material Management']])
	elif patch_no == 195:
		from webnotes.modules.module_manager import reload_doc
		reload_doc('setup','doctype','manage_account')
	elif patch_no == 196:
		sql("update `tabModule Def` set module_page = null where name = 'Material Management'")
	elif patch_no == 197:
		sql("update `tabDocField` set permlevel = 0, in_filter = 1 where fieldname = 'warranty_amc_status' and parent = 'Customer Issue'")
		import_from_files(record_list = [['support', 'doctype', 'customer_issue']])
	elif patch_no == 198:
		sql("delete from `tabDocField` where (label in ('SMS', 'Send SMS') or fieldname in ('message', 'customer_mobile_no')) and parent in ('Quoattion', 'Sales Order', 'Delivery Note', 'Receivable Voucher')")
		sql("delete from `tabDocField` where label in ('SMS', 'Send SMS') and parent = 'Purchase Order'")
		sql("delete from `tabDocField` where (label in ('Send SMS', 'SMS Html') or fieldname in ('sms_message', 'lead_sms_detail', 'enquiry_sms_detail')) and parent in ('Lead', 'Enquiry')")
		from webnotes.model import delete_doc
		delete_doc('DocType', 'Lead SMS Detail')
		delete_doc('DocType', 'Enquiry SMS Detail')
	elif patch_no == 199:
		sql("update tabDocField set reqd = 0 where parent = 'Attendance' and fieldname = 'shifts'")
	elif patch_no == 200:
		reload_doc('event_updates','page','profile_settings')
	elif patch_no == 201:
		reload_doc('setup','doctype','price_list')
	elif patch_no == 202:
		name1 = sql("select name from tabDocField where parent='Price List' and label='Clear Prices' limit 1,1")
		name2 = sql("select name from tabDocField where parent='Price List' and label='Update Prices' limit 1,1")
		if name1:
			sql("delete from tabDocField where name=%s limit 1", name1[0][0])
		if name2:
			sql("delete from tabDocField where name=%s limit 1", name2[0][0])
	elif patch_no == 203:
		sql("delete from tabDocField where parent = 'Company' and fieldname = 'default_salary_account' limit 1")
	elif patch_no == 204:
		sql("delete from tabDocField where parent = 'Company' and fieldname = 'default_salary_acount' limit 1")
	elif patch_no == 205:
		sql("update `tabDocField` set `default` = '' where fieldname = 'naming_series' and parent = 'Installation Note'")
	elif patch_no == 206:
		reload_doc('selling','doctype','installation_note')
	elif patch_no == 207:
		import_from_files(record_list = [['setup', 'doctype', 'company']])
	elif patch_no == 208:
		sql("delete from `tabDocField` where (label in ('SMS', 'Send SMS') or fieldname in ('message', 'customer_mobile_no')) and parent ='Quotation'")
		default_currency = get_obj('Manage Account').doc.default_currency
		sql("update tabCompany set default_currency = '%s'" % default_currency)
	elif patch_no == 209:
		import_from_files(record_list = [['setup', 'doctype', 'company']])
	elif patch_no == 210:
		sql("delete FROM `tabDocField` WHERE parent = 'Lead' AND label in ('CC:','Attachment Html','Create New File','Attachment')")
	elif patch_no == 212:
		# reload company because of disturbed UI
		import_from_files(record_list = [['setup', 'doctype', 'company']])
	elif patch_no == 213:
		reload_doc('selling','doctype','lead')
		reload_doc('setup','doctype','company')
	elif patch_no == 214:
		reload_doc('selling','doctype','sales_order')
	elif patch_no == 215:
		# patch for item and image in description
		sql("update tabDocField set width = '300px' where fieldname='description'")
		reload_doc('stock', 'doctype', 'item')
		sql("delete from __DocTypeCache")
	elif patch_no == 216:
		import_from_files(record_list = [['stock', 'doctype', 'serial_no'], ['stock', 'doctype', 'stock_ledger_entry']])
	elif patch_no == 217:
		sql("update tabDocField set options = '\nIn Store\nDelivered\nNot in Use' where fieldname = 'status' and parent = 'Serial No'")
		sql("update tabDocField set no_copy = 1 where fieldname = 'serial_no' and parent = 'Delivery Note Detail'")
		sql("update tabDocField set no_copy = 1 where fieldname = 'serial_no' and parent = 'Stock Entry Detail'")
	elif patch_no == 218:
		for d in sql("select name from `tabSerial No`"):
			sql("Commit")
			sql("Start Transaction")
			s = Document('Serial No', d[0])
			if s.pr_no:
				s.purchase_document_type = 'Purchase Receipt'
				s.purchase_document_no = s.pr_no
			if s.delivery_note_no:
				s.delivery_document_type = 'Delivery Note'
				s.delivery_document_no = s.delivery_note_no
			if s.notes:
				s.delivery_note_no = s.notes
			s.company = webnotes.utils.get_defaults()['company']
			s.fiscal_year = webnotes.utils.get_defaults()['fiscal_year']
			s.save()
	elif patch_no == 219:
		sql("delete from tabDocField where fieldname in ('pr_no', 'make', 'label', 'delivery_note_no', 'notes') and parent = 'Serial No'")
	elif patch_no == 220:
		sql("update tabDocField set label = 'Incoming Rate' where fieldname = 'purchase_rate' and parent = 'Serial No'")
		sql("update tabDocField set label = 'Incoming Time' where fieldname = 'purchase_time' and parent = 'Serial No'")
	elif patch_no == 221:
		sql("update tabDocField set reqd = 1 where fieldname in ('purchase_rate', 'warehouse') and parent = 'Serial No'")
	elif patch_no == 222:
		sql("update tabDocField set options = '\nDelivery Note\nReceivable Voucher\nStock Entry' where fieldname = 'delivery_document_type' and parent = 'Serial No'")
	elif patch_no == 223:
		sql("update tabDocField set hidden = 0 where fieldname in ('pay_to_recd_from', 'total_amount', 'total_amount_in_words') and parent = 'Journal Voucher'")
		sql("update tabDocField set permlevel = 0 where fieldname = 'pay_to_recd_from' and parent = 'Journal Voucher'")
	elif patch_no == 224:
		import_from_files(record_list = [['stock', 'doctype', 'delivery_note_packing_detail'], ['accounts', 'Print Format', 'Payment Receipt Voucher']])
	elif patch_no == 225:
		import_from_files(record_list = [['stock', 'doctype', 'delivery_note_packing_detail']])
	elif patch_no == 226:
		import_from_files(record_list = [['stock', 'doctype', 'delivery_note_packing_detail']])
	elif patch_no == 227:
		reload_doc('stock', 'doctype', 'item')
		if webnotes.conn.get_value('Control Panel', None, 'account_id') != 'axjanak2011':
			sql("delete from tabDocField where parent = 'Item' and fieldname='alternate_description' limit 1")
	elif patch_no == 228:
		# knowledge base patch
		reload_doc('knowledge_base', 'doctype', 'question')
		reload_doc('knowledge_base', 'doctype', 'answer')
		reload_doc('knowledge_base', 'page', 'questions')
		reload_doc('knowledge_base', 'Module Def', 'Knowledge Base')
		sql("update `tabModule Def` set disabled='No' where name='Knowledge Base'")
	elif patch_no == 229:
		reload_doc('knowledge_base', 'page', 'question_view')
	elif patch_no == 230:
		reload_doc('buying', 'doctype', 'indent')
		reload_doc('buying', 'doctype', 'indent_detail')
		reload_doc('Mapper', 'DocType Mapper', 'Sales Order-Indent')
	elif patch_no == 231:
		reload_doc('Mapper', 'DocType Mapper', 'Sales Order-Indent')
	elif patch_no == 232:
		sql("update `tabDocField` set options = 'Sales Order' where fieldname = 'sales_order_no' and parent = 'Indent'")
	elif patch_no == 233:
		reload_doc('Mapper', 'DocType Mapper', 'Sales Order-Receivable Voucher')
		reload_doc('Mapper', 'DocType Mapper', 'Delivery Note-Receivable Voucher')
	elif patch_no == 234:
		sql("update `tabTable Mapper Detail` set validation_logic = 'docstatus=1' where parent = 'Sales Order-Indent' and from_table = 'Sales Order Detail'")
	elif patch_no == 235:
		for sc in sql("""select name from `tabSearch Criteria` where ifnull(name,'')
			like 'srch%' or ifnull(name,'') like '%stdsrch'"""):
			try:
				get_obj('Search Criteria', sc[0]).rename()
			except AttributeError, e:
				pass
		reload_doc('core', 'doctype', 'system_console')
	elif patch_no == 236:
		# warehouse not mandatory for delivered serial nos
		sql("update tabDocField set reqd=0 where parent='Serial No' and fieldname='warehouse'")
	elif patch_no == 237:
		sql("update tabDocField set depends_on = 'eval:doc.is_pos==1' where fieldname = 'cash_bank_account' and parent = 'Receivable Voucher'")
	elif patch_no == 238:
		reload_doc('accounts', 'doctype', 'receivable_voucher')
		reload_doc('accounts', 'GL Mapper', 'POS with write off')
	elif patch_no == 239:
		reload_doc('core', 'doctype', 'docfield')
		reload_doc('core', 'doctype', 'doctype')
		from patches.old_patches.feed_patch import set_subjects_and_tagfields

		set_subjects_and_tagfields()
	elif patch_no == 240:
		# again for sales order (status)
		from patches.old_patches.feed_patch import set_subjects_and_tagfields
		set_subjects_and_tagfields()
	elif patch_no == 241:
		sql("update `tabDocField` set fieldtype = 'Text', options = '', in_filter = '' where fieldname = 'serial_no' and parent = 'Stock Ledger Entry'")
	elif patch_no == 242:
		if webnotes.conn.get_value('Control Panel', None, 'account_id') not in ['axjanak2011']:
			sql("commit")
			try:
				sql("alter table `tabStock Ledger Entry` drop index serial_no")
			except:
				pass

			sql("alter table `tabStock Ledger Entry` change serial_no serial_no text")
	elif patch_no == 243:
		# moving custom script and custom fields to framework
		webnotes.conn.set_value('DocType', 'Custom Script', 'module', 'Core')
		webnotes.conn.set_value('DocType', 'Custom Field', 'module', 'Core')
		reload_doc('setup', 'doctype', 'company')
	elif patch_no == 244:
		reload_doc('stock', 'search_criteria', 'shortage_to_indent')
	elif patch_no == 245:
		from patches.old_patches.doctype_permission_patch import set_doctype_permissions
		set_doctype_permissions()

		from patches.old_patches.feed_patch import set_subjects_and_tagfields
		set_subjects_and_tagfields()
	elif patch_no == 246:
		webnotes.conn.set_value('DocType','Stock Entry','tag_fields','purpose')
		webnotes.conn.set_value('DocType','Stock Entry','subject','%(remarks)s')
	elif patch_no == 247:
		webnotes.conn.set_value('DocType','Stock Entry','subject','%(remarks)s')
	elif patch_no == 248:
		reload_doc('setup', 'doctype', 'manage_account')
	elif patch_no == 249:
		sql("update `tabDocPerm` t1, `tabDocType` t2 set t1.role = 'System Manager' where t1.role = 'Administrator' and t1.parent = t2.name and t2.module != 'Core'")
	elif patch_no == 250:
		from patches.old_patches.feed_patch  import support_patch
		support_patch()
	elif patch_no == 251:
		from webnotes.model import db_schema
		db_schema.remove_all_foreign_keys()
		from patches.old_patches.customer_address import run_patch
		run_patch()
	elif patch_no == 252:
		reload_doc('support','doctype','support_ticket')
		reload_doc('support','doctype','support_ticket_response')
	elif patch_no == 253:
		reload_doc('accounts','doctype','ledger_balance_export')
		reload_doc('accounts','doctype','ledger_detail')
		reload_doc('accounts', 'Module Def', 'Accounts')

		from webnotes.model.db_schema import updatedb
		updatedb('Ledger Balance Export')
		updatedb('Ledger Detail')
	elif patch_no == 254:
		reload_doc('setup', 'doctype', 'sms_settings')
		reload_doc('setup', 'doctype', 'static_parameter_detail')

		from webnotes.model.db_schema import updatedb
		updatedb('SMS Settings')
		updatedb('Static Parameter Detail')
	elif patch_no == 255:
		from patches.old_patches.customer_address import run_old_data_sync_patch
		run_old_data_sync_patch()
	elif patch_no == 256:
		sql("update `tabLetter Head` set content = replace(content, 'http://46.4.50.84/v170-test/', '')")
		sql("update `tabSingles` set value = replace(value, 'http://46.4.50.84/v170-test/', '') where field in ('letter_head', 'client_name') and doctype = 'Control Panel'")
		sql("update `tabItem` set description_html = replace(description_html, 'http://46.4.50.84/v170-test/', '')")
	elif patch_no == 257:
		from patches.old_patches.customer_address import run_old_data_sync_patch
		run_old_data_sync_patch()
	elif patch_no == 258:
		sql("update tabDocField set `default`=NULL where fieldname = 'naming_series'")
	elif patch_no == 259:
		sql("update `tabQuotation Detail` set description = replace(description, 'http://46.4.50.84/v170-test/', '')")
		sql("update `tabSales Order Detail` set description = replace(description, 'http://46.4.50.84/v170-test/', '')")
		sql("update `tabRV Detail` set description = replace(description, 'http://46.4.50.84/v170-test/', '')")
		sql("update `tabDelivery Note Detail` set description = replace(description, 'http://46.4.50.84/v170-test/', '')")
	elif patch_no == 260:
		sql("update `tabLetter Head` set content = replace(content, 'http://46.4.50.84/v170/', '')")
		sql("update `tabSingles` set value = replace(value, 'http://46.4.50.84/v170/', '') where field in ('letter_head', 'client_name') and doctype = 'Control Panel'")
		sql("update `tabItem` set description_html = replace(description_html, 'http://46.4.50.84/v170/', '')")
		sql("update `tabQuotation Detail` set description = replace(description, 'http://46.4.50.84/v170/', '')")
		sql("update `tabSales Order Detail` set description = replace(description, 'http://46.4.50.84/v170/', '')")
		sql("update `tabRV Detail` set description = replace(description, 'http://46.4.50.84/v170/', '')")
		sql("update `tabDelivery Note Detail` set description = replace(description, 'http://46.4.50.84/v170/', '')")
	elif patch_no == 261:
		sql("update `tabPrint Format` set html = replace(html, 'customer_address', 'address_display')")
	elif patch_no == 262:
		from patches.old_patches.customer_address import sync_lead_phone
		sync_lead_phone()
	elif patch_no == 263:
		ol = ['','Open','To Reply','Waiting for Customer','Hold','Closed']
		sql("update tabDocField set options=%s where parent=%s and fieldname=%s", ('\n'.join(ol), 'Support Ticket', 'status'))
	elif patch_no == 264:
		sql("delete from tabDocField where parent = 'Customer Issue' and (fieldname = 'issue_in' or fieldname = 'issue_category')")
		sql("update tabDocField set options=NULL where parent='Support Ticket' and label = 'Send'")
	elif patch_no == 266:
		reload_doc('setup','doctype','support_email_settings')
	elif patch_no == 267:
		sql("update `tabPrint Format` set html = replace(html, 'supplier_address', 'address_display')")
	elif patch_no == 268:
		sql("update `tabDocPerm` set permlevel = 0 where permlevel is null")
	elif patch_no == 269:
		p = get_obj('Patch Util')
		p.add_permission('GL Entry', 'Accounts User', 0, read = 1)
	elif patch_no == 270:
		pages = ['Accounts Setup', 'Accounts', 'Accounting Reports','GeneralLedger','How do I - Accounts','Making Opening Entries',\
		'Analysis','How do I - CRM','How do I - Inventory','Inventory Setup', 'Stock','HR','HR & Payroll Setup',\
		'Payroll Setup','Production Setup','Production','Buying','SRM Setup','Contact Page','Forum','Messages','Test Toolbar',\
		'Trend Analyzer']
		from webnotes.model import delete_doc
		sql("delete from `tabPage Visit`")
		for p in pages:
			try: delete_doc('Page', p)
			except: pass
	elif patch_no == 271:
		# tags patch
		reload_doc('selling','doctype','sales_order')
		reload_doc('stock','doctype','delivery_note')
		sql("delete from tabDocField where fieldname='per_amt_billed' and parent in ('Sales Order', 'Delivery Note')")

		sql("""update `tabSales Order` set delivery_status = if(ifnull(per_delivered,0) < 0.001, 'Not Delivered',
				if(per_delivered >= 99.99, 'Fully Delivered', 'Partly Delivered'))""")
		sql("""update `tabSales Order` set billing_status = if(ifnull(per_billed,0) < 0.001, 'Not Billed',
				if(per_billed >= 99.99, 'Fully Billed', 'Partly Billed'))""")
		sql("""update `tabDelivery Note` set billing_status = if(ifnull(per_billed,0) < 0.001, 'Not Billed',
				if(per_billed >= 99.99, 'Fully Billed', 'Partly Billed'))""")
	elif patch_no == 272:
		from webnotes.model import delete_doc
		try:
			delete_doc('Search Criteria', '_SRCH00003')
		except:
			pass
		reload_doc('accounts', 'search_criteria', 'purchase_register')
	elif patch_no == 276:
		from webnotes.model import delete_doc
		sn = sql("select name from `tabSearch Criteria` where criteria_name = 'Sales Personwise Transaction Summary'")
		for d in sn:
			delete_doc('Search Criteria', d[0])
		reload_doc('selling', 'search_criteria', 'sales_personwise_transaction_summary')
	elif patch_no == 277:
		webnotes.model.delete_doc('DocType','HomePage Settings')
		webnotes.model.delete_doc('DocType','Badge Settings')
		sql("update tabDocType set module='Home' where module in ('Event Updates', 'My Company')")
		sql("update tabPage set module='Home' where module in ('Event Updates', 'My Company')")
		sql("update `tabSearch Criteria` set module='Home' where module in ('Event Updates', 'My Company')")


		delete_pages = ('Chat User Gallery', 'Badge Info', 'Home', 'Website Setup', 'Test Page', 'Setup Masters', 'Service', 'Selling', 'Sales Reports', 'Organize','My Cart', 'My Activity', 'Manage Users', 'Maintenance', 'Getting Started', 'Gantt Test', 'Custom Reports - Stock', 'Custom Reports - Selling', 'Custom Reports - Production', 'Custom Reports - Payroll', 'Custom Reports - Maintenance', 'Custom Reports - Buying', 'Custom Reports - Accounts', 'CRM Setup', 'CRM Reports')
		for p in delete_pages:
		  webnotes.model.delete_doc('Page',p)
	elif patch_no == 278:
		sql("update tabDocTrigger set method = 'home.update_feed' where method = 'event_updates.update_feed'")
	elif patch_no == 279:
		dt = ['GL Entry', 'Stock Ledger Entry']
		for t in dt:
			rec = sql("select voucher_type, voucher_no, ifnull(is_cancelled, 'No') from `tab%s` where modified >= '2011-06-15 01:00:00' group by voucher_no" % t)
			for d in rec:
				sql("update `tab%s` set docstatus = %s where name = '%s'" % (d[0], d[2]=='No' and 1 or 2, d[1]))

		other_dt = ['Enquiry', 'Quotation', 'Sales Order', 'Indent', 'Purchase Order', 'Production Order', 'Customer Issue', 'Installation Note']
		for dt in other_dt:
			rec = sql("select name, status from `tab%s` where modified >= '2011-06-15 01:00:00'" % dt)
			for r in rec:
				sql("update `tab%s` set docstatus = %s where name = '%s'" % (dt, (r[1] in ['Submitted', 'Closed'] and 1 or r[1]=='Cancelled' and 2 or 0), r[0]))
	elif patch_no == 280:
		reload_doc('accounts', 'doctype', 'form_16a')
	elif patch_no == 281:
		dt_list = ['Delivery Note', 'Purchase Receipt']
		for dt in dt_list:
			sql("update `tab%s` set status = 'Submitted' where docstatus = 1 and modified >='2011-06-15 01:00:00'" % dt)
			sql("update `tab%s` set status = 'Cancelled' where docstatus = 2 and modified >='2011-06-15 01:00:00'" % dt)
	elif patch_no == 282:
		dt_list = ['Enquiry', 'Quotation', 'Sales Order', 'Indent', 'Purchase Order', 'Production Order', 'Customer Issue', 'Installation Note', 'Receivable Voucher', 'Payable Voucher', 'Delivery Note', 'Purchase Receipt', 'Journal Voucher', 'Stock Entry']
		for d in dt_list:
			tbl = sql("select options from `tabDocField` where fieldtype = 'Table' and parent = '%s'" % d)
			for t in tbl:
				sql("update `tab%s` t1, `tab%s` t2 set t1.docstatus = t2.docstatus where t1.parent = t2.name" % (t[0], d))
	elif patch_no == 283:
		rec = sql("select voucher_type, voucher_no, ifnull(is_cancelled, 'No') from `tabGL Entry` where modified >= '2011-06-15 01:00:00' order by name ASC")
		for d in rec:
			sql("update `tab%s` set docstatus = %s where name = '%s'" % (d[0], d[2]=='No' and 1 or 2, d[1]))
	elif patch_no == 284:
		reload_doc('support', 'doctype', 'support_ticket')
		sql("update `tabDocField` set in_filter = 1 where fieldname in ('raised_by', 'subject') and parent = 'Support Ticket'")
	elif patch_no == 286:
		reload_doc('accounts', 'search_criteria', 'itemwise_sales_register')
		reload_doc('accounts', 'search_criteria', 'itemwise_purchase_register')
	elif patch_no == 287:
		sql("update `tabDocField` set no_copy = 1 where fieldname in ('per_received', 'per_billed', 'per_delivered') and parent in ('Purchase Order', 'Purchase Receipt', 'Sales Order', 'Delivery Note')")
	elif patch_no == 288:
		reload_doc('accounts', 'doctype', 'payable_voucher')
	elif patch_no == 289:
		sql("update `tabDocType` set subject = 'From %(supplier_name)s worth %(grand_total)s due on %(due_date)s | %(outstanding_amount)s outstanding' where name = 'Payable Voucher'")
		sql("update `tabDocType` set search_fields = 'status,transaction_date,customer,lead,order_type' where name = 'Quotation'")
	elif patch_no == 290:
		count = sql("""SELECT * FROM  `tabModule Def`
			   WHERE `module_name` LIKE 'Home'""")
		if not count:
			md = Document('Module Def')
			md.module_name = 'Home'
			md.module_label = 'Home'
			md.save(1)
	elif patch_no == 291:
		reload_doc('utilities','doctype','rename_tool')
	elif patch_no == 292:
		reload_doc('accounts', 'search_criteria', 'trial_balance')
	elif patch_no == 293:
		sql("delete from tabDocField where parent='Account' and fieldname='address'")
		reload_doc('accounts', 'doctype', 'account')
	elif patch_no == 294:
		# new account profile fix
		ul = sql("select name from tabProfile where ifnull(name,'') not in ('Administrator', 'Guest', '')")
		# if one user and one user has no roles
		if len(ul)==1 and not sql("select parent from tabUserRole where role='System Manager' and parent=%s", ul[0][0]):
			get_obj('Setup Control').add_roles(Document('Profile', ul[0][0]))
	elif patch_no == 295:
		sql("update `tabDocField` set options = 'Delivered\nNot Delivered\nPartly Delivered\nClosed\nNot Applicable' where parent = 'Sales Order' and fieldname = 'delivery_status'")
		sql("update `tabDocField` set options = 'Billed\nNot Billed\nPartly Billed\nClosed' where parent = 'Sales Order' and fieldname = 'billing_status'")
	elif patch_no == 296:
		sql("delete from tabDocField where parent='Support Ticket' and fieldname='contact_no'")
		reload_doc('support', 'doctype', 'support_ticket')
	elif patch_no == 297:
		reload_doc('hr', 'doctype', 'employee')
		reload_doc('hr', 'doctype', 'attendance')
		reload_doc('hr', 'doctype', 'expense_voucher')
		reload_doc('hr', 'doctype', 'appraisal')
		reload_doc('hr', 'doctype', 'salary_structure')
		reload_doc('hr', 'doctype', 'salary_slip')
	elif patch_no == 298:
		sql("update `tabDocField` set options = 'link:Company' where parent = 'Attendance' and fieldname = 'company'")
		sql("update `tabDocField` set options = 'link:Company' where parent = 'Expense Voucher' and fieldname = 'company'")
		sql("update `tabDocField` set options = 'link:Company' where parent = 'Appraisal' and fieldname = 'company'")
	elif patch_no == 299:
		sql("update `tabDocPerm` set `match` = NULL where parent = 'Employee' and role = 'Employee'")
	elif patch_no == 300:
		sql("""DELETE FROM `tabSearch Criteria` WHERE name IN
			   ('sales_register1', 'sales_register2', 'purchase_register1')""")
	elif patch_no == 301:
		from patches.delivery_billing_status_patch import run_patch
		run_patch()
	elif patch_no == 302:
		sql("update `tabDocField` set no_copy = 1 where fieldname = 'naming_series'")
	elif patch_no == 303:
		pass
	elif patch_no == 304:
		sql("delete from `tabDocField` where parent = 'company' and label = 'Trash Company' and fieldtype = 'button'")
		reload_doc('setup', 'doctype', 'company')
	elif patch_no == 305:
		sql("update `tabDocField` set options = 'link:Company' where options='link:Company' and fieldname='company' and fieldtype='Select'")
	elif patch_no == 306:
		sql("update `tabDocField` set options = '\nAccount\nCompany\nCustomer\nSupplier\nEmployee\nWarehouse\nItem' where parent = 'Rename Tool' and fieldname = 'select_doctype'")
		sql("update `tabDocField` set options = 'link:Item' where parent = 'Raw Materials Supplied' and fieldname = 'po_item'")
		sql("update `tabDocField` set options = 'Sales Order' where parent = 'Indent Detail' and fieldname = 'sales_order_no'")
		sql("update `tabDocField` set options = 'link:Company', fieldtype = 'Select' where parent = 'Stock Ledger Entry' and fieldname = 'company'")
		reload_doc('utilities', 'doctype', 'rename_tool')
	elif patch_no == 307:
		sql("delete from `tabDocField` where parent = 'company' and label = 'Trash Company' and fieldtype = 'Button'")
		reload_doc('setup', 'doctype', 'company')
	elif patch_no == 308:
		sql("update `tabDocField` set reqd = 0 where fieldname = 'select_item' and parent = 'Property Setter'")
	elif patch_no == 309:
		sql("delete from `tabDocField` where fieldname = 'item_attachments_details' and parent = 'Item'")
		sql("delete from `tabModule Def Item` where parent = 'Stock' and doc_name = 'Landed Cost Wizard'")
	elif patch_no == 310:
		from erpnext_structure_cleanup import run_patches
		run_patches()
	elif patch_no == 311:
		sql("update `tabDocField` set reqd = 0 where fieldname = 'select_item' and parent = 'Property Setter'")
		#reload_doc('core', 'doctype', 'property_setter')
	elif patch_no == 312:
		sql("delete from `tabSessions`")
		sql("delete from `__SessionCache`")
	elif patch_no == 313:
		dt = ['GL Entry', 'Stock Ledger Entry']
		for t in dt:
			rec = sql("select voucher_type, voucher_no, ifnull(is_cancelled, 'No') from `tab%s` where modified >= '2011-07-06 10:00:00' group by voucher_no" % t)
			for d in rec:
				sql("update `tab%s` set docstatus = %s where name = '%s'" % (d[0], d[2]=='No' and 1 or 2, d[1]))

		other_dt = ['Enquiry', 'Quotation', 'Sales Order', 'Indent', 'Purchase Order', 'Production Order', 'Customer Issue', 'Installation Note']
		for dt in other_dt:
			rec = sql("select name, status from `tab%s` where modified >= '2011-07-06 10:00:00'" % dt)
			for r in rec:
				sql("update `tab%s` set docstatus = %s where name = '%s'" % (dt, (r[1] in ['Submitted', 'Closed'] and 1 or r[1]=='Cancelled' and 2 or 0), r[0]))


		dt_list = ['Delivery Note', 'Purchase Receipt']
		for dt in dt_list:
			sql("update `tab%s` set status = 'Submitted' where docstatus = 1 and modified >='2011-07-06 10:00:00'" % dt)
			sql("update `tab%s` set status = 'Cancelled' where docstatus = 2 and modified >='2011-07-06 10:00:00'" % dt)

		dt_list = ['Enquiry', 'Quotation', 'Sales Order', 'Indent', 'Purchase Order', 'Production Order', 'Customer Issue', 'Installation Note', 'Receivable Voucher', 'Payable Voucher', 'Delivery Note', 'Purchase Receipt', 'Journal Voucher', 'Stock Entry']
		for d in dt_list:
			tbl = sql("select options from `tabDocField` where fieldtype = 'Table' and parent = '%s'" % d)
			for t in tbl:
				sql("update `tab%s` t1, `tab%s` t2 set t1.docstatus = t2.docstatus where t1.parent = t2.name" % (t[0], d))

	elif patch_no == 314:
		# delete double feed
		sql("delete from tabFeed where subject like 'New %'")
	elif patch_no == 315:
		# delete double feed
		sql("delete from tabFeed where doc_name like 'New %'")
		reload_doc('core', 'doctype', 'property_setter')

		from webnotes.model.doc import Document
		m = Document('Module Def Role')
		m.role = 'All'
		m.parent = 'Home'
		m.parenttype = 'Module Def'
		m.parentfield = 'roles'
		m.save(1)
	elif patch_no == 316:
		pass
	elif patch_no == 317:
		sql("update `tabPage` set name = 'profile-settings' where page_name = 'Profile Settings'")
	elif patch_no == 318:
		reload_doc('utilities', 'doctype', 'bulk_rename_tool')
	elif patch_no == 319:
		sql("delete from tabFeed where doc_name like 'New %'")
	elif patch_no == 320:
		reload_doc('setup', 'doctype', 'series_detail')
	elif patch_no == 321:
		reload_doc('hr','doctype','leave_application')
	elif patch_no == 322:
		sql("delete from `tabDocField` where parent = 'Leave Application' and fieldname = 'latter_head'")
	elif patch_no == 323:
		reload_doc('stock', 'doctype', 'stock_entry')
		sql("update `tabDocField` set options = 'get_stock_and_rate' where parent = 'Stock Entry' and label = 'Get Stock and Rate'")
		sql("delete from `tabDocField` where label = 'Get Current Stock' and parent = 'Stock Entry'")
	elif patch_no == 324:
		sql("delete from `tabDocField` where fieldname = 'test_field' and parent = 'Customer'")
	elif patch_no == 325:
		sql("update `tabDocField` set fieldtype = 'Data' where parent = 'Salary Slip' and fieldname = 'total_days_in_month'")
		reload_doc('hr', 'doctype', 'salary_slip')
	elif patch_no == 326:
		# load the new billing page
		if cint(webnotes.conn.get_value('Control Panel',None,'sync_with_gateway')):
			reload_doc('server_tools','page','billing')
	elif patch_no == 327:
		# patch for support email settings now moved to email settings
		reload_doc('setup','doctype','email_settings')

		# map fields from support to email settings
		field_map = {
			'support_email': 'email',
			'support_host':'host',
			'support_username': 'username',
			'support_password': 'password',
			'support_use_ssl': 'use_ssl',
			'sync_support_mails': 'integrate_incoming',
			'signature': 'support_signature'
		}

		for key in field_map:
			webnotes.conn.set_value('Email Settings',None,key, \
				webnotes.conn.get_value('Support Email Settings',None,field_map[key]))

		# delete support email settings
		from webnotes.model import delete_doc
		delete_doc('DocType', 'Support Email Settings')

		reload_doc('support','doctype','support_ticket')
		sql("delete from tabDocField where fieldname='problem_description' and parent='Support Ticket'")
	elif patch_no == 328:
		if webnotes.conn.get_value('Control Panel', None, 'account_id') != 'axjanak2011':
			sql("delete from `tabDocField` where fieldname = 'supplier_status' and parent = 'Supplier'")
	elif patch_no == 329:
		reload_doc('utilities', 'doctype', 'rename_tool')
		reload_doc('utilities', 'doctype', 'bulk_rename_tool')
	elif patch_no == 330:
		reload_doc('accounts', 'doctype', 'lease_agreement')
		reload_doc('accounts', 'doctype', 'lease_installment')

		reload_doc('accounts', 'search_criteria', 'lease_agreement_list')
		reload_doc('accounts', 'search_criteria', 'lease_monthly_future_installment_inflows')
		reload_doc('accounts', 'search_criteria', 'lease_overdue_age_wise')
		reload_doc('accounts', 'search_criteria', 'lease_over_due_list')
		reload_doc('accounts', 'search_criteria', 'lease_receipts_client_wise')
		reload_doc('accounts', 'search_criteria', 'lease_receipt_summary_year_to_date')
		reload_doc('accounts', 'search_criteria', 'lease_yearly_future_installment_inflows')

		reload_doc('accounts', 'Module Def', 'Accounts')
	elif patch_no == 331:
		p = get_obj('Patch Util')
		# permission
		p.add_permission('Lease Agreement', 'Accounts Manager', 0, read = 1, write=1,submit=1, cancel=1,amend=1)
		p.add_permission('Lease Agreement', 'Accounts Manager', 1, read = 1)
	elif patch_no == 332:
		sql("update `tabDocField` set permlevel=1, hidden = 1 where parent = 'Bulk Rename Tool' and fieldname = 'file_list'")
	elif patch_no == 333:
		sql("update `tabDocPerm` set `create`  =1 where role = 'Accounts Manager' and parent = 'Lease Agreement'")

		p = get_obj('Patch Util')
		p.add_permission('DocType Mapper', 'System Manager', 0, read = 1, write=1, create=1)
		p.add_permission('Role', 'System Manager', 0, read = 1, write=1, create=1)
		p.add_permission('Print Format', 'System Manager', 0, read = 1, write=1, create=1)
	elif patch_no == 334:
		reload_doc('knowledge_base', 'doctype', 'answer')
	elif patch_no == 335:
		for dt in ['Account', 'Cost Center', 'Territory', 'Item Group', 'Customer Group']:
			sql("update `tabDocField` set fieldtype = 'Link', options = %s where fieldname = 'old_parent' and parent = %s", (dt, dt))
	elif patch_no == 336:
		reload_doc('server_tools','page','billing')
	elif patch_no == 337:
		item_list = webnotes.conn.sql("""SELECT name, description_html
									FROM tabItem""")
		if item_list:
			for item, html in item_list:
				if html and "getfile" in html and "acx" in html:
					ac_id = webnotes.conn.sql("""SELECT value FROM `tabSingles` WHERE doctype='Control Panel' AND field='account_id'""")
					sp_acx = html.split("acx=")
					l_acx = len(sp_acx)
					if l_acx > 1:
						for i in range(l_acx-1):
							sp_quot = sp_acx[i+1].split('"')
							if len(sp_quot) > 1: sp_quot[0] = str(ac_id[0][0])
							sp_acx[i+1] = '"'.join(sp_quot)
					html = "acx=".join(sp_acx)
					webnotes.conn.sql("""UPDATE tabItem SET description_html=%s WHERE name=%s""", (html, item))
	elif patch_no == 338:
		# Patch for billing status based on amount
		# reload so and dn
		reload_doc('selling','doctype','sales_order')
		reload_doc('stock','doctype','delivery_note')

		# delete billed_qty field
		sql("delete from `tabDocField` where fieldname = 'billed_qty' and parent in ('Sales Order Detail', 'Delivery Note Detail')")

		# update billed amt in item table in so and dn
		sql("""	update `tabSales Order Detail` so
				set billed_amt = (select sum(amount) from `tabRV Detail` where `so_detail`= so.name and docstatus=1 and parent not like 'old%%'), modified = now()""")

		sql(""" update `tabDelivery Note Detail` dn
				set billed_amt = (select sum(amount) from `tabRV Detail` where `dn_detail`= dn.name and docstatus=1 and parent not like 'old%%'), modified = now()""")

		# calculate % billed based on item table
		sql("""	update `tabSales Order` so
				set per_billed = (select sum(if(amount > ifnull(billed_amt, 0), billed_amt, amount))/sum(amount)*100 from `tabSales Order Detail` where parent = so.name), modified = now()""")

		sql("""	update `tabDelivery Note` dn
				set per_billed = (select sum(if(amount > ifnull(billed_amt, 0), billed_amt, amount))/sum(amount)*100 from `tabDelivery Note Detail` where parent = dn.name), modified = now()""")

		# update billing status based on % billed
		sql("""update `tabSales Order` set billing_status = if(ifnull(per_billed,0) < 0.001, 'Not Billed',
				if(per_billed >= 99.99, 'Fully Billed', 'Partly Billed'))""")
		sql("""update `tabDelivery Note` set billing_status = if(ifnull(per_billed,0) < 0.001, 'Not Billed',
				if(per_billed >= 99.99, 'Fully Billed', 'Partly Billed'))""")

		# update name of questions page
		sql("update tabPage set name='questions' where name='Questions'")
		sql("update tabPage set name='question-view' where name='Question View'")
	elif patch_no == 339:
		reload_doc('production','doctype','bill_of_materials')
	elif patch_no == 340:
		sql("update `tabDocField` set permlevel = 0 where (fieldname in ('process', 'production_order', 'fg_completed_qty') or label = 'Get Items') and parent = 'Stock Entry'")
	elif patch_no == 341:
		reload_doc('stock','doctype','delivery_note')
		reload_doc('stock','doctype','item')
		reload_doc('selling','doctype','quotation')
		reload_doc('stock','Print Format','Delivery Note Packing List Wise')

		if not sql("select format from `tabDocFormat` where name = 'Delivery Note Packing List Wise' and parent = 'Delivery Note'"):
			from webnotes.model.doc import addchild
			dt_obj = get_obj('DocType', 'Delivery Note', with_children = 1)
			ch = addchild(dt_obj.doc, 'formats', 'DocFormat', 1)
			ch.format = 'Delivery Note Packing List Wise'
			ch.save(1)
	elif patch_no == 342:
		sql("update `tabDocField` set permlevel = 0 where parent = 'Stock Entry Detail' and fieldname in ('s_warehouse', 't_warehouse', 'fg_item')")
	elif patch_no == 343:
<<<<<<< HEAD
		reload_doc('stock','doctype','item_customer_detail')
	elif patch_no == 344:
		sql("delete from `tabModule Def Item` where display_name = 'Salary Slip Control Panel' and parent = 'HR'")
		reload_doc('hr','Module Def','HR')
=======
		sql("delete from `tabDocFormat` where ifnull(format, '') = '' and parent = 'Delivery Note'")
>>>>>>> 7b8f53c1
<|MERGE_RESOLUTION|>--- conflicted
+++ resolved
@@ -1,12 +1,7 @@
 # REMEMBER to update this
 # ========================
 
-<<<<<<< HEAD
 last_patch = 344
-=======
-last_patch = 343
->>>>>>> 7b8f53c1
-
 #-------------------------------------------
 
 def execute(patch_no):
@@ -17,1183 +12,8 @@
 	sql = webnotes.conn.sql
 	from webnotes.utils import cint, cstr, flt
 	from webnotes.model.doc import Document
-
-	if patch_no==33:
-		pass
-	elif patch_no==34:
-		webnotes.conn.sql("update `tabDocField` set options = 'Letter Head', print_hide = 1 where fieldname = 'letter_head' and fieldtype = 'Link'")
-	elif patch_no==35:
-		webnotes.conn.sql("update tabDocType set module = 'Event Updates' where name = 'Feed Control'")
-	elif patch_no==36:
-		# remove delivery note foreign key in Serial Number
-		from webnotes.model.db_schema import DbTable
-		t = DbTable('Serial No')
-		fk_list  = t.get_foreign_keys()
-		for f in fk_list:
-			if f[0]=='delivery_note_no':
-				webnotes.conn.commit()
-				webnotes.conn.sql("alter table `tabSerial No` drop foreign key `%s`" % f[1])
-				webnotes.conn.begin()
-				webnotes.conn.sql("update tabDocField set fieldtype='Data' where fieldname='delivery_note_no' and parent='Serial No' limit 1")
-	elif patch_no==37:
-		import os
-		mod_path = webnotes.defs.modules_path
-		path_list = []
-		for m in os.listdir(mod_path):
-			for t in ['doctype', 'page', 'search_criteria']:
-				dt_path = os.path.join(mod_path, m, t)
-				if os.path.exists(dt_path):
-					for dt in os.listdir(dt_path):
-						if '.' not in dt and os.path.exists(os.path.join(dt_path, dt, dt+ '.txt')):
-							path_list.append(os.path.join(dt_path, dt, dt+ '.txt'))
-
-		for d in path_list:
-			doclist = eval(open(d,'r').read())
-			webnotes.conn.sql("update `tab%s` set module = '%s' where name = '%s'" % (doclist[0]['doctype'], doclist[0]['module'], doclist[0]['name']))
-
-	elif patch_no==38:
-		import webnotes
-		webnotes.conn.set_global("system_message", "System Updates: Hello! You would have noticed some changes on the Home Page. As a part of our commitment to make the system more friendly and social, we have re-designed the feed so that now you will only see feed that is relevant to you (either you have created something or you have been mentioned in the document).<br><br>On the individual listings, you can add tags and also color them!<br><br>You will also get time-to-time updates from our side here. Do keep sending your feedback at support@erpnext.com.")
-		webnotes.conn.set_global("system_message_id", "1")
-
-	elif patch_no == 39:
-		pass
-
-	elif patch_no == 40:
-		import_from_files(record_list=[['material_management','doctype','item']])
-
-	elif patch_no == 42:
-		acc = sql("select name, lft, rgt from tabAccount where account_name in ('Incomes', 'Expenses')")
-		for d in acc:
-			sql("update tabAccount set is_pl_account = 'Yes' where lft >= '%s' and rgt <= '%s'" % (d[1], d[2]))
-	elif patch_no == 43:
-		import webnotes.model
-		webnotes.model.delete_doc('Page', 'Module Manager')
-
-	# cleanup of Service, Customer Support, Utilities Modules
-	# -------------------------------------------------------
-	elif patch_no == 44:
-		from webnotes.model import delete_doc
-
-		for dt in sql("select name from tabDocType where module in ('Customer Support')"):
-			delete_doc('DocType', dt[0])
-
-		for dt in sql("select name from `tabSearch Criteria` where module in ('Customer Support')"):
-			delete_doc('Search Criteria', dt[0])
-
-		for dt in sql("select name from tabPage where module in ('Customer Support')"):
-			delete_doc('Page', dt[0])
-
-		# move a couple
-		webnotes.conn.sql("update `tab%s` set module=%s where name=%s" % ('DocType', '%s', '%s'), ('Application Internal', 'Patch Util'))
-		webnotes.conn.sql("update `tab%s` set module=%s where name=%s" % ('DocType', '%s', '%s'), ('Application Internal', 'DocType Property Setter'))
-
-		# remove utilities
-		webnotes.conn.sql('delete from `tabModule Def` where name in ("Customer Support", "Utilities")')
-
-	elif patch_no == 45:
-		webnotes.conn.sql('delete from tabDocField where options="Ticket Response Detail"')
-
-	elif patch_no == 46:
-		import webnotes
-		webnotes.conn.set_global("system_message", "<b>SYSTEM DOWNTIME:</b> Hello! As part of our commitment to keep improving the service, we are planning a scheduled maintenance on our servers for 4 hrs on 16-Jan-2011(Sunday), from 10AM to 2PM. Do keep sending your feedback at support@erpnext.com.")
-		webnotes.conn.set_global("system_message_id", "2")
-
-	elif patch_no == 47:
-		import webnotes
-		webnotes.conn.set_global("system_message", "")
-		webnotes.conn.set_global("system_message_id", "3")
-
-	elif patch_no == 48:
-		webnotes.conn.sql("update tabDocField set options = 'Print Heading' where fieldname = 'select_print_heading'")
-
-	elif patch_no == 49:
-		webnotes.conn.sql("update tabDocType set autoname = '' where name = 'Search Criteria'")
-	elif patch_no == 50:
-		sql("update tabDocField set in_filter = 1 where fieldname in ('cost_center', 'income_account', 'Item Group') and parent = 'RV Detail'")
-	elif patch_no == 51:
-		sql("update tabDocField set options = 'link:Print Heading' where fieldtype = 'Select' and fieldname = 'select_print_heading' and parent = 'POS Setting'")
-	elif patch_no == 52:
-		sql("update tabDocField set print_hide = 1 where fieldname = 'letter_head'")
-	elif patch_no == 53:
-		sql("update tabDocType set search_fields = 'lead_name,lead_owner,status,contact_by,contact_date' where name = 'Lead'")
-	elif patch_no == 54:
-		sql("delete from tabDocField where parent = 'Supplier' and label = 'Supplier Contacts' and fieldtype = 'Section Break'")
-	elif patch_no == 55:
-		sql("commit")
-		try:
-			sql("alter table tabFeed add column `_user_tags` varchar(180)")
-		except Exception, e:
-			if e.args[0]!=1060:
-				raise e
-	elif patch_no == 56:
-		sql("delete from `tabModule Def Item` where parent = 'CRM' and doc_type = 'Reports' and doc_name = 'Delivery Note' and display_name = 'Territory, Item Group wise GP'")
-	elif patch_no == 57:
-		import_from_files(record_list=[['selling','doctype','sales_order_detail']])
-
-	elif patch_no == 58:
-		# module def patches
-		sql("update `tabModule Def` set module_page = NULL where name not in ('Event Updates', 'Setup', 'My Company')")
-		sql("delete from `tabModule Def Item` where doc_type in ('Separator', 'Setup Forms', 'More Reports')")
-		sql("delete from `tabModule Def Item` where doc_name = 'Project Activity'")
-		sql("update `tabModule Def` set module_label = 'People', disabled='No', is_hidden='No' where name = 'My Company'")
-
-		# insert new module items
-		from webnotes.model.doc import make_autoname
-		if not sql("select name from `tabModule Def Item` where parent='Projects' and doc_name='Ticket'"):
-			sql("""insert into `tabModule Def Item`
-				(name, parent, parenttype, parentfield, docstatus, doc_type, doc_name, display_name, idx) values
-				(%s, 'Projects', 'Module Def', 'items', 0, 'Forms', 'Ticket', 'Task', 1)""", make_autoname('MDI.#####'))
-
-		if not sql("select name from `tabModule Def Item` where parent='Projects' and doc_name='Timesheet'"):
-			sql("""insert into `tabModule Def Item`
-				(name, parent, parenttype, parentfield, docstatus, doc_type, doc_name, display_name, idx) values
-				(%s, 'Projects', 'Module Def', 'items', 0, 'Forms', 'Timesheet', 'Timesheet', 2)""", make_autoname('MDI.#####'))
-
-		if not sql("select name from `tabModule Def Item` where parent='Projects' and doc_name='Projects'"):
-			sql("""insert into `tabModule Def Item`
-				(name, parent, parenttype, parentfield, docstatus, doc_type, doc_name, display_name, idx) values
-				(%s, 'Projects', 'Module Def', 'items', 0, 'Pages', 'Projects', 'Gantt Chart', 1)""", make_autoname('MDI.#####'))
-
-	elif patch_no == 59:
-		webnotes.conn.set_value('Control Panel',None,'mail_footer','')
-		webnotes.conn.set_global('global_mail_footer','<div style="margin-top:8px; padding: 8px; font-size: 11px; text-align:right; border-top: 1px solid #AAA">Sent via <a href="https://www.erpnext.com">ERPNext</a></div>')
-	elif patch_no == 60:
-		sql("delete from `tabModule Def Item` where display_name = 'Point of Sales'")
-	elif patch_no == 61:
-		sql("delete from `tabTDS Category Account` where company not in (select name from tabCompany)")
-	elif patch_no == 62:
-		# Import Supplier Quotation
-		import_from_files(record_list=[['srm','doctype','supplier_quotation']])
-
-		# Adding Status Filter
-		sql("update tabDocType set search_fields = concat('status,',search_fields) where name IN ('Delivery Note','Leave Transaction')")
-		# Import Other Charges
-
-		import_from_files(record_list=[['setup','doctype','other_charges']])
-	elif patch_no == 63:
-		sql("update `tabDocField` set permlevel = 1 where fieldname in ('return_date', 'return_details') and parent = 'Sales and Purchase Return Wizard'")
-		import_from_files(record_list = [['accounts', 'doctype', 'rv_detail'], ['material_management', 'doctype', 'sales_and_purchase_return_wizard'], ['material_management', 'doctype', 'stock_entry']])
-
-	elif patch_no == 64:
-		sql("update tabDocField set `hidden` = 1, `print_hide` = 1, `report_hide` = 1 where options in ('RFQ','Supplier Quotation')")
-		sql("update tabDocType set `read_only` = 1, in_create = 1 where name in ('RFQ','Supplier Quotation')")
-		sql("update tabDocField set `report_hide` = 0 where fieldname in ('email_id','phone_1','fax_1') and parent = 'Customer'")
-	elif patch_no == 65:
-		# Monthly Trend Analyzer <-> Trend Analyzer
-		sql("update `tabSearch Criteria` set criteria_name = 'Trend Analyzer' where criteria_name = 'Monthly Trend Analyzer' and name = 'SRCH/00159'")
-		sql("update `tabModule Def Item` set display_name = 'Trend Analyzer' where parent = 'Analysis' and display_name = 'Monthly Trend Analyzer'")
-	elif patch_no == 66:
-		import webnotes
-		webnotes.conn.set_global("system_message", """<h3>UI Updates</h3>Based on user feedback, we have made a couple of changes in the UI:<ul><li>Sidebar menus are now collapsable</li><li>Forms are now scrollable (we removed the confusing tabs)</li><li>Feed is a lot more descriptive</li></ul>Do send us your feedback!""")
-		webnotes.conn.set_global("system_message_id", "4")
-
-		sql("update `tabModule Def Item` set doc_type = 'Setup Forms' where doc_name in ('TDS Payment', 'TDS Return Acknowledgement', 'Form 16A', 'Period Closing Voucher', 'IT Checklist')")
-		from webnotes.session_cache import clear_cache
-		clear_cache(webnotes.session['user'])
-	elif patch_no == 67:
-		sql("update `tabDocField` set in_filter = 1 where fieldname = 'brand' and parent = 'RV Detail'")
-		sql("delete from `tabModule Def Item` where (display_name = 'Sales Invoice' and parent = 'CRM') or (display_name = 'Purchase Invoice' and parent = 'SRM')")
-	elif patch_no == 68:
-		from webnotes.modules.import_module import import_from_files
-		import_from_files(record_list=[['hr','doctype','employee'],['roles','Role','Employee']])
-	elif patch_no == 69:
-		# delete flds from employee master
-		p = get_obj('Patch Util')
-		emp_del_flds = ['month_of_birth']
-		for f in emp_del_flds:
-			p.delete_field('Employee', f)
-
-		sql("Update tabDocField set `default` = 'Active' where fieldname = 'status' and parent = 'Employee'")
-
-		# map parent flds
-		fld_map = ['cell_number', 'personal_email', 'person_to_be_contacted', 'relation', 'emergency_phone_number', 'pan_number', 'passport_number', 'date_of_issue', 'valid_upto', 'place_of_issue', 'marital_status', 'blood_group', 'permanent_accommodation_type']
-
-		emp_prof = sql("select t1.name, t1.employee, t1.permanent_address_line_1, t1.permanent_address_line_2, t1.city1, t1.state1, t1.country1, t1.pin_code1, t1.phn_no1, t1.present_address_line_1, t1.present_address_line_2, t1.city2, t1.state2, t1.country2, t1.pin_code2, t1.phn_no2, t1.fathers_name, t1.fathers_occupation, t1.mothers_name, t1.mothers_occupation, t1.spouses_name, t1.spouses_occupation, t1.height_cms, t1.weight_kgs, t1.allergies, t1.other_medical_concerns, t1.physical_handicap from `tabEmployee Profile` t1, `tabEmployee` t2 where t1.employee = t2.name")
-		for e in emp_prof:
-			prof_obj = get_obj('Employee Profile', e[0])
-			emp_obj = get_obj('Employee', e[1])
-			for d in fld_map:
-				emp_obj.doc.fields[d] = prof_obj.doc.fields[d]
-			emp_obj.doc.current_accommodation_type = prof_obj.doc.present_accommodation_type
-
-			# address
-			per_addr = cstr(e[2]) + '\n' + cstr(e[3]) + '\n' + cstr(e[4]) + '\n' + cstr(e[5]) + ', ' + cstr(e[6]) + '\n' + 'PIN - ' + cstr(e[7]) + '\n' + 'Ph. No' + cstr(e[8])
-			cur_addr = cstr(e[9]) + '\n' + cstr(e[10]) + '\n' + cstr(e[11]) + '\n' + cstr(e[12]) + ', ' + cstr(e[13]) + '\n' + 'PIN - ' + cstr(e[14]) + '\n' + 'Ph. No' + cstr(e[15])
-			emp_obj.doc.permanent_address = per_addr
-			emp_obj.doc.current_address = cur_addr
-			#family
-			fam = "Father's Name: " + cstr(e[16]) + '\n' + "Father's Occupation: " + cstr(e[17]) + '\n' + "Mother's Name: " + cstr(e[18]) + '\n' + "Mother's Occupation: " + cstr(e[19]) + '\n' + "Spouse's Name: " + cstr(e[20]) + '\n' + "Spouse's Occupation: " + cstr(e[21])
-			emp_obj.doc.family_background = fam
-			# health
-			health = 'Height(cms): ' + cstr(e[22]) + '\n' + 'Weight(kgs): ' + cstr(e[23]) + '\n' + 'Allergies: ' +cstr( e[24]) + '\n' + 'Other Medical Concern: ' + cstr(e[25]) + '\n' + 'Physically Handicapped(if any): ' + cstr(e[26])
-			emp_obj.doc.health_details = health
-			emp_obj.doc.save()
-
-
-		# map tables
-		tbl_list = ['Experience In Company Detail', 'Previous Experience Detail', 'Educational Qualifications Detail']
-		for t in tbl_list:
-			sql("update `tab%s` t1, `tabEmployee Profile` t2 set t1.parent = t2.employee, t1.parenttype = 'Employee' where t1.parent = t2.name" % t)
-
-
-		# overwrite idx?????????
-
-
-		# delete emp profile
-		webnotes.model.delete_doc('DocType', 'Employee Profile')
-		for e in emp_prof:
-			webnotes.model.delete_doc('Employee Profile', e[0])
-
-	elif patch_no == 70:
-		# update search criteria module -> System
-		sql("update tabDocType set module='System' where name='Search Criteria'")
-
-		# Cleanups to Contact
-		sql("update tabDocField set fieldtype='Data' where options='Designation' and parent='Contact'")
-		sql("update tabDocField set fieldtype='Data' where options='Department' and parent='Contact'")
-		sql("update tabDocField set depends_on='eval:(cint(doc.is_customer) || cint(doc.is_supplier) || cint(doc.is_sales_partner))' where fieldname='is_primary_contact' and parent='Contact'")
-
-		# import Contact, Employee
-		from webnotes.modules.import_module import import_from_files
-		import_from_files(record_list=[['utilities','doctype','contact']])
-
-
-		# remove last_contact_date from Lead
-		sql("delete from tabDocField where fieldname='last_contact_date' and parent='Lead'")
-
-	elif patch_no == 71:
-		# Make Stock Qty and Conversion Factor field editable. Also no need to mention Conversion factor in table can do it directly
-		sql("update `tabDocField` set `permlevel` = 0, `width` = '100px', `trigger` = 'Client' where parent IN ('PO Detail','Purchase Receipt Detail') and fieldname in ('stock_qty','conversion_factor')")
-		sql("update `tabDocField` set `width` = '100px' where parent IN ('PO Detail','Purchase Receipt Detail') and fieldname = 'stock_uom'")
-
-	elif patch_no == 72:
-		# Core Patch
-		# ----------
-
-		from webnotes.modules.import_module import import_from_files
-
-		# import module def
-		import_from_files(record_list = [['core', 'Module Def', 'Core']])
-	elif patch_no == 73:
-		# set module in DocTypes
-		sql("update tabDocType set module='Core' where name in ('DocType', 'DocField', 'DocPerm', 'Role', 'UserRole', 'Profile', 'Print Format', 'DocFormat', 'Control Panel', 'Event', 'Event Role', 'Event User', 'DefaultValue', 'Default Home Page', 'File', 'File Group', 'File Data', 'Letter Head', 'Module Def', 'Module Def Item', 'Module Def Role', 'Page', 'Page Role', 'Search Criteria', 'DocType Label', 'DocType Mapper', 'Field Mapper Detail', 'Table Mapper Detail')")
-
-		# set module in Page
-		sql("update tabPage set module='Core' where name='Login Page'")
-
-		# move file browser to Tools
-		sql("update tabPage set module='Tools' where name='File Browser'")
-		sql("update tabDocType set module='Tools' where name='File Browser Control'")
-		sql("update tabDocType set module='Application Internal' where name='Profile Control'")
-	elif patch_no == 74:
-		p = get_obj('Patch Util')
-		# permission
-		p.delete_permission('Employee', 'Administrator', 0)
-		p.delete_permission('Employee', 'Administrator', 1)
-		p.add_permission('Employee', 'Employee', 0, read = 1, match = 'owner')
-		p.add_permission('Employee', 'Employee', 1, read = 1, match = 'owner')
-		sql("delete from `tabDocField` where parent = 'Employee' and label = 'Payroll Rule'")
-	elif patch_no == 75:
-		#sal structure patch
-		# import
-		from webnotes.modules.import_module import import_from_files
-		import_from_files(record_list=[['hr','doctype','salary_structure'], ['hr','doctype','earning_detail'],['hr','doctype','deduction_detail']])
-	elif patch_no == 76:
-		# property
-		p = get_obj('Patch Util')
-		p.set_field_property('Salary Structure', 'is_active', 'default', 'Yes')
-		p.set_field_property('Salary Structure', 'ctc', 'reqd', '1')
-		p.set_field_property('Earning Detail', 'modified_value', 'width', '')
-		p.set_field_property('Earning Detail', 'modified_value', 'trigger', 'Client')
-		p.set_field_property('Deduction Detail', 'd_modified_amt', 'width', '')
-		p.set_field_property('Earning Detail', 'd_modified_amt', 'trigger', 'Client')
-		sql("Update tabDocField set `description` = 'You can create more earning and deduction type from Setup --> HR' where label = 'Earning & Deduction' and parent = 'Salary Structure' and fieldtype = 'Section Break'")
-
-		# delete
-		sql("update `tabSalary Structure` set net_pay = total")
-		sql("delete from tabDocField where label in ('LWP Help', 'Calculate Total', 'Total') and parent = 'Salary Structure'")
-		sql("delete from tabDocPerm where parent in ('Earning Detail', 'Deduction Detail')")
-
-
-		# permission
-		p.delete_permission('Salary Structure', 'Administrator', 0)
-		p.delete_permission('Salary Structure', 'Administrator', 1)
-		p.add_permission('Salary Structure', 'Employee', 0, read = 1, match = 'owner')
-		p.add_permission('Salary Structure', 'Employee', 1, read = 1, match = 'owner')
-	elif patch_no == 77:
-		# sal slip patch
-		# import
-		from webnotes.modules.import_module import import_from_files
-		import_from_files(record_list=[['hr','doctype','salary_slip'], ['hr','doctype','ss_earning_detail'],['hr','doctype','ss_deduction_detail'], ['mapper', 'DocType Mapper', 'Salary Structure-Salary Slip']])
-	elif patch_no == 78:
-		p = get_obj('Patch Util')
-		# delete
-		sql("update `tabSalary Slip` set leave_encashment_amount = encashment_amount")
-		p.delete_field('Salary Slip', 'encashment_amount')
-		p.delete_field('Salary Slip', 'year')
-		p.delete_field('Salary Slip', 'flag')
-		sql("delete from tabDocField where label = 'Process Payroll' and parent = 'Salary Slip'")
-
-		# field property
-		p.set_field_property('Salary Slip', 'bank_name', 'permlevel', '1')
-		p.set_field_property('Salary Slip', 'leave_without_pay', 'permlevel', '0')
-		p.set_field_property('Salary Slip', 'leave_without_pay', 'trigger', 'Client')
-		p.set_field_property('SS Earning Detail', 'e_type', 'permlevel', '0')
-		p.set_field_property('SS Earning Detail', 'e_type', 'fieldtype', 'Link')
-		p.set_field_property('SS Earning Detail', 'e_type', 'options', 'Earning Type')
-		p.set_field_property('SS Deduction Detail', 'd_type', 'permlevel', '0')
-		p.set_field_property('SS Deduction Detail', 'd_type', 'fieldtype', 'Link')
-		p.set_field_property('SS Deduction Detail', 'd_type', 'options', 'Deduction Type')
-		sql("update `tabSS Earning Detail` set e_modified_amount = e_amount")
-		sql("update `tabSS Deduction Detail` set d_modified_amount = d_amount")
-
-		# permission
-		p.delete_permission('Salary Slip', 'Administrator', 0)
-		p.delete_permission('Salary Slip', 'Administrator', 1)
-		p.add_permission('Salary Slip', 'Employee', 0, read = 1, match = 'owner')
-		p.add_permission('Salary Slip', 'Employee', 1, read = 1, match = 'owner')
-	elif patch_no == 79:
-		# Import Modules
-		import_from_files(record_list=[['hr','doctype','leave_application'],['hr','doctype','leave_allocation'],['hr','doctype','leave_control_panel'],['hr','doctype','holiday_list'],['hr','doctype','holiday_list_detail'],['hr','Module Def','HR']])
-	elif patch_no == 80:
-		# Holiday List
-		sql("update `tabHoliday List Detail` set description = holiday_name")
-		sql("delete from tabDocField where parent = 'Holiday List Detail' and fieldname = 'holiday_name'")
-		sql("update tabDocField set fieldtype = 'Select', options = 'link:Fiscal Year' where parent = 'Holiday List' and fieldname = 'fiscal_year'")
-		sql("delete from tabDocPerm where role in ('Administrator','HR User') and parent = 'Holiday List'")
-
-		# Leave Control Panel
-		# --------------------
-		sql("delete from `tabDocField` where parent = 'Leave Control Panel' and label in ('Leave Control Panel','Allocation Details') and fieldtype = 'Section Break'")
-		sql("delete from tabDocField where parent = 'Leave Control Panel' and fieldname in ('col_brk3','allocation_type','col_brk2','from_date','to_date','leave_transaction_type','posting_date')")
-		sql("update tabDocField set fieldtype = 'Select', options = 'link:Fiscal Year' where parent = 'Leave Control Panel' and fieldname = 'fiscal_year'")
-		sql("update tabDocField set fieldtype = 'Select', options = 'link:Leave Type' where parent = 'Leave Control Panel' and fieldname = 'leave_type'")
-		sql("update tabDocField set reqd = 1 where parent = 'Leave Control Panel' and fieldname = 'no_of_days'")
-
-		# Leave Application
-		# ------------------
-		for d in sql("select * from `tabLeave Transaction` where leave_transaction_type = 'Deduction' and ifnull(deduction_type, '') = 'Leave'", as_dict = 1):
-			lp = Document('Leave Application')
-			lp.employee = d['employee']
-			lp.leave_type = d['leave_type']
-			lp.posting_date = d['date']
-			lp.fiscal_year = d['fiscal_year']
-			lp.leave_balance = d['pre_balance']
-			lp.half_day = d['half_day']
-			lp.from_date = d['from_date']
-			lp.to_date = d['to_date']
-			lp.total_leave_days = d['total_leave']
-			lp.description = d['reason']
-			lp.docstatus = cint(d['docstatus'])
-			lp.save(1)
-
-		# Leave Allocation
-		# -----------------
-		for d in sql("select * from `tabLeave Transaction` where leave_transaction_type = 'Allocation'", as_dict = 1):
-			la = Document('Leave Allocation')
-			la.employee = d['employee']
-			la.leave_type = d['leave_type']
-			la.posting_date = d['date']
-			la.fiscal_year = d['fiscal_year']
-			la.new_leaves_allocated = d['total_leave']
-			la.total_leaves_allocated = d['total_leave']
-			la.description = d['reason']
-			la.docstatus = cint(d['docstatus'])
-			la.save(1)
-
-		# Payroll Module Def
-		# -------------------
-		sql("delete from `tabModule Def Item` where doc_name = 'Leave Transaction' and display_name = 'Leave Transaction' and parent = 'Payroll' and doc_type = 'Forms'")
-
-	elif patch_no == 81:
-		# Import Modules
-		import_from_files(record_list=[['hr','Module Def','HR']])
-	elif patch_no == 82:
-		sql("update tabDocType set search_fields = 'employee,leave_type,total_leaves_allocated,fiscal_year' where name = 'Leave Allocation'")
-		sql("update tabDocType set search_fields = 'employee,leave_type,from_date,to_date,total_leave_days,fiscal_year' where name = 'Leave Application'")
-	elif patch_no == 83:
-		# delete leave transaction
-		webnotes.conn.sql("set foreign_key_checks=0")
-		sql("delete from `tabLeave Transaction`")
-		import webnotes.model
-		webnotes.model.delete_doc('DocType','Badge Settings Detail')
-		webnotes.model.delete_doc('DocType','Leave Transaction')
-		webnotes.conn.sql("set foreign_key_checks=1")
-	elif patch_no == 84:
-		p = get_obj('Patch Util')
-		p.set_field_property('SS Earning Detail', 'e_amount', 'permlevel', '1')
-		p.set_field_property('SS Deduction Detail', 'd_amount', 'permlevel', '1')
-	elif patch_no == 85:
-		# permission
-		p = get_obj('Patch Util')
-		p.add_permission('Leave Application', 'Employee', 0, read = 1, write = 1, create = 1, submit = 1, cancel = 1, amend = 1, match = 'owner')
-		p.add_permission('Leave Application', 'Employee', 1, read = 1, match = 'owner')
-		p.add_permission('Leave Allocation', 'HR User', 0, read = 1, write = 1, create = 1, submit = 1, cancel = 1, amend = 1, match = 'owner')
-		p.add_permission('Leave Allocation', 'HR User', 1, read = 1)
-		sql("update tabDocPerm set `match` = '' where parent = 'Leave Application' and role = 'HR User'")
-	elif patch_no == 86:
-		# Import Modules
-		import_from_files(record_list=[['hr','doctype','leave_type']])
-	elif patch_no == 87:
-		sql("update `tabLeave Type` set is_lwp = 1 where name = 'Leave Without Pay'")
-	elif patch_no == 88:
-		# Import Modules
-		import_from_files(record_list=[['hr','doctype','leave_allocation']])
-
-	elif patch_no == 89:
-		sql("delete from `tabModule Def Item` where doc_type = 'Setup Forms' and doc_name in ('Payroll Rule', 'IT Checklist', 'Employee Profile') and parent = 'Payroll'")
-		sql("update `tabDocField` set `hidden` = 1, `print_hide` = 1, `report_hide` = 1 where parent = 'Leave Type' and fieldname = 'is_encash'")
-	elif patch_no == 90:
-		sql("update `tabLeave Allocation` set docstatus = 1")
-	elif patch_no == 91:
-		import webnotes
-		webnotes.conn.set_global("system_message", """<h3>System Updates</h3>Based on user feedback, we have cleaned up HR module (Partly):<ul><li>Employee and Employee Profile are merged into a single document</li><li>Salary Structure and Salary Slip are now more user friendly</li><li>Leave Transaction document is now divided into 2 documents Leave Application and Leave Allocation</li></ul>We will work on Reports, Attendance and other documents of Payroll module next week<br><br> Do send us your feedback!""")
-		webnotes.conn.set_global("system_message_id", "5")
-	elif patch_no == 92:
-		sql("update tabDocField set label = 'Get Charges' where parent IN ('Sales Order','Delivery Note','Receivable Voucher') and label = 'Get Other Charges' and fieldtype = 'Button'")
-		# Automated Other Charges Calculation basis
-		sql("update tabDocField set options = '', `trigger` = 'Client' where parent IN ('Quotation','Sales Order','Delivery Note','Receivable Voucher') and label = 'Get Charges' and fieldtype = 'Button'")
-	elif patch_no == 93:
-		sql("update `tabTable Mapper Detail` set validation_logic = 'qty > ifnull(billed_qty,0) and docstatus = 1' where parent = 'Sales Order-Receivable Voucher' and from_table = 'Sales Order Detail'")
-		sql("update `tabField Mapper Detail` set from_field = 'customer' where to_field = 'customer' and parent = 'Sales Order-Receivable Voucher'")
-	elif patch_no == 94:
-		import_from_files(record_list=[['selling','doctype','sms_center']])
-	elif patch_no == 95:
-		import_from_files(record_list=[['mapper','DocType Mapper','Sales Order-Receivable Voucher'], ['mapper','DocType Mapper','Delivery Note-Receivable Voucher']])
-	elif patch_no == 96:
-		sql("delete from `tabModule Def Item` where doc_type = 'Reports' and display_name = 'Cenvat Credit - Input or Capital Goods' and parent = 'Accounts'")
-	elif patch_no == 97:
-		sql("update tabFeed set doc_label = 'Feed', doc_name = name where ifnull(doc_name,'') = '' and ifnull(doc_label,'') = ''")
-	elif patch_no == 98:
-		import_from_files(record_list=[['accounts','doctype','payable_voucher']])
-	elif patch_no == 99:
-		import_from_files(record_list=[['accounts','doctype','account']])
-	elif patch_no == 100:
-		p = get_obj('Patch Util')
-		p.set_field_property('Account', 'level', 'hidden', '1')
-		p.set_field_property('Account', 'level', 'print_hide', '1')
-		p.set_field_property('Account', 'account_type', 'search_index', '0')
-		p.set_field_property('TDS Detail', 'tds_category', 'width', '150px')
-		p.set_field_property('TDS Detail', 'special_tds_rate_applicable', 'width', '150px')
-		p.set_field_property('TDS Detail', 'special_tds_rate', 'width', '150px')
-		p.set_field_property('TDS Detail', 'special_tds_limit', 'width', '150px')
-	elif patch_no == 101:
-		# Leave Application Details and Leave Allocation Details
-		sql("update tabDocField set search_index = 1, in_filter = 1 where fieldname in ('employee','leave_type','fiscal_year') and parent in ('Leave Application','Leave Allocation')")
-		get_obj('DocType','Leave Application').doc.save()
-		get_obj('DocType','Leave Allocation').doc.save()
-	elif patch_no == 102:
-		# make item description field editable in production order
-		sql("update tabDocField set permlevel = 0 where fieldname = 'description' and parent = 'Production Order'")
-	elif patch_no == 103:
-		sql("update tabDocField set fieldname = '' where fieldtype = 'HTML'")
-	elif patch_no == 104:
-		import_from_files(record_list=[['hr','search_criteria','stdsrch_00001'],['hr','search_criteria','stdsrch_00002'],['hr','search_criteria','stdsrch_00003'],['hr','Module Def','HR'],['hr','doctype','leave_application'],['hr','doctype','leave_allocation']])
-
-	elif patch_no == 105:
-		# Employee Leave Balance
-		sql("delete from `tabModule Def Item` where parent = 'Payroll' and doc_type = 'Reports' and display_name IN ('Employeewise Leave Transaction Details','Employeewise Balance Leave Report')")
-		# Update Search Fields
-		sql("update tabDocType set search_fields = 'employee,employee_name,leave_type,from_date,to_date,total_leave_days,fiscal_year' where name = 'Leave Application'")
-		sql("update tabDocType set search_fields = 'employee,employee_name,leave_type,total_leaves_allocated,fiscal_year' where name = 'Leave Allocation'")
-	elif patch_no == 106:
-		for d in sql("select name,employee,employee_name from `tabLeave Allocation`"):
-			if not cstr(d[2]):
-				sql("update `tabLeave Allocation` set employee_name = '%s' where name = '%s'" % (webnotes.conn.get_value('Employee',cstr(d[1]),'employee_name'), cstr(d[0])))
-		for d in sql("select name,employee,employee_name from `tabLeave Application`"):
-			if not cstr(d[2]):
-				sql("update `tabLeave Application` set employee_name = '%s' where name = '%s'" % (webnotes.conn.get_value('Employee',cstr(d[1]),'employee_name'), cstr(d[0])))
-	elif patch_no == 107:
-		sql("delete from `tabDocField` where fieldname = 'fiscal_year' and parent = 'Employee'")
-	elif patch_no == 108:
-		import_from_files(record_list=[['hr','search_criteria','srch_std_00013']])
-	elif patch_no == 109:
-		import_from_files(record_list=[['hr','search_criteria','srch_std_00015']])
-	elif patch_no == 110:
-		import_from_files(record_list=[['hr','doctype','salary_structure'], ['hr', 'doctype', 'salary_slip']])
-	elif patch_no == 111:
-		sql("update tabDocType set search_fields = 'transfer_date, from_warehouse, to_warehouse, purpose, remarks' where name = 'Stock Entry'")
-	elif patch_no == 112:
-		sql("delete from tabDocField where label = 'Get Other Charges' and fieldtype = 'Button' and parent = 'Receivable Voucher'")
-	elif patch_no == 113:
-		sql("update tabDocField set reqd = 1 where parent = 'Customer' and fieldname = 'phone_1'")
-	elif patch_no == 114:
-		for d in sql("select name, master_name, credit_days, credit_limit from tabAccount where master_type = 'Customer'"):
-			if cstr(d[1]):
-				days, limit = cint(d[2]), flt(d[3])
-				cust_det = sql("select credit_days, credit_limit from tabCustomer where name = '%s'" % (cstr(d[1])))
-				if not days: days = cust_det and cint(cust_det[0][0]) or 0
-				if not limit: limit = cust_det and flt(cust_det[0][1]) or 0
-				sql("COMMIT")
-				sql("START TRANSACTION")
-				sql("update tabAccount set credit_days = '%s', credit_limit = '%s' where name = '%s'" % (days, limit, cstr(d[0])))
-				sql("COMMIT")
-
-	elif patch_no == 115:
-		# patch for timesheet cleanup
-		from webnotes.model import delete_doc
-		delete_doc('DocType', 'Timesheet Detail')
-
-		from webnotes.modules.import_module import import_from_files
-		import_from_files(record_list = [['Projects', 'DocType', 'Timesheet'], ['Projects', 'DocType', 'Timesheet Detail'], ['Projects', 'DocType', 'Activity Type']])
-
-	elif patch_no == 116:
-		# again!
-		from webnotes.model import delete_doc
-		delete_doc('DocType', 'Timesheet Detail')
-
-		from webnotes.modules.import_module import import_from_files
-		import_from_files(record_list = [['Projects', 'DocType', 'Timesheet Detail']])
-	elif patch_no == 117:
-		op = '\n' + 'Walk In'
-		sql("update `tabDocField` set `options` = concat(options, %s) where parent = 'Enquiry' and fieldname = 'source' and options not like '%%Walk%%'", op)
-	elif patch_no == 118:
-		from webnotes.utils import get_defaults
-		ss = sql("select name, net_pay from `tabSalary Slip`")
-		for d in ss:
-			if d[1]:
-				w = get_obj('Sales Common').get_total_in_words(get_defaults()['currency'], d[1])
-				sql("update `tabSalary Slip` set net_pay_in_words = '%s' where name = '%s'" % (w, d[0]))
-	elif patch_no == 119:
-		sql("update tabDocType set in_create = 1 where name = 'Profile'")
-	elif patch_no == 120:
-		sql("update tabDocField set permlevel = 0 where parent = 'Sales and Purchase Return Wizard' and fieldname = 'return_date'")
-	elif patch_no == 121:
-		import_from_files(record_list = [['CRM', 'DocType', 'Return Detail'], ['Material Management', 'DocType', 'Sales and Purchase Return Wizard']])
-	elif patch_no == 122:
-		sql("delete from tabDocField where (fieldname = 'serial_no' or label = 'Warrany Status') and parent = 'Sales Order'")
-	elif patch_no == 123:
-		import_from_files(record_list = [['CRM', 'Module Def', 'CRM'], ['CRM', 'Search Criteria', 'STDSRCH/00004']])
-	elif patch_no == 124:
-		import webnotes
-		webnotes.conn.set_global("system_message", """<h3>Updates(New)</h3>We have added a new report in the Selling Module.<br><br><b>Sales Personwise Transaction Summary: </b>In this report you can see sales person's contribution in a particular order, delivery or invoice. You can select voucher type in "Based On" filter.<br><br> Do send us your feedback!""")
-		webnotes.conn.set_global("system_message_id", "5")
-	elif patch_no == 125:
-		import_from_files(record_list = [['Material Management', 'DocType', 'Delivery Note']])
-	elif patch_no == 126:
-		sql("delete from tabDocField where parent = 'Delivery Note' and label in ('Make Sales Invoice', 'Make Installation Note', 'Intro Note')")
-	elif patch_no == 127:
-		sql("delete from tabDocPerm where role = 'All' and parent = 'Expense Voucher' and (permlevel = 0 or permlevel = 2)")
-		p = get_obj('Patch Util')
-		p.add_permission('Expense Voucher', 'Employee', 0, read = 1, write = 1, create = 1, submit = 1, cancel = 1, amend = 1, match = 'owner')
-		p.add_permission('Expense Voucher', 'HR Manager', 0, read = 1, write = 1, create = 1, submit = 1, cancel = 1, amend = 1)
-		p.add_permission('Expense Voucher', 'HR User', 0, read = 1, write = 1, create = 1, submit = 1, cancel = 1, amend = 1)
-	elif patch_no == 128:
-		from webnotes.modules import import_module
-		import_module.import_from_files(record_list=[['selling','doctype','sales_order'], ['selling','doctype','sales_order_detail'],  ['stock','doctype','delivery_note'], ['stock','doctype','delivery_note_detail']])
-	elif patch_no == 129:
-		sql("update `tabTable Mapper Detail` set validation_logic = '(qty > ifnull(billed_qty, 0) or amount > ifnull(billed_amt, 0)) and docstatus = 1' where parent = 'Sales Order-Receivable Voucher' and from_table = 'Sales Order Detail' and to_table = 'RV Detail'")
-		sql("update `tabTable Mapper Detail` set validation_logic = '(qty > ifnull(billed_qty, 0) or amount > ifnull(billed_amt, 0)) and docstatus = 1' where parent = 'Delivery Note-Receivable Voucher' and from_table = 'Delivery Note Detail' and to_table = 'RV Detail'")
-	elif patch_no == 130:
-		# update from rv
-		from webnotes.model.code import get_obj
-		from webnotes.utils import cstr
-		for d in sql("select name, docstatus from `tabReceivable Voucher` where ifnull(docstatus,0) != 0"):
-			sql("COMMIT")
-			sql("START TRANSACTION")
-			try:
-				obj = get_obj('Receivable Voucher', cstr(d[0]), with_children = 1)
-				is_submit = 1
-				if cint(d[1]) == 2: is_submit = 0
-				get_obj('Sales Common').update_prevdoc_detail(is_submit, obj)
-			except:
-				pass
-			sql("COMMIT")
-
-		# update from dn
-		from webnotes.model.code import get_obj
-		for d in sql("select name, docstatus from `tabDelivery Note` where ifnull(docstatus,0) != 0"):
-			sql("COMMIT")
-			sql("START TRANSACTION")
-			try:
-				obj = get_obj('Delivery Note', cstr(d[0]), with_children = 1)
-				is_submit = 1
-				if cint(d[1]) == 2: is_submit = 0
-				get_obj('Sales Common').update_prevdoc_detail(is_submit, obj)
-			except:
-				pass
-			sql("COMMIT")
-	elif patch_no == 131:
-		sql("update `tabDocType` set allow_trash = 1 where name = 'Purchase Other Charges'")
-		sql("update tabDocPerm set `cancel` = 1 where parent = 'Purchase Other Charges' and permlevel = 0 and `read` = 1 and `write` = 1")
-	elif patch_no == 132:
-		sql("update tabDocField set no_copy = 0 where parent = 'Receivable Voucher' and fieldname = 'customer'")
-	elif patch_no == 133:
-		from webnotes.modules import import_module
-		import_module.import_from_files(record_list=[['accounts','doctype','receivable_voucher']])
-	elif patch_no == 134:
-		sql("update tabDocField set no_copy = 1 where parent = 'Receivable Voucher' and fieldname = 'posting_time'")
-	elif patch_no == 135:
-		sql("update tabDocField set `default` = 'Today' where parent = 'Receivable Voucher' and fieldname = 'due_date'")
-	elif patch_no == 136:
-		from webnotes.modules import import_module
-		import_module.import_from_files(record_list=[['accounts','doctype','rv_detail']])
-	elif patch_no == 137:
-		from webnotes.modules import import_module
-		import_module.import_from_files(record_list=[['setup','doctype','price_list']])
-	elif patch_no == 138:
-		sql("update `tabDocType` set allow_attach = 1 where name = 'Price List'")
-	elif patch_no == 139:
-		from webnotes.modules import import_module
-		import_module.import_from_files(record_list=[['mapper','DocType Mapper','Sales Order-Receivable Voucher'], ['mapper','DocType Mapper','Delivery Note-Receivable Voucher']])
-	elif patch_no == 140:
-		from webnotes.modules import import_module
-		import_module.import_from_files(record_list=[['accounts','doctype','rv_detail']])
-	elif patch_no == 141:
-		sql("delete from tabDocField where (fieldname = 'letter_head' or label = 'Letter Head') and parent = 'Company'")
-	elif patch_no == 142:
-		# fixes to letter head and personalize
-		from webnotes.model import delete_doc
-
-		delete_doc('DocType', 'Batch Settings')
-		delete_doc('DocType', 'Batch Settings Detail')
-		delete_doc('DocType', 'Social Badge')
-		delete_doc('Page', 'Personalize Page')
-		delete_doc('DocType', 'Personalize Page Control')
-
-		import_from_files(record_list=[['core','doctype','letter_head'], ['setup','doctype','personalize']])
-	elif patch_no == 144:
-		webnotes.conn.sql("update tabDocField set fieldtype='Code' where parent='Letter Head' and fieldname='content'")
-	elif patch_no == 145:
-		sql("update `tabDocField` set permlevel=1 where fieldname = 'group_or_ledger' and parent = 'Account'")
-	elif patch_no == 146:
-		import_from_files(record_list=[['accounts','doctype','account']])
-	elif patch_no == 147:
-		import_from_files(record_list=[['mapper', 'DocType Mapper', 'Purchase Order-Payable Voucher'], ['mapper', 'DocType Mapper', 'Purchase Receipt-Payable Voucher'], ['mapper', 'DocType Mapper', 'Purchase Order-Purchase Receipt']])
-	elif patch_no == 148:
-		sql("delete from `tabDocField` where (fieldname = 'account_balances' or label = 'Balances') and parent = 'Account'")
-		sql("update tabDocType set istable = 0, section_style = 'Simple', search_fields = 'account, period, fiscal_year, balance' where name = 'Account Balance'")
-		sql("update tabDocField set permlevel = 0 where parent = 'Account Balance'")
-		p = get_obj('Patch Util')
-		p.add_permission('Account Balance', 'Accounts User', 0, read = 1)
-		p.add_permission('Account Balance', 'Accounts Manager', 0, read = 1)
-		import_from_files(record_list=[['accounts','doctype','account_balance']])
-	elif patch_no == 149:
-		sql("update `tabAccount Balance` set account = parent")
-	elif patch_no == 150:
-		sql("update tabDocField set in_filter = 1, search_index = 1 where parent = 'Account Balance' and fieldname in ('account', 'period', 'fiscal_year', 'start_date', 'end_date')")
-		ac_bal = Document("DocType", "Account Balance")
-		ac_bal.save()
-	elif patch_no == 151:
-		sql("delete from tabDocField where label = 'Add / Manage Contacts' and fieldtype = 'Button' and parent = 'Customer'")
-		sql("delete from `tabField Mapper Detail` where parent = 'Sales Order-Delivery Note' and from_field = 'note' and to_field = 'note'")
-	elif patch_no == 152:
-		import_from_files(record_list=[['selling','doctype','sales_order'], ['stock','doctype','delivery_note'], ['selling','doctype','customer'], ['selling','doctype','shipping_address'], ['mapper', 'DocType Mapper', 'Sales Order-Delivery Note']])
-	elif patch_no == 153:
-		sql("delete from `tabDocField` where fieldname = 'sales_person' and parent = 'Customer'")
-	elif patch_no == 154:
-		import_from_files(record_list=[['stock','doctype','serial_no'], ['support','doctype','customer_issue']])
-	elif patch_no == 155:
-		for d in sql("select name, item_code from `tabSerial No`"):
-			sql("COMMIT")
-			sql("START TRANSACTION")
-			sql("update `tabSerial No` set item_name = '%s' where name = '%s'" % (webnotes.conn.get_value('Item',cstr(d[1]),'item_name'), cstr(d[0])))
-			sql("COMMIT")
-	elif patch_no == 156:
-		sql("update tabDocField set fieldtype = 'Code' where fieldname = 'html' and parent = 'Print Format'")
-	elif patch_no == 157:
-		import_from_files(record_list=[['accounts', 'doctype', 'journal_voucher'], ['accounts', 'Print Format', 'Payment Receipt Voucher'], ['accounts', 'Print Format', 'Cheque Printing Format']])
-	elif patch_no == 158:
-		from webnotes.model.doc import addchild
-		sql("delete from tabDocField where parent = 'Customer Issue' and fieldname = 'customer_group'")
-	elif patch_no == 159:
-		sql("update tabAccount set account_type = 'Chargeable' where account_name in ('Advertising and Publicity', 'Freight & Forwarding Charges', 'Miscellaneous Expenses', 'Sales Promotion Expenses')")
-	elif patch_no == 160:
-		sql("update `tabDocType` set search_fields = 'posting_date, due_date, debit_to, fiscal_year, grand_total, outstanding_amount' where name = 'Receivable Voucher'")
-		sql("update `tabDocType` set search_fields = 'posting_date, credit_to, fiscal_year, bill_no, grand_total, outstanding_amount' where name = 'Payable Voucher'")
-	elif patch_no == 161:
-		sql("update tabDocType set autoname = 'field:batch_id' where name = 'Batch'")
-		sql("update tabDocField set no_copy = 1 where parent = 'Batch' and fieldname = 'batch_id'")
-	elif patch_no == 162:
-		import_from_files(record_list=[['selling', 'search_criteria', 'sales_order_pending_items1']])
-	elif patch_no == 163:
-		sql("delete from `tabModule Def Item` where display_name = 'Sales Orderwise Pending Packing Item Summary' and parent = 'CRM'")
-		import_from_files(record_list=[['selling', 'search_criteria', 'sales_orderwise_pending_qty_to_deliver'], ['selling', 'search_criteria', 'sales_orderwise_pending_amount_to_bill'], ['selling', 'search_criteria', 'delivered_items_to_be_install']])
-	elif patch_no == 164:
-		import_from_files(record_list=[['buying', 'search_criteria', 'pending_po_items_to_receive'], ['buying', 'search_criteria', 'pending_po_items_to_bill']])
-	elif patch_no == 165:
-		pass
-	elif patch_no == 166:
-		import_from_files(record_list=[['buying', 'doctype', 'purchase_order']])
-	elif patch_no == 167:
-		if webnotes.conn.get_value('Control Panel', None, 'account_id') not in ['ax0000956', 'ax0001338']:
-			sql("delete from tabDocField where parent = 'Purchase Order' and fieldname in ('test_certificate_required', 'estimated_cost', 'transport', 'vendor_reference', 'transportation_required', 'mode_of_dispatch', 'octroi')")
-	elif patch_no == 168:
-		sql("update tabDocField set fieldtype = 'Data', options = 'Suggest' where fieldname = 'bank_name' and parent = 'Employee'")
-	elif patch_no == 169:
-		import_from_files(record_list=[['accounts', 'doctype', 'pv_detail'], ['accounts', 'doctype', 'rv_detail']])
-	elif patch_no == 170:
-		import_from_files(record_list=[['mapper', 'DocType Mapper', 'Delivery Note-Receivable Voucher']])
-	elif patch_no == 171:
-		import_from_files(record_list=[['buying', 'doctype', 'supplier']])
-	elif patch_no == 172:
-		import webnotes
-		webnotes.conn.set_global("system_message", """<b>Welcome to the new financial year 2011-2012 !!! </b><br><br> So obvious question in your mind is how to start Entries in the New Fiscal Year in ERPNext? What are the changes you have to make in the system? <br>We have made some guidelines regarding the basic steps you should follow. Please click on link <a href='http://erpnext.blogspot.com/2011/03/how-to-start-entries-in-new-fiscal-year.html'>How to start Entries in the New Fiscal Year in ERPNext?</a>""")
-		webnotes.conn.set_global("system_message_id", "6")
-	elif patch_no == 173:
-		sql("delete from tabDocField where label = 'Get Other Charges' and parent = 'Delivery Note'")
-		sql("update tabDocField set reqd = 0 where fieldname = 'posting_time' and parent = 'Serial No'")
-	elif patch_no == 174:
-		c = sql("select count(name) from `tabField Mapper Detail` where parent = 'Delivery Note-Receivable Voucher' and from_field = 'description' and to_field = 'description' and match_id = 2")
-		if c and cint(c[0][0]) > 1:
-			sql("update `tabField Mapper Detail` set match_id = 1 where parent = 'Delivery Note-Receivable Voucher' and from_field = 'description' and to_field = 'description' limit 1")
-	elif patch_no == 175:
-		import webnotes
-		webnotes.conn.set_global("system_message", """If your financial year starts on 1st April then you have make some changes in the system to start entry in the new year.<br>We have made some guidelines regarding the basic steps you should follow. Please click on link <a href='http://erpnext.blogspot.com/2011/03/how-to-start-entries-in-new-fiscal-year.html'>How to start Entries in the New Fiscal Year in ERPNext?</a>""")
-		webnotes.conn.set_global("system_message_id", "6")
-	elif patch_no == 176:
-		sql("update tabDocPerm set role='Guest', `write`=0, `create`=0 where role='Administrator' and parent='Notification Control' limit 1")
-	elif patch_no == 177:
-		sql("delete from `tabDocField` where label = 'Next Steps' and parent = 'Purchase Order'")
-		sql("update tabDocField set options = 'Material Issue\nMaterial Receipt\nMaterial Transfer\nSales Return\nPurchase Return\nSubcontracting\nProduction Order' where parent = 'Stock Entry' and fieldname = 'purpose'")
-	elif patch_no == 178:
-		import_from_files(record_list = [['hr', 'doctype', 'salary_slip']])
-	elif patch_no == 179:
-		from webnotes.utils import get_defaults
-		sl = sql("select name, net_pay from `tabSalary Slip`")
-		for d in sl:
-			in_words = get_obj('Sales Common').get_total_in_words(get_defaults()['currency'], round(flt(d[1])))
-			sql("update `tabSalary Slip` set rounded_total = '%s', total_in_words = '%s' where name = '%s'" % (round(flt(d[1])), in_words, d[0]))
-	elif patch_no == 180:
-		sql("delete from tabDocField where parent = 'Salary Slip' and fieldname = 'net_pay_in_words'")
-	elif patch_no == 181:
-		import_from_files(record_list = [['accounts', 'doctype', 'journal_voucher']])
-	elif patch_no == 182:
-		sql("update tabDocField set options = CONCAT(options, '\nWrite Off Voucher') where fieldname = 'voucher_type' and parent = 'Journal Voucher'")
-	elif patch_no == 183:
-		sql("delete from tabDocField where label = 'SMS' and fieldtype = 'Section Break' and parent in  ('Enquiry', 'Lead', 'Sales Order', 'Delivery Note')")
-	elif patch_no == 184:
-		from webnotes.model import delete_doc
-		delete_doc('DocType', 'Feed')
-		delete_doc('DocType', 'Feed List')
-		delete_doc('DocType', 'Feed Control')
-
-		# add trigger
-		from webnotes.model.triggers import add_trigger
-		add_trigger('*','*','*','event_updates.update_feed')
-
-		webnotes.conn.commit()
-
-		try:
-			sql("drop table tabFeed")
-			sql("drop table `tabFeed List`")
-		except: pass
-
-		# import
-		from webnotes.modules.module_manager import reload_doc
-		reload_doc('event_updates','doctype','feed')
-	elif patch_no==185:
-		sql("delete from tabDocTrigger where method = 'webnotes.widgets.follow.on_docsave'")
-	elif patch_no==186:
-		from webnotes.modules.module_manager import reload_doc
-		reload_doc('event_updates','doctype','feed')
-	elif patch_no == 187:
-		sql("update tabDocType set autoname = '' where name = 'QA Inspection Report'")
-	elif patch_no == 188:
-		import_from_files(record_list = [['buying', 'doctype', 'qa_inspection_report']])
-	elif patch_no == 189:
-		sql("update `tabDocField` set allow_on_submit = 1 where fieldname in ('entries', 'other_charges') and parent = 'Receivable Voucher'")
-	elif patch_no == 190:
-		sql("update tabDocField set permlevel=0 where fieldname = 'fiscal_year' and parent = 'Stock Entry'")
-	elif patch_no == 191:
-		import_from_files(record_list = [['support', 'doctype', 'customer_issue']])
-	elif patch_no == 192:
-		sql("delete from `tabModule Def Item` where parent = 'Material Management' and doc_name = 'Landed Cost Wizard' and display_name = 'Landed Cost Wizard'")
-		import_from_files(record_list = [['buying', 'Module Def', 'SRM']])
-	elif patch_no == 193:
-		sql("update tabDocField set fieldtype='Button', `trigger`='Client' where parent='Letter Head' and fieldname='set_from_image'")
-	elif patch_no == 194:
-		sql("delete from `tabModule Def Item` where parent = 'SRM' and doc_name = 'Landed Cost Wizard' and display_name = 'Landed Cost Wizard'")
-		import_from_files(record_list = [['stock', 'Module Def', 'Material Management']])
-	elif patch_no == 195:
-		from webnotes.modules.module_manager import reload_doc
-		reload_doc('setup','doctype','manage_account')
-	elif patch_no == 196:
-		sql("update `tabModule Def` set module_page = null where name = 'Material Management'")
-	elif patch_no == 197:
-		sql("update `tabDocField` set permlevel = 0, in_filter = 1 where fieldname = 'warranty_amc_status' and parent = 'Customer Issue'")
-		import_from_files(record_list = [['support', 'doctype', 'customer_issue']])
-	elif patch_no == 198:
-		sql("delete from `tabDocField` where (label in ('SMS', 'Send SMS') or fieldname in ('message', 'customer_mobile_no')) and parent in ('Quoattion', 'Sales Order', 'Delivery Note', 'Receivable Voucher')")
-		sql("delete from `tabDocField` where label in ('SMS', 'Send SMS') and parent = 'Purchase Order'")
-		sql("delete from `tabDocField` where (label in ('Send SMS', 'SMS Html') or fieldname in ('sms_message', 'lead_sms_detail', 'enquiry_sms_detail')) and parent in ('Lead', 'Enquiry')")
-		from webnotes.model import delete_doc
-		delete_doc('DocType', 'Lead SMS Detail')
-		delete_doc('DocType', 'Enquiry SMS Detail')
-	elif patch_no == 199:
-		sql("update tabDocField set reqd = 0 where parent = 'Attendance' and fieldname = 'shifts'")
-	elif patch_no == 200:
-		reload_doc('event_updates','page','profile_settings')
-	elif patch_no == 201:
-		reload_doc('setup','doctype','price_list')
-	elif patch_no == 202:
-		name1 = sql("select name from tabDocField where parent='Price List' and label='Clear Prices' limit 1,1")
-		name2 = sql("select name from tabDocField where parent='Price List' and label='Update Prices' limit 1,1")
-		if name1:
-			sql("delete from tabDocField where name=%s limit 1", name1[0][0])
-		if name2:
-			sql("delete from tabDocField where name=%s limit 1", name2[0][0])
-	elif patch_no == 203:
-		sql("delete from tabDocField where parent = 'Company' and fieldname = 'default_salary_account' limit 1")
-	elif patch_no == 204:
-		sql("delete from tabDocField where parent = 'Company' and fieldname = 'default_salary_acount' limit 1")
-	elif patch_no == 205:
-		sql("update `tabDocField` set `default` = '' where fieldname = 'naming_series' and parent = 'Installation Note'")
-	elif patch_no == 206:
-		reload_doc('selling','doctype','installation_note')
-	elif patch_no == 207:
-		import_from_files(record_list = [['setup', 'doctype', 'company']])
-	elif patch_no == 208:
-		sql("delete from `tabDocField` where (label in ('SMS', 'Send SMS') or fieldname in ('message', 'customer_mobile_no')) and parent ='Quotation'")
-		default_currency = get_obj('Manage Account').doc.default_currency
-		sql("update tabCompany set default_currency = '%s'" % default_currency)
-	elif patch_no == 209:
-		import_from_files(record_list = [['setup', 'doctype', 'company']])
-	elif patch_no == 210:
-		sql("delete FROM `tabDocField` WHERE parent = 'Lead' AND label in ('CC:','Attachment Html','Create New File','Attachment')")
-	elif patch_no == 212:
-		# reload company because of disturbed UI
-		import_from_files(record_list = [['setup', 'doctype', 'company']])
-	elif patch_no == 213:
-		reload_doc('selling','doctype','lead')
-		reload_doc('setup','doctype','company')
-	elif patch_no == 214:
-		reload_doc('selling','doctype','sales_order')
-	elif patch_no == 215:
-		# patch for item and image in description
-		sql("update tabDocField set width = '300px' where fieldname='description'")
-		reload_doc('stock', 'doctype', 'item')
-		sql("delete from __DocTypeCache")
-	elif patch_no == 216:
-		import_from_files(record_list = [['stock', 'doctype', 'serial_no'], ['stock', 'doctype', 'stock_ledger_entry']])
-	elif patch_no == 217:
-		sql("update tabDocField set options = '\nIn Store\nDelivered\nNot in Use' where fieldname = 'status' and parent = 'Serial No'")
-		sql("update tabDocField set no_copy = 1 where fieldname = 'serial_no' and parent = 'Delivery Note Detail'")
-		sql("update tabDocField set no_copy = 1 where fieldname = 'serial_no' and parent = 'Stock Entry Detail'")
-	elif patch_no == 218:
-		for d in sql("select name from `tabSerial No`"):
-			sql("Commit")
-			sql("Start Transaction")
-			s = Document('Serial No', d[0])
-			if s.pr_no:
-				s.purchase_document_type = 'Purchase Receipt'
-				s.purchase_document_no = s.pr_no
-			if s.delivery_note_no:
-				s.delivery_document_type = 'Delivery Note'
-				s.delivery_document_no = s.delivery_note_no
-			if s.notes:
-				s.delivery_note_no = s.notes
-			s.company = webnotes.utils.get_defaults()['company']
-			s.fiscal_year = webnotes.utils.get_defaults()['fiscal_year']
-			s.save()
-	elif patch_no == 219:
-		sql("delete from tabDocField where fieldname in ('pr_no', 'make', 'label', 'delivery_note_no', 'notes') and parent = 'Serial No'")
-	elif patch_no == 220:
-		sql("update tabDocField set label = 'Incoming Rate' where fieldname = 'purchase_rate' and parent = 'Serial No'")
-		sql("update tabDocField set label = 'Incoming Time' where fieldname = 'purchase_time' and parent = 'Serial No'")
-	elif patch_no == 221:
-		sql("update tabDocField set reqd = 1 where fieldname in ('purchase_rate', 'warehouse') and parent = 'Serial No'")
-	elif patch_no == 222:
-		sql("update tabDocField set options = '\nDelivery Note\nReceivable Voucher\nStock Entry' where fieldname = 'delivery_document_type' and parent = 'Serial No'")
-	elif patch_no == 223:
-		sql("update tabDocField set hidden = 0 where fieldname in ('pay_to_recd_from', 'total_amount', 'total_amount_in_words') and parent = 'Journal Voucher'")
-		sql("update tabDocField set permlevel = 0 where fieldname = 'pay_to_recd_from' and parent = 'Journal Voucher'")
-	elif patch_no == 224:
-		import_from_files(record_list = [['stock', 'doctype', 'delivery_note_packing_detail'], ['accounts', 'Print Format', 'Payment Receipt Voucher']])
-	elif patch_no == 225:
-		import_from_files(record_list = [['stock', 'doctype', 'delivery_note_packing_detail']])
-	elif patch_no == 226:
-		import_from_files(record_list = [['stock', 'doctype', 'delivery_note_packing_detail']])
-	elif patch_no == 227:
-		reload_doc('stock', 'doctype', 'item')
-		if webnotes.conn.get_value('Control Panel', None, 'account_id') != 'axjanak2011':
-			sql("delete from tabDocField where parent = 'Item' and fieldname='alternate_description' limit 1")
-	elif patch_no == 228:
-		# knowledge base patch
-		reload_doc('knowledge_base', 'doctype', 'question')
-		reload_doc('knowledge_base', 'doctype', 'answer')
-		reload_doc('knowledge_base', 'page', 'questions')
-		reload_doc('knowledge_base', 'Module Def', 'Knowledge Base')
-		sql("update `tabModule Def` set disabled='No' where name='Knowledge Base'")
-	elif patch_no == 229:
-		reload_doc('knowledge_base', 'page', 'question_view')
-	elif patch_no == 230:
-		reload_doc('buying', 'doctype', 'indent')
-		reload_doc('buying', 'doctype', 'indent_detail')
-		reload_doc('Mapper', 'DocType Mapper', 'Sales Order-Indent')
-	elif patch_no == 231:
-		reload_doc('Mapper', 'DocType Mapper', 'Sales Order-Indent')
-	elif patch_no == 232:
-		sql("update `tabDocField` set options = 'Sales Order' where fieldname = 'sales_order_no' and parent = 'Indent'")
-	elif patch_no == 233:
-		reload_doc('Mapper', 'DocType Mapper', 'Sales Order-Receivable Voucher')
-		reload_doc('Mapper', 'DocType Mapper', 'Delivery Note-Receivable Voucher')
-	elif patch_no == 234:
-		sql("update `tabTable Mapper Detail` set validation_logic = 'docstatus=1' where parent = 'Sales Order-Indent' and from_table = 'Sales Order Detail'")
-	elif patch_no == 235:
-		for sc in sql("""select name from `tabSearch Criteria` where ifnull(name,'')
-			like 'srch%' or ifnull(name,'') like '%stdsrch'"""):
-			try:
-				get_obj('Search Criteria', sc[0]).rename()
-			except AttributeError, e:
-				pass
-		reload_doc('core', 'doctype', 'system_console')
-	elif patch_no == 236:
-		# warehouse not mandatory for delivered serial nos
-		sql("update tabDocField set reqd=0 where parent='Serial No' and fieldname='warehouse'")
-	elif patch_no == 237:
-		sql("update tabDocField set depends_on = 'eval:doc.is_pos==1' where fieldname = 'cash_bank_account' and parent = 'Receivable Voucher'")
-	elif patch_no == 238:
-		reload_doc('accounts', 'doctype', 'receivable_voucher')
-		reload_doc('accounts', 'GL Mapper', 'POS with write off')
-	elif patch_no == 239:
-		reload_doc('core', 'doctype', 'docfield')
-		reload_doc('core', 'doctype', 'doctype')
-		from patches.old_patches.feed_patch import set_subjects_and_tagfields
-
-		set_subjects_and_tagfields()
-	elif patch_no == 240:
-		# again for sales order (status)
-		from patches.old_patches.feed_patch import set_subjects_and_tagfields
-		set_subjects_and_tagfields()
-	elif patch_no == 241:
-		sql("update `tabDocField` set fieldtype = 'Text', options = '', in_filter = '' where fieldname = 'serial_no' and parent = 'Stock Ledger Entry'")
-	elif patch_no == 242:
-		if webnotes.conn.get_value('Control Panel', None, 'account_id') not in ['axjanak2011']:
-			sql("commit")
-			try:
-				sql("alter table `tabStock Ledger Entry` drop index serial_no")
-			except:
-				pass
-
-			sql("alter table `tabStock Ledger Entry` change serial_no serial_no text")
-	elif patch_no == 243:
-		# moving custom script and custom fields to framework
-		webnotes.conn.set_value('DocType', 'Custom Script', 'module', 'Core')
-		webnotes.conn.set_value('DocType', 'Custom Field', 'module', 'Core')
-		reload_doc('setup', 'doctype', 'company')
-	elif patch_no == 244:
-		reload_doc('stock', 'search_criteria', 'shortage_to_indent')
-	elif patch_no == 245:
-		from patches.old_patches.doctype_permission_patch import set_doctype_permissions
-		set_doctype_permissions()
-
-		from patches.old_patches.feed_patch import set_subjects_and_tagfields
-		set_subjects_and_tagfields()
-	elif patch_no == 246:
-		webnotes.conn.set_value('DocType','Stock Entry','tag_fields','purpose')
-		webnotes.conn.set_value('DocType','Stock Entry','subject','%(remarks)s')
-	elif patch_no == 247:
-		webnotes.conn.set_value('DocType','Stock Entry','subject','%(remarks)s')
-	elif patch_no == 248:
-		reload_doc('setup', 'doctype', 'manage_account')
-	elif patch_no == 249:
-		sql("update `tabDocPerm` t1, `tabDocType` t2 set t1.role = 'System Manager' where t1.role = 'Administrator' and t1.parent = t2.name and t2.module != 'Core'")
-	elif patch_no == 250:
-		from patches.old_patches.feed_patch  import support_patch
-		support_patch()
-	elif patch_no == 251:
-		from webnotes.model import db_schema
-		db_schema.remove_all_foreign_keys()
-		from patches.old_patches.customer_address import run_patch
-		run_patch()
-	elif patch_no == 252:
-		reload_doc('support','doctype','support_ticket')
-		reload_doc('support','doctype','support_ticket_response')
-	elif patch_no == 253:
-		reload_doc('accounts','doctype','ledger_balance_export')
-		reload_doc('accounts','doctype','ledger_detail')
-		reload_doc('accounts', 'Module Def', 'Accounts')
-
-		from webnotes.model.db_schema import updatedb
-		updatedb('Ledger Balance Export')
-		updatedb('Ledger Detail')
-	elif patch_no == 254:
-		reload_doc('setup', 'doctype', 'sms_settings')
-		reload_doc('setup', 'doctype', 'static_parameter_detail')
-
-		from webnotes.model.db_schema import updatedb
-		updatedb('SMS Settings')
-		updatedb('Static Parameter Detail')
-	elif patch_no == 255:
-		from patches.old_patches.customer_address import run_old_data_sync_patch
-		run_old_data_sync_patch()
-	elif patch_no == 256:
-		sql("update `tabLetter Head` set content = replace(content, 'http://46.4.50.84/v170-test/', '')")
-		sql("update `tabSingles` set value = replace(value, 'http://46.4.50.84/v170-test/', '') where field in ('letter_head', 'client_name') and doctype = 'Control Panel'")
-		sql("update `tabItem` set description_html = replace(description_html, 'http://46.4.50.84/v170-test/', '')")
-	elif patch_no == 257:
-		from patches.old_patches.customer_address import run_old_data_sync_patch
-		run_old_data_sync_patch()
-	elif patch_no == 258:
-		sql("update tabDocField set `default`=NULL where fieldname = 'naming_series'")
-	elif patch_no == 259:
-		sql("update `tabQuotation Detail` set description = replace(description, 'http://46.4.50.84/v170-test/', '')")
-		sql("update `tabSales Order Detail` set description = replace(description, 'http://46.4.50.84/v170-test/', '')")
-		sql("update `tabRV Detail` set description = replace(description, 'http://46.4.50.84/v170-test/', '')")
-		sql("update `tabDelivery Note Detail` set description = replace(description, 'http://46.4.50.84/v170-test/', '')")
-	elif patch_no == 260:
-		sql("update `tabLetter Head` set content = replace(content, 'http://46.4.50.84/v170/', '')")
-		sql("update `tabSingles` set value = replace(value, 'http://46.4.50.84/v170/', '') where field in ('letter_head', 'client_name') and doctype = 'Control Panel'")
-		sql("update `tabItem` set description_html = replace(description_html, 'http://46.4.50.84/v170/', '')")
-		sql("update `tabQuotation Detail` set description = replace(description, 'http://46.4.50.84/v170/', '')")
-		sql("update `tabSales Order Detail` set description = replace(description, 'http://46.4.50.84/v170/', '')")
-		sql("update `tabRV Detail` set description = replace(description, 'http://46.4.50.84/v170/', '')")
-		sql("update `tabDelivery Note Detail` set description = replace(description, 'http://46.4.50.84/v170/', '')")
-	elif patch_no == 261:
-		sql("update `tabPrint Format` set html = replace(html, 'customer_address', 'address_display')")
-	elif patch_no == 262:
-		from patches.old_patches.customer_address import sync_lead_phone
-		sync_lead_phone()
-	elif patch_no == 263:
-		ol = ['','Open','To Reply','Waiting for Customer','Hold','Closed']
-		sql("update tabDocField set options=%s where parent=%s and fieldname=%s", ('\n'.join(ol), 'Support Ticket', 'status'))
-	elif patch_no == 264:
-		sql("delete from tabDocField where parent = 'Customer Issue' and (fieldname = 'issue_in' or fieldname = 'issue_category')")
-		sql("update tabDocField set options=NULL where parent='Support Ticket' and label = 'Send'")
-	elif patch_no == 266:
-		reload_doc('setup','doctype','support_email_settings')
-	elif patch_no == 267:
-		sql("update `tabPrint Format` set html = replace(html, 'supplier_address', 'address_display')")
-	elif patch_no == 268:
-		sql("update `tabDocPerm` set permlevel = 0 where permlevel is null")
-	elif patch_no == 269:
-		p = get_obj('Patch Util')
-		p.add_permission('GL Entry', 'Accounts User', 0, read = 1)
-	elif patch_no == 270:
-		pages = ['Accounts Setup', 'Accounts', 'Accounting Reports','GeneralLedger','How do I - Accounts','Making Opening Entries',\
-		'Analysis','How do I - CRM','How do I - Inventory','Inventory Setup', 'Stock','HR','HR & Payroll Setup',\
-		'Payroll Setup','Production Setup','Production','Buying','SRM Setup','Contact Page','Forum','Messages','Test Toolbar',\
-		'Trend Analyzer']
-		from webnotes.model import delete_doc
-		sql("delete from `tabPage Visit`")
-		for p in pages:
-			try: delete_doc('Page', p)
-			except: pass
-	elif patch_no == 271:
-		# tags patch
-		reload_doc('selling','doctype','sales_order')
-		reload_doc('stock','doctype','delivery_note')
-		sql("delete from tabDocField where fieldname='per_amt_billed' and parent in ('Sales Order', 'Delivery Note')")
-
-		sql("""update `tabSales Order` set delivery_status = if(ifnull(per_delivered,0) < 0.001, 'Not Delivered',
-				if(per_delivered >= 99.99, 'Fully Delivered', 'Partly Delivered'))""")
-		sql("""update `tabSales Order` set billing_status = if(ifnull(per_billed,0) < 0.001, 'Not Billed',
-				if(per_billed >= 99.99, 'Fully Billed', 'Partly Billed'))""")
-		sql("""update `tabDelivery Note` set billing_status = if(ifnull(per_billed,0) < 0.001, 'Not Billed',
-				if(per_billed >= 99.99, 'Fully Billed', 'Partly Billed'))""")
-	elif patch_no == 272:
-		from webnotes.model import delete_doc
-		try:
-			delete_doc('Search Criteria', '_SRCH00003')
-		except:
-			pass
-		reload_doc('accounts', 'search_criteria', 'purchase_register')
-	elif patch_no == 276:
-		from webnotes.model import delete_doc
-		sn = sql("select name from `tabSearch Criteria` where criteria_name = 'Sales Personwise Transaction Summary'")
-		for d in sn:
-			delete_doc('Search Criteria', d[0])
-		reload_doc('selling', 'search_criteria', 'sales_personwise_transaction_summary')
-	elif patch_no == 277:
-		webnotes.model.delete_doc('DocType','HomePage Settings')
-		webnotes.model.delete_doc('DocType','Badge Settings')
-		sql("update tabDocType set module='Home' where module in ('Event Updates', 'My Company')")
-		sql("update tabPage set module='Home' where module in ('Event Updates', 'My Company')")
-		sql("update `tabSearch Criteria` set module='Home' where module in ('Event Updates', 'My Company')")
-
-
-		delete_pages = ('Chat User Gallery', 'Badge Info', 'Home', 'Website Setup', 'Test Page', 'Setup Masters', 'Service', 'Selling', 'Sales Reports', 'Organize','My Cart', 'My Activity', 'Manage Users', 'Maintenance', 'Getting Started', 'Gantt Test', 'Custom Reports - Stock', 'Custom Reports - Selling', 'Custom Reports - Production', 'Custom Reports - Payroll', 'Custom Reports - Maintenance', 'Custom Reports - Buying', 'Custom Reports - Accounts', 'CRM Setup', 'CRM Reports')
-		for p in delete_pages:
-		  webnotes.model.delete_doc('Page',p)
-	elif patch_no == 278:
-		sql("update tabDocTrigger set method = 'home.update_feed' where method = 'event_updates.update_feed'")
-	elif patch_no == 279:
-		dt = ['GL Entry', 'Stock Ledger Entry']
-		for t in dt:
-			rec = sql("select voucher_type, voucher_no, ifnull(is_cancelled, 'No') from `tab%s` where modified >= '2011-06-15 01:00:00' group by voucher_no" % t)
-			for d in rec:
-				sql("update `tab%s` set docstatus = %s where name = '%s'" % (d[0], d[2]=='No' and 1 or 2, d[1]))
-
-		other_dt = ['Enquiry', 'Quotation', 'Sales Order', 'Indent', 'Purchase Order', 'Production Order', 'Customer Issue', 'Installation Note']
-		for dt in other_dt:
-			rec = sql("select name, status from `tab%s` where modified >= '2011-06-15 01:00:00'" % dt)
-			for r in rec:
-				sql("update `tab%s` set docstatus = %s where name = '%s'" % (dt, (r[1] in ['Submitted', 'Closed'] and 1 or r[1]=='Cancelled' and 2 or 0), r[0]))
-	elif patch_no == 280:
-		reload_doc('accounts', 'doctype', 'form_16a')
-	elif patch_no == 281:
-		dt_list = ['Delivery Note', 'Purchase Receipt']
-		for dt in dt_list:
-			sql("update `tab%s` set status = 'Submitted' where docstatus = 1 and modified >='2011-06-15 01:00:00'" % dt)
-			sql("update `tab%s` set status = 'Cancelled' where docstatus = 2 and modified >='2011-06-15 01:00:00'" % dt)
-	elif patch_no == 282:
-		dt_list = ['Enquiry', 'Quotation', 'Sales Order', 'Indent', 'Purchase Order', 'Production Order', 'Customer Issue', 'Installation Note', 'Receivable Voucher', 'Payable Voucher', 'Delivery Note', 'Purchase Receipt', 'Journal Voucher', 'Stock Entry']
-		for d in dt_list:
-			tbl = sql("select options from `tabDocField` where fieldtype = 'Table' and parent = '%s'" % d)
-			for t in tbl:
-				sql("update `tab%s` t1, `tab%s` t2 set t1.docstatus = t2.docstatus where t1.parent = t2.name" % (t[0], d))
-	elif patch_no == 283:
-		rec = sql("select voucher_type, voucher_no, ifnull(is_cancelled, 'No') from `tabGL Entry` where modified >= '2011-06-15 01:00:00' order by name ASC")
-		for d in rec:
-			sql("update `tab%s` set docstatus = %s where name = '%s'" % (d[0], d[2]=='No' and 1 or 2, d[1]))
-	elif patch_no == 284:
-		reload_doc('support', 'doctype', 'support_ticket')
-		sql("update `tabDocField` set in_filter = 1 where fieldname in ('raised_by', 'subject') and parent = 'Support Ticket'")
-	elif patch_no == 286:
-		reload_doc('accounts', 'search_criteria', 'itemwise_sales_register')
-		reload_doc('accounts', 'search_criteria', 'itemwise_purchase_register')
-	elif patch_no == 287:
-		sql("update `tabDocField` set no_copy = 1 where fieldname in ('per_received', 'per_billed', 'per_delivered') and parent in ('Purchase Order', 'Purchase Receipt', 'Sales Order', 'Delivery Note')")
-	elif patch_no == 288:
-		reload_doc('accounts', 'doctype', 'payable_voucher')
-	elif patch_no == 289:
-		sql("update `tabDocType` set subject = 'From %(supplier_name)s worth %(grand_total)s due on %(due_date)s | %(outstanding_amount)s outstanding' where name = 'Payable Voucher'")
-		sql("update `tabDocType` set search_fields = 'status,transaction_date,customer,lead,order_type' where name = 'Quotation'")
-	elif patch_no == 290:
-		count = sql("""SELECT * FROM  `tabModule Def`
-			   WHERE `module_name` LIKE 'Home'""")
-		if not count:
-			md = Document('Module Def')
-			md.module_name = 'Home'
-			md.module_label = 'Home'
-			md.save(1)
-	elif patch_no == 291:
-		reload_doc('utilities','doctype','rename_tool')
-	elif patch_no == 292:
-		reload_doc('accounts', 'search_criteria', 'trial_balance')
-	elif patch_no == 293:
-		sql("delete from tabDocField where parent='Account' and fieldname='address'")
-		reload_doc('accounts', 'doctype', 'account')
-	elif patch_no == 294:
-		# new account profile fix
-		ul = sql("select name from tabProfile where ifnull(name,'') not in ('Administrator', 'Guest', '')")
-		# if one user and one user has no roles
-		if len(ul)==1 and not sql("select parent from tabUserRole where role='System Manager' and parent=%s", ul[0][0]):
-			get_obj('Setup Control').add_roles(Document('Profile', ul[0][0]))
-	elif patch_no == 295:
-		sql("update `tabDocField` set options = 'Delivered\nNot Delivered\nPartly Delivered\nClosed\nNot Applicable' where parent = 'Sales Order' and fieldname = 'delivery_status'")
-		sql("update `tabDocField` set options = 'Billed\nNot Billed\nPartly Billed\nClosed' where parent = 'Sales Order' and fieldname = 'billing_status'")
-	elif patch_no == 296:
-		sql("delete from tabDocField where parent='Support Ticket' and fieldname='contact_no'")
-		reload_doc('support', 'doctype', 'support_ticket')
-	elif patch_no == 297:
-		reload_doc('hr', 'doctype', 'employee')
-		reload_doc('hr', 'doctype', 'attendance')
-		reload_doc('hr', 'doctype', 'expense_voucher')
-		reload_doc('hr', 'doctype', 'appraisal')
-		reload_doc('hr', 'doctype', 'salary_structure')
-		reload_doc('hr', 'doctype', 'salary_slip')
-	elif patch_no == 298:
-		sql("update `tabDocField` set options = 'link:Company' where parent = 'Attendance' and fieldname = 'company'")
-		sql("update `tabDocField` set options = 'link:Company' where parent = 'Expense Voucher' and fieldname = 'company'")
-		sql("update `tabDocField` set options = 'link:Company' where parent = 'Appraisal' and fieldname = 'company'")
-	elif patch_no == 299:
-		sql("update `tabDocPerm` set `match` = NULL where parent = 'Employee' and role = 'Employee'")
-	elif patch_no == 300:
-		sql("""DELETE FROM `tabSearch Criteria` WHERE name IN
-			   ('sales_register1', 'sales_register2', 'purchase_register1')""")
+	from webnotes.model import delete_doc
+
 	elif patch_no == 301:
 		from patches.delivery_billing_status_patch import run_patch
 		run_patch()
@@ -1316,7 +136,6 @@
 				webnotes.conn.get_value('Support Email Settings',None,field_map[key]))
 
 		# delete support email settings
-		from webnotes.model import delete_doc
 		delete_doc('DocType', 'Support Email Settings')
 
 		reload_doc('support','doctype','support_ticket')
@@ -1428,11 +247,14 @@
 	elif patch_no == 342:
 		sql("update `tabDocField` set permlevel = 0 where parent = 'Stock Entry Detail' and fieldname in ('s_warehouse', 't_warehouse', 'fg_item')")
 	elif patch_no == 343:
-<<<<<<< HEAD
 		reload_doc('stock','doctype','item_customer_detail')
 	elif patch_no == 344:
+		sql("delete from `tabDocFormat` where ifnull(format, '') = '' and parent = 'Delivery Note'")
+	elif patch_no == 345:
 		sql("delete from `tabModule Def Item` where display_name = 'Salary Slip Control Panel' and parent = 'HR'")
 		reload_doc('hr','Module Def','HR')
-=======
-		sql("delete from `tabDocFormat` where ifnull(format, '') = '' and parent = 'Delivery Note'")
->>>>>>> 7b8f53c1
+	elif patch_no == 346:
+		delete_doc('DocType', 'Profile')
+		reload_doc('core', 'doctype', 'profile')
+		
+		