# REMEMBER to update this
# ========================

<<<<<<< HEAD

last_patch = 352
=======
last_patch = 353
>>>>>>> ce6a85f7

#-------------------------------------------

def execute(patch_no):
	import webnotes
	from webnotes.modules.module_manager import reload_doc

	from webnotes.model.code import get_obj
	sql = webnotes.conn.sql
	from webnotes.utils import cint, cstr, flt
	from webnotes.model.doc import Document
	from webnotes.model import delete_doc

	if patch_no == 301:
		from patches.delivery_billing_status_patch import run_patch
		run_patch()
	elif patch_no == 302:
		sql("update `tabDocField` set no_copy = 1 where fieldname = 'naming_series'")
	elif patch_no == 303:
		pass
	elif patch_no == 304:
		sql("delete from `tabDocField` where parent = 'company' and label = 'Trash Company' and fieldtype = 'button'")
		reload_doc('setup', 'doctype', 'company')
	elif patch_no == 305:
		sql("update `tabDocField` set options = 'link:Company' where options='link:Company' and fieldname='company' and fieldtype='Select'")
	elif patch_no == 306:
		sql("update `tabDocField` set options = '\nAccount\nCompany\nCustomer\nSupplier\nEmployee\nWarehouse\nItem' where parent = 'Rename Tool' and fieldname = 'select_doctype'")
		sql("update `tabDocField` set options = 'link:Item' where parent = 'Raw Materials Supplied' and fieldname = 'po_item'")
		sql("update `tabDocField` set options = 'Sales Order' where parent = 'Indent Detail' and fieldname = 'sales_order_no'")
		sql("update `tabDocField` set options = 'link:Company', fieldtype = 'Select' where parent = 'Stock Ledger Entry' and fieldname = 'company'")
		reload_doc('utilities', 'doctype', 'rename_tool')
	elif patch_no == 307:
		sql("delete from `tabDocField` where parent = 'company' and label = 'Trash Company' and fieldtype = 'Button'")
		reload_doc('setup', 'doctype', 'company')
	elif patch_no == 308:
		sql("update `tabDocField` set reqd = 0 where fieldname = 'select_item' and parent = 'Property Setter'")
	elif patch_no == 309:
		sql("delete from `tabDocField` where fieldname = 'item_attachments_details' and parent = 'Item'")
		sql("delete from `tabModule Def Item` where parent = 'Stock' and doc_name = 'Landed Cost Wizard'")
	elif patch_no == 310:
		from erpnext_structure_cleanup import run_patches
		run_patches()
	elif patch_no == 311:
		sql("update `tabDocField` set reqd = 0 where fieldname = 'select_item' and parent = 'Property Setter'")
		#reload_doc('core', 'doctype', 'property_setter')
	elif patch_no == 312:
		sql("delete from `tabSessions`")
		sql("delete from `__SessionCache`")
	elif patch_no == 313:
		dt = ['GL Entry', 'Stock Ledger Entry']
		for t in dt:
			rec = sql("select voucher_type, voucher_no, ifnull(is_cancelled, 'No') from `tab%s` where modified >= '2011-07-06 10:00:00' group by voucher_no" % t)
			for d in rec:
				sql("update `tab%s` set docstatus = %s where name = '%s'" % (d[0], d[2]=='No' and 1 or 2, d[1]))

		other_dt = ['Enquiry', 'Quotation', 'Sales Order', 'Indent', 'Purchase Order', 'Production Order', 'Customer Issue', 'Installation Note']
		for dt in other_dt:
			rec = sql("select name, status from `tab%s` where modified >= '2011-07-06 10:00:00'" % dt)
			for r in rec:
				sql("update `tab%s` set docstatus = %s where name = '%s'" % (dt, (r[1] in ['Submitted', 'Closed'] and 1 or r[1]=='Cancelled' and 2 or 0), r[0]))


		dt_list = ['Delivery Note', 'Purchase Receipt']
		for dt in dt_list:
			sql("update `tab%s` set status = 'Submitted' where docstatus = 1 and modified >='2011-07-06 10:00:00'" % dt)
			sql("update `tab%s` set status = 'Cancelled' where docstatus = 2 and modified >='2011-07-06 10:00:00'" % dt)

		dt_list = ['Enquiry', 'Quotation', 'Sales Order', 'Indent', 'Purchase Order', 'Production Order', 'Customer Issue', 'Installation Note', 'Receivable Voucher', 'Payable Voucher', 'Delivery Note', 'Purchase Receipt', 'Journal Voucher', 'Stock Entry']
		for d in dt_list:
			tbl = sql("select options from `tabDocField` where fieldtype = 'Table' and parent = '%s'" % d)
			for t in tbl:
				sql("update `tab%s` t1, `tab%s` t2 set t1.docstatus = t2.docstatus where t1.parent = t2.name" % (t[0], d))

	elif patch_no == 314:
		# delete double feed
		sql("delete from tabFeed where subject like 'New %'")
	elif patch_no == 315:
		# delete double feed
		sql("delete from tabFeed where doc_name like 'New %'")
		reload_doc('core', 'doctype', 'property_setter')

		from webnotes.model.doc import Document
		m = Document('Module Def Role')
		m.role = 'All'
		m.parent = 'Home'
		m.parenttype = 'Module Def'
		m.parentfield = 'roles'
		m.save(1)
	elif patch_no == 316:
		pass
	elif patch_no == 317:
		sql("update `tabPage` set name = 'profile-settings' where page_name = 'Profile Settings'")
	elif patch_no == 318:
		reload_doc('utilities', 'doctype', 'bulk_rename_tool')
	elif patch_no == 319:
		sql("delete from tabFeed where doc_name like 'New %'")
	elif patch_no == 320:
		reload_doc('setup', 'doctype', 'series_detail')
	elif patch_no == 321:
		reload_doc('hr','doctype','leave_application')
	elif patch_no == 322:
		sql("delete from `tabDocField` where parent = 'Leave Application' and fieldname = 'latter_head'")
	elif patch_no == 323:
		reload_doc('stock', 'doctype', 'stock_entry')
		sql("update `tabDocField` set options = 'get_stock_and_rate' where parent = 'Stock Entry' and label = 'Get Stock and Rate'")
		sql("delete from `tabDocField` where label = 'Get Current Stock' and parent = 'Stock Entry'")
	elif patch_no == 324:
		sql("delete from `tabDocField` where fieldname = 'test_field' and parent = 'Customer'")
	elif patch_no == 325:
		sql("update `tabDocField` set fieldtype = 'Data' where parent = 'Salary Slip' and fieldname = 'total_days_in_month'")
		reload_doc('hr', 'doctype', 'salary_slip')
	elif patch_no == 326:
		# load the new billing page
		if cint(webnotes.conn.get_value('Control Panel',None,'sync_with_gateway')):
			reload_doc('server_tools','page','billing')
	elif patch_no == 327:
		# patch for support email settings now moved to email settings
		reload_doc('setup','doctype','email_settings')

		# map fields from support to email settings
		field_map = {
			'support_email': 'email',
			'support_host':'host',
			'support_username': 'username',
			'support_password': 'password',
			'support_use_ssl': 'use_ssl',
			'sync_support_mails': 'integrate_incoming',
			'signature': 'support_signature'
		}

		for key in field_map:
			webnotes.conn.set_value('Email Settings',None,key, \
				webnotes.conn.get_value('Support Email Settings',None,field_map[key]))

		# delete support email settings
		delete_doc('DocType', 'Support Email Settings')

		reload_doc('support','doctype','support_ticket')
		sql("delete from tabDocField where fieldname='problem_description' and parent='Support Ticket'")
	elif patch_no == 328:
		if webnotes.conn.get_value('Control Panel', None, 'account_id') != 'axjanak2011':
			sql("delete from `tabDocField` where fieldname = 'supplier_status' and parent = 'Supplier'")
	elif patch_no == 329:
		reload_doc('utilities', 'doctype', 'rename_tool')
		reload_doc('utilities', 'doctype', 'bulk_rename_tool')
	elif patch_no == 330:
		reload_doc('accounts', 'doctype', 'lease_agreement')
		reload_doc('accounts', 'doctype', 'lease_installment')

		reload_doc('accounts', 'search_criteria', 'lease_agreement_list')
		reload_doc('accounts', 'search_criteria', 'lease_monthly_future_installment_inflows')
		reload_doc('accounts', 'search_criteria', 'lease_overdue_age_wise')
		reload_doc('accounts', 'search_criteria', 'lease_over_due_list')
		reload_doc('accounts', 'search_criteria', 'lease_receipts_client_wise')
		reload_doc('accounts', 'search_criteria', 'lease_receipt_summary_year_to_date')
		reload_doc('accounts', 'search_criteria', 'lease_yearly_future_installment_inflows')

		reload_doc('accounts', 'Module Def', 'Accounts')
	elif patch_no == 331:
		p = get_obj('Patch Util')
		# permission
		p.add_permission('Lease Agreement', 'Accounts Manager', 0, read = 1, write=1,submit=1, cancel=1,amend=1)
		p.add_permission('Lease Agreement', 'Accounts Manager', 1, read = 1)
	elif patch_no == 332:
		sql("update `tabDocField` set permlevel=1, hidden = 1 where parent = 'Bulk Rename Tool' and fieldname = 'file_list'")
	elif patch_no == 333:
		sql("update `tabDocPerm` set `create`  =1 where role = 'Accounts Manager' and parent = 'Lease Agreement'")

		p = get_obj('Patch Util')
		p.add_permission('DocType Mapper', 'System Manager', 0, read = 1, write=1, create=1)
		p.add_permission('Role', 'System Manager', 0, read = 1, write=1, create=1)
		p.add_permission('Print Format', 'System Manager', 0, read = 1, write=1, create=1)
	elif patch_no == 334:
		reload_doc('knowledge_base', 'doctype', 'answer')
	elif patch_no == 335:
		for dt in ['Account', 'Cost Center', 'Territory', 'Item Group', 'Customer Group']:
			sql("update `tabDocField` set fieldtype = 'Link', options = %s where fieldname = 'old_parent' and parent = %s", (dt, dt))
	elif patch_no == 336:
		reload_doc('server_tools','page','billing')
	elif patch_no == 337:
		item_list = webnotes.conn.sql("""SELECT name, description_html
									FROM tabItem""")
		if item_list:
			for item, html in item_list:
				if html and "getfile" in html and "acx" in html:
					ac_id = webnotes.conn.sql("""SELECT value FROM `tabSingles` WHERE doctype='Control Panel' AND field='account_id'""")
					sp_acx = html.split("acx=")
					l_acx = len(sp_acx)
					if l_acx > 1:
						for i in range(l_acx-1):
							sp_quot = sp_acx[i+1].split('"')
							if len(sp_quot) > 1: sp_quot[0] = str(ac_id[0][0])
							sp_acx[i+1] = '"'.join(sp_quot)
					html = "acx=".join(sp_acx)
					webnotes.conn.sql("""UPDATE tabItem SET description_html=%s WHERE name=%s""", (html, item))
	elif patch_no == 338:
		# Patch for billing status based on amount
		# reload so and dn
		reload_doc('selling','doctype','sales_order')
		reload_doc('stock','doctype','delivery_note')

		# delete billed_qty field
		sql("delete from `tabDocField` where fieldname = 'billed_qty' and parent in ('Sales Order Detail', 'Delivery Note Detail')")

		# update billed amt in item table in so and dn
		sql("""	update `tabSales Order Detail` so
				set billed_amt = (select sum(amount) from `tabRV Detail` where `so_detail`= so.name and docstatus=1 and parent not like 'old%%'), modified = now()""")

		sql(""" update `tabDelivery Note Detail` dn
				set billed_amt = (select sum(amount) from `tabRV Detail` where `dn_detail`= dn.name and docstatus=1 and parent not like 'old%%'), modified = now()""")

		# calculate % billed based on item table
		sql("""	update `tabSales Order` so
				set per_billed = (select sum(if(amount > ifnull(billed_amt, 0), billed_amt, amount))/sum(amount)*100 from `tabSales Order Detail` where parent = so.name), modified = now()""")

		sql("""	update `tabDelivery Note` dn
				set per_billed = (select sum(if(amount > ifnull(billed_amt, 0), billed_amt, amount))/sum(amount)*100 from `tabDelivery Note Detail` where parent = dn.name), modified = now()""")

		# update billing status based on % billed
		sql("""update `tabSales Order` set billing_status = if(ifnull(per_billed,0) < 0.001, 'Not Billed',
				if(per_billed >= 99.99, 'Fully Billed', 'Partly Billed'))""")
		sql("""update `tabDelivery Note` set billing_status = if(ifnull(per_billed,0) < 0.001, 'Not Billed',
				if(per_billed >= 99.99, 'Fully Billed', 'Partly Billed'))""")

		# update name of questions page
		sql("update tabPage set name='questions' where name='Questions'")
		sql("update tabPage set name='question-view' where name='Question View'")
	elif patch_no == 339:
		reload_doc('production','doctype','bill_of_materials')
	elif patch_no == 340:
		sql("update `tabDocField` set permlevel = 0 where (fieldname in ('process', 'production_order', 'fg_completed_qty') or label = 'Get Items') and parent = 'Stock Entry'")
	elif patch_no == 341:
		reload_doc('stock','doctype','delivery_note')
		reload_doc('stock','doctype','item')
		reload_doc('selling','doctype','quotation')
		reload_doc('stock','Print Format','Delivery Note Packing List Wise')

		if not sql("select format from `tabDocFormat` where name = 'Delivery Note Packing List Wise' and parent = 'Delivery Note'"):
			from webnotes.model.doc import addchild
			dt_obj = get_obj('DocType', 'Delivery Note', with_children = 1)
			ch = addchild(dt_obj.doc, 'formats', 'DocFormat', 1)
			ch.format = 'Delivery Note Packing List Wise'
			ch.save(1)
	elif patch_no == 342:
		sql("update `tabDocField` set permlevel = 0 where parent = 'Stock Entry Detail' and fieldname in ('s_warehouse', 't_warehouse', 'fg_item')")
	elif patch_no == 343:
		reload_doc('stock','doctype','item_customer_detail')
	elif patch_no == 344:
		sql("delete from `tabDocFormat` where ifnull(format, '') = '' and parent = 'Delivery Note'")
	elif patch_no == 345:
		# rerun 343 (merge confict)
		reload_doc('stock','doctype','item_customer_detail')
		sql("delete from `tabModule Def Item` where display_name = 'Salary Slip Control Panel' and parent = 'HR'")
		reload_doc('hr','Module Def','HR')
	elif patch_no == 346:
		pass
	elif patch_no == 347:
		sql("delete from `tabField Mapper Detail` where from_field = to_field and map = 'Yes' and ifnull(checking_operator, '') = ''")
	elif patch_no == 348:
		sql("update `tabStock Ledger Entry` set is_cancelled = 'No' where voucher_type = 'Serial No'")
	elif patch_no == 349:
		delete_doc('Custom Script', 'Update Series-Server')
		delete_doc('Custom Script', 'Profile-Client')
		delete_doc('Custom Script', 'Event-Client')
		delete_doc('Custom Script', 'File-Server')

		# reload profile with new fields for security
		delete_doc('DocType', 'Profile')
		reload_doc('core', 'doctype', 'profile')
	elif patch_no == 350:
		reload_doc('stock', 'doctype', 'delivery_note_detail')
		reload_doc('stock', 'doctype', 'item_customer_detail')
	elif patch_no == 351:
		reload_doc('home', 'page', 'dashboard')
	elif patch_no == 352:
<<<<<<< HEAD
		reload_doc('setup', 'doctype','feature_setup')
		reload_doc('stock','doctype','item')
		sql("update tabDocField set label='Produced Qty',description='Updated after finished goods are transferred to FG Warehouse through Stock Entry' where parent='Production Order' and fieldname='produced_qty'")
		rs = sql("select fieldname from tabDocField where parent='Features Setup' and fieldname is not null")
		from webnotes.model.doc import Document
		m = Document('Features Setup')
		for d in rs:
			m.fields[d[0]] = 1
		m.save()
=======
		reload_doc('stock','doctype','delivery_note')
		reload_doc('stock','doctype','item')
		reload_doc('selling','doctype','quotation')
		reload_doc('stock','Print Format','Delivery Note Packing List Wise')

		if not sql("select format from `tabDocFormat` where name = 'Delivery Note Packing List Wise' and parent = 'Delivery Note'"):
			from webnotes.model.doc import addchild
			dt_obj = get_obj('DocType', 'Delivery Note', with_children = 1)
			ch = addchild(dt_obj.doc, 'formats', 'DocFormat', 1)
			ch.format = 'Delivery Note Packing List Wise'
			ch.save(1)
	elif patch_no == 353:
		reload_doc('hr', 'doctype', 'salary_manager')
>>>>>>> ce6a85f7
<|MERGE_RESOLUTION|>--- conflicted
+++ resolved
@@ -1,12 +1,7 @@
 # REMEMBER to update this
 # ========================
 
-<<<<<<< HEAD
-
-last_patch = 352
-=======
-last_patch = 353
->>>>>>> ce6a85f7
+last_patch = 354
 
 #-------------------------------------------
 
@@ -282,7 +277,20 @@
 	elif patch_no == 351:
 		reload_doc('home', 'page', 'dashboard')
 	elif patch_no == 352:
-<<<<<<< HEAD
+		reload_doc('stock','doctype','delivery_note')
+		reload_doc('stock','doctype','item')
+		reload_doc('selling','doctype','quotation')
+		reload_doc('stock','Print Format','Delivery Note Packing List Wise')
+
+		if not sql("select format from `tabDocFormat` where name = 'Delivery Note Packing List Wise' and parent = 'Delivery Note'"):
+			from webnotes.model.doc import addchild
+			dt_obj = get_obj('DocType', 'Delivery Note', with_children = 1)
+			ch = addchild(dt_obj.doc, 'formats', 'DocFormat', 1)
+			ch.format = 'Delivery Note Packing List Wise'
+			ch.save(1)
+	elif patch_no == 353:
+		reload_doc('hr', 'doctype', 'salary_manager')
+	elif patch_no == 354:
 		reload_doc('setup', 'doctype','feature_setup')
 		reload_doc('stock','doctype','item')
 		sql("update tabDocField set label='Produced Qty',description='Updated after finished goods are transferred to FG Warehouse through Stock Entry' where parent='Production Order' and fieldname='produced_qty'")
@@ -291,19 +299,4 @@
 		m = Document('Features Setup')
 		for d in rs:
 			m.fields[d[0]] = 1
-		m.save()
-=======
-		reload_doc('stock','doctype','delivery_note')
-		reload_doc('stock','doctype','item')
-		reload_doc('selling','doctype','quotation')
-		reload_doc('stock','Print Format','Delivery Note Packing List Wise')
-
-		if not sql("select format from `tabDocFormat` where name = 'Delivery Note Packing List Wise' and parent = 'Delivery Note'"):
-			from webnotes.model.doc import addchild
-			dt_obj = get_obj('DocType', 'Delivery Note', with_children = 1)
-			ch = addchild(dt_obj.doc, 'formats', 'DocFormat', 1)
-			ch.format = 'Delivery Note Packing List Wise'
-			ch.save(1)
-	elif patch_no == 353:
-		reload_doc('hr', 'doctype', 'salary_manager')
->>>>>>> ce6a85f7
+		m.save()