# ERPNext - web based ERP (http://erpnext.com)
# Copyright (C) 2012 Web Notes Technologies Pvt Ltd
# 
# This program is free software: you can redistribute it and/or modify
# it under the terms of the GNU General Public License as published by
# the Free Software Foundation, either version 3 of the License, or
# (at your option) any later version.
# 
# This program is distributed in the hope that it will be useful,
# but WITHOUT ANY WARRANTY; without even the implied warranty of
# MERCHANTABILITY or FITNESS FOR A PARTICULAR PURPOSE.  See the
# GNU General Public License for more details.
# 
# You should have received a copy of the GNU General Public License
# along with this program.  If not, see <http://www.gnu.org/licenses/>.

from __future__ import unicode_literals
patch_list = [
	{
		'patch_module': 'patches.mar_2012',
		'patch_file': 'so_rv_mapper_fix',
		'description': 'SO-RV duplicate mapper entry removal'
	},
	{
		'patch_module': 'patches.mar_2012',
		'patch_file': 'clean_property_setter',
		'description': 'Patch related to property setter cleanup' 
	},
	{
		'patch_module': 'patches.jan_mar_2012',
		'patch_file': 'sync_ref_db',
		'description': 'Deletes non required doctypes'
	},
	{
		'patch_module': 'patches.april_2012',
		'patch_file': 'naming_series_patch',
		'description': 'Move naming series options into property setter'
	},
	{
		'patch_module': 'patches.jan_mar_2012',
		'patch_file': 'rename_dt',
		'description': 'Rename DocType Patch'
	},
	{
		'patch_module': 'patches.mar_2012',
		'patch_file': 'cleanup_control_panel',
		'description': 'Remove email related fields from Control Panel' 
	},
	{
		'patch_module': 'patches.mar_2012',
		'patch_file': 'doctype_get_refactor',
		'description': 'Patch related to doctype get refactoring' 
	},
	{
		'patch_module': 'patches.mar_2012',
		'patch_file': 'delete_docformat',
		'description': 'Deletes DocFormat from database' 
	},
	{
		'patch_module': 'patches.mar_2012',
		'patch_file': 'usertags',
		'description': 'Adds _user_tags columns to tables' 
	},
	{
		'patch_module': 'patches.april_2012',
		'patch_file': 'reload_c_form',
		'description': 'Added attchemnt option and total field'
	},
	{
		'patch_module': 'patches.april_2012',
		'patch_file': 'after_sync_cleanup',
		'description': 'cleanup after sync'
	},
	{
		'patch_module': 'patches.april_2012',
		'patch_file': 'remove_default_from_rv_detail',
		'description': ''
	},
	{
		'patch_module': 'patches.april_2012',
		'patch_file': 'update_role_in_address',
		'description': 'updated roles in address'
	},
	{
		'patch_module': 'patches.april_2012',
		'patch_file': 'update_permlevel_in_address',
		'description': 'updated permlevel in address'
	},
	{
		'patch_module': 'patches.april_2012',
		'patch_file': 'update_appraisal_permission',
		'description': 'updated permission in appraisal'
	},
	{
		'patch_module': 'patches.april_2012',
		'patch_file': 'serial_no_fixes',
		'description': 'fixes for sle creation while import'
	},
	{
		'patch_module': 'patches.april_2012',
		'patch_file': 'repost_stock_for_posting_time',
		'description': 'repost stock for posting time 00:00:seconds'
	},
	{
		'patch_module': 'patches.may_2012',
		'patch_file': 'cleanup_property_setter',
		'description': 'cleanup_property_setter'
	},
	{
		'patch_module': 'patches.may_2012',
		'patch_file': 'rename_prev_doctype',
		'description': 'rename prev doctype fix'
	},
	{
		'patch_module': 'patches.may_2012',
		'patch_file': 'cleanup_notification_control',
		'description': 'cleanup notification control'
	},
	{
		'patch_module': 'patches.may_2012',
		'patch_file': 'renamedt_in_custom_search_criteria',
		'description': 'raname dt in custom search criteria'
	},
	{
		'patch_module': 'patches.may_2012',
		'patch_file': 'stock_reco_patch',
		'description': 'stock reco patch: store diff info in field'
	},
	{
		'patch_module': 'patches.may_2012',
		'patch_file': 'reload_reports',
		'description': 'reload reports: itemwise sales/delivery details'
	},
	{
		'patch_module': 'patches.may_2012',
		'patch_file': 'page_role_series_fix',
		'description': 'reset series of page role at max'
	},
	{
		'patch_module': 'patches.may_2012',
		'patch_file': 'reload_sales_invoice_pf',
		'description': 'Reload sales invoice print formats'
	},
	{
		'patch_module': 'patches.may_2012',
		'patch_file': 'std_pf_readonly',
		'description': 'Make standard print formats readonly for system manager'
	},
	{
		'patch_module': 'patches.may_2012',
		'patch_file': 'reload_so_pending_items',
		'description': 'reload so pending items'
	},
	{
		'patch_module': 'patches.may_2012',
		'patch_file': 'customize_form_cleanup',
		'description': 'cleanup customize form records'
	},
	{
		'patch_module': 'patches.may_2012',
		'patch_file': 'cs_server_readonly',
		'description': 'Make server custom script readonly for system manager'
	},
	{
		'patch_module': 'patches.may_2012',
		'patch_file': 'clear_session_cache',
		'description': 'clears session cache as shifting to json format'
	},
	{
		'patch_module': 'patches.may_2012',
		'patch_file': 'same_purchase_rate_patch',
		'description': 'Main same rate throughout pur cycle: in global defaults, by default set true'
	},
	{
		'patch_module': 'patches.may_2012',
		'patch_file': 'create_report_manager_role',
		'description': 'Create report manager role if not exists'
	},
	{
		'patch_module': 'patches.may_2012',
		'patch_file': 'reload_customer_address_contact',
		'description': 'Reload report customer address contact'
	},
	{
		'patch_module': 'patches.may_2012',
		'patch_file': 'profile_perm_patch',
		'description': 'Make profile readonly for role All'
	},
	{
		'patch_module': 'patches.may_2012',
		'patch_file': 'remove_euro_currency',
		'description': 'Remove EURO currency and replace with EUR'
	},
	{
		'patch_module': 'patches.may_2012',
		'patch_file': 'remove_communication_log',
		'description': 'Remove Communication Log and replace it with Communication'
	},
	{
		'patch_module': 'patches.june_2012',
		'patch_file': 'barcode_in_feature_setup',
		'description': 'Track item by barcode'
	},
	{
		'patch_module': 'patches.june_2012',
		'patch_file': 'copy_uom_for_pur_inv_item',
		'description': 'Copy uom for pur inv item from PO and PR item table'
	},
	{
		'patch_module': 'patches.june_2012',
		'patch_file': 'fetch_organization_from_lead',
		'description': 'Fetch organization from lead in quote'
	},
	{
		'patch_module': 'patches.june_2012',
		'patch_file': 'reports_list_permission',
		'description': 'allow read permission to all for report list'
	},
	{
		'patch_module': 'patches.june_2012',
		'patch_file': 'support_ticket_autoreply',
		'description': 'New Send Autoreply checkbox in Email Settings'
	},
	{
		'patch_module': 'patches.june_2012',
		'patch_file': 'series_unique_patch',
		'description': "add unique constraint to series table's name column"
	},
	{
		'patch_module': 'patches.june_2012',
		'patch_file': 'set_recurring_type',
		'description': "set recurring type as monthly in old"
	},
	{
		'patch_module': 'patches.june_2012',
		'patch_file': 'alter_tabsessions',
		'description': "alter tabsessions to change user column definition"
	},
	{
		'patch_module': 'patches.june_2012',
		'patch_file': 'delete_old_parent_entries',
		'description': "delete entries of child table having parent like old_par%% or ''"
	},
	{
		'patch_module': 'patches.april_2012',
		'patch_file': 'delete_about_contact',
		'description': "delete depracated doctypes of website module"
	},
	{
		'patch_module': 'patches.july_2012',
		'patch_file': 'reload_pr_po_mapper',
		'description': "order date should be greater than equal to request date"
	},
	{
		'patch_module': 'patches.july_2012',
		'patch_file': 'address_contact_perms',
		'description': "sync address contact perms"
	},
	{
		'patch_module': 'patches.july_2012',
		'patch_file': 'packing_list_cleanup_and_serial_no',
		'description': "packing list cleanup and serial no status update"
	},
	{
		'patch_module': 'patches.july_2012',
		'patch_file': 'deprecate_import_data_control',
		'description': "deprecate doctype - Import Data Control and page - Import Data"
	},
	{
		'patch_module': 'patches.july_2012',
		'patch_file': 'default_freeze_account',
		'description': "set default freeze_account as 'No' where NULL"
	},
	{
		'patch_module': 'patches.july_2012',
		'patch_file': 'update_purchase_tax',
		'description': "rename options in purchase taxes and charges"
	},
	{	'patch_module': 'patches.june_2012',
		'patch_file': 'cms2',
		'description': 'cms2 release patches'
	},
	{	'patch_module': 'patches.july_2012',
		'patch_file': 'auth_table',
		'description': 'create new __Auth table'
	},
	{
		'patch_module': 'patches.july_2012',
		'patch_file': 'remove_event_role_owner_match',
		'description': "Remove Owner match from Event DocType's Permissions"
	},
	{
		'patch_module': 'patches.july_2012',
		'patch_file': 'deprecate_bulk_rename',
		'description': "Remove Bulk Rename Tool"
	},
	{
		'patch_module': 'patches.july_2012',
		'patch_file': 'blog_guest_permission',
	},
	{
		'patch_module': 'patches.july_2012',
		'patch_file': 'bin_permission',
	},
	{
		'patch_module': 'patches.july_2012',
		'patch_file': 'project_patch_repeat',
	},
	{
		'patch_module': 'patches.july_2012',
		'patch_file': 'repost_stock_due_to_wrong_packing_list',
	},
	{
		'patch_module': 'patches.july_2012',
		'patch_file': 'supplier_quotation',
	},
	{
		'patch_module': 'patches.august_2012',
		'patch_file': 'report_supplier_quotations',
	},
	{
		'patch_module': 'patches.august_2012',
		'patch_file': 'task_allocated_to_assigned',
	},
	{
		'patch_module': 'patches.august_2012',
		'patch_file': 'change_profile_permission',
	},
	{
		'patch_module': 'patches.august_2012',
		'patch_file': 'changed_blog_date_format',
	},
	{
		'patch_module': 'patches.august_2012',
		'patch_file': 'repost_billed_amt',
	},
	{
		'patch_module': 'patches.august_2012',
		'patch_file': 'remove_cash_flow_statement',
	},
	{
		'patch_module': 'patches.september_2012',
		'patch_file': 'stock_report_permissions_for_accounts',
	},
	{
		'patch_module': 'patches.september_2012',
		'patch_file': 'communication_delete_permission',
	},
	{
		'patch_module': 'patches.september_2012',
		'patch_file': 'reload_criteria_stock_ledger',
	},
	{
		'patch_module': 'patches.september_2012',
		'patch_file': 'all_permissions_patch',
	},
	{
		'patch_module': 'patches.september_2012',
		'patch_file': 'customer_permission_patch',
	},
	{
		'patch_module': 'patches.september_2012',
		'patch_file': 'add_stock_ledger_entry_index',
	},
	{
		'patch_module': 'patches.september_2012',
		'patch_file': 'plot_patch',
	},
	{
		'patch_module': 'patches.september_2012',
		'patch_file': 'event_permission',
	},
	{
		'patch_module': 'patches.september_2012',
		'patch_file': 'repost_stock',
	},
	{
		'patch_module': 'patches.september_2012',
		'patch_file': 'reload_gross_profit',
	},
	{
		'patch_module': 'patches.september_2012',
		'patch_file': 'rebuild_trees',
	},
	{
		'patch_module': 'patches.september_2012',
		'patch_file': 'deprecate_account_balance',
	},
	{
		'patch_module': 'patches.september_2012',
		'patch_file': 'profile_delete_permission',
	},
	{
		'patch_module': 'patches.october_2012',
		'patch_file': 'update_permission',
	},
	{
		'patch_module': 'patches.october_2012',
		'patch_file': 'reload_gl_mapper',
	},
	{
		'patch_module': 'patches.october_2012',
		'patch_file': 'fix_wrong_vouchers',
	},
	{
		'patch_module': 'patches.october_2012',
		'patch_file': 'remove_old_customer_contact_address',
	},
	{
		'patch_module': 'patches.october_2012',
		'patch_file': 'company_fiscal_year_docstatus_patch',
	},
	{
		'patch_module': 'patches.october_2012',
		'patch_file': 'update_account_property',
	},
	{
		'patch_module': 'patches.october_2012',
		'patch_file': 'remove_old_trial_bal',
	},
	{
		'patch_module': 'patches.october_2012',
		'patch_file': 'fix_cancelled_gl_entries',
	},
	{
		'patch_module': 'patches.october_2012',
		'patch_file': 'custom_script_delete_permission',
	},
	{
		'patch_module': 'patches.november_2012',
		'patch_file': 'custom_field_insert_after',
	},
	{
		'patch_module': 'patches.november_2012',
		'patch_file': 'reload_stock_ledger_report',
	},
	{
		'patch_module': 'patches.november_2012',
		'patch_file': 'delete_item_sales_register1',
	},
	{
		'patch_module': 'patches.november_2012',
		'patch_file': 'rename_employee_leave_balance_report',
	},
	{
		'patch_module': 'patches.november_2012',
		'patch_file': 'report_permissions',
	},
	{
		'patch_module': 'patches.november_2012',
		'patch_file': 'customer_issue_allocated_to_assigned',
	},
	{
		'patch_module': 'patches.november_2012',
		'patch_file': 'reset_appraisal_permissions',
	},
	{
		'patch_module': 'patches.november_2012',
		'patch_file': 'disable_cancelled_profiles',
	},
	{
		'patch_module': 'patches.november_2012',
		'patch_file': 'remove_old_unbilled_items_report',
	},
	{
		'patch_module': 'patches.november_2012',
		'patch_file': 'support_ticket_response_to_communication',
	},
	{
		'patch_module': 'patches.november_2012',
		'patch_file': 'cancelled_bom_patch',
	},
	{
		'patch_module': 'patches.november_2012',
		'patch_file': 'communication_sender_and_recipient',
	},
	{
		'patch_module': 'patches.november_2012',
		'patch_file': 'update_delivered_billed_percentage_for_pos',
	},
	{
		'patch_module': 'patches.november_2012',
		'patch_file': 'add_theme_to_profile',
	},
	{
		'patch_module': 'patches.november_2012',
		'patch_file': 'add_employee_field_in_employee',
	},
	{
		'patch_module': 'patches.november_2012',
		'patch_file': 'leave_application_cleanup',
	},
	{
		'patch_module': 'patches.november_2012',
		'patch_file': 'production_order_patch',
	},
	{
		'patch_module': 'patches.november_2012',
		'patch_file': 'gle_floating_point_issue',
	},
	{
		'patch_module': 'patches.december_2012',
		'patch_file': 'deprecate_tds',
	},
	{
		'patch_module': 'patches.december_2012',
		'patch_file': 'expense_leave_reload',
	},
	{
		'patch_module': 'patches.december_2012',
		'patch_file': 'repost_ordered_qty',
	},
	{
		'patch_module': 'patches.december_2012',
		'patch_file': 'repost_projected_qty',
	},
	{
		'patch_module': 'patches.december_2012',
		'patch_file': 'reload_debtors_creditors_ledger',
	},
	{
		'patch_module': 'patches.december_2012',
		'patch_file': 'website_cache_refactor',
	},
	{
		'patch_module': 'patches.december_2012',
<<<<<<< HEAD
		'patch_file': 'production_cleanup',
=======
		'patch_file': 'fix_default_print_format',
>>>>>>> 69b3730a
	},
]<|MERGE_RESOLUTION|>--- conflicted
+++ resolved
@@ -524,10 +524,9 @@
 	},
 	{
 		'patch_module': 'patches.december_2012',
-<<<<<<< HEAD
 		'patch_file': 'production_cleanup',
-=======
+	{
+		'patch_module': 'patches.december_2012',
 		'patch_file': 'fix_default_print_format',
->>>>>>> 69b3730a
 	},
 ]